tests/cases/conformance/fixSignatureCaching.ts(9,10): error TS2339: Property 'mobileDetectRules' does not exist on type '{}'.
tests/cases/conformance/fixSignatureCaching.ts(284,10): error TS2339: Property 'detectMobileBrowsers' does not exist on type '{}'.
tests/cases/conformance/fixSignatureCaching.ts(293,10): error TS2339: Property 'FALLBACK_PHONE' does not exist on type '{}'.
tests/cases/conformance/fixSignatureCaching.ts(294,10): error TS2339: Property 'FALLBACK_TABLET' does not exist on type '{}'.
tests/cases/conformance/fixSignatureCaching.ts(295,10): error TS2339: Property 'FALLBACK_MOBILE' does not exist on type '{}'.
<<<<<<< HEAD
tests/cases/conformance/fixSignatureCaching.ts(327,74): error TS2339: Property 'mobileDetectRules' does not exist on type '{}'.
tests/cases/conformance/fixSignatureCaching.ts(366,10): error TS2339: Property 'findMatch' does not exist on type '{}'.
tests/cases/conformance/fixSignatureCaching.ts(384,10): error TS2339: Property 'findMatches' does not exist on type '{}'.
tests/cases/conformance/fixSignatureCaching.ts(404,10): error TS2339: Property 'getVersionStr' does not exist on type '{}'.
tests/cases/conformance/fixSignatureCaching.ts(405,26): error TS2339: Property 'mobileDetectRules' does not exist on type '{}'.
tests/cases/conformance/fixSignatureCaching.ts(428,10): error TS2339: Property 'getVersion' does not exist on type '{}'.
tests/cases/conformance/fixSignatureCaching.ts(429,28): error TS2339: Property 'getVersionStr' does not exist on type '{}'.
tests/cases/conformance/fixSignatureCaching.ts(430,31): error TS2339: Property 'prepareVersionNo' does not exist on type '{}'.
tests/cases/conformance/fixSignatureCaching.ts(440,10): error TS2339: Property 'prepareVersionNo' does not exist on type '{}'.
tests/cases/conformance/fixSignatureCaching.ts(455,10): error TS2339: Property 'isMobileFallback' does not exist on type '{}'.
tests/cases/conformance/fixSignatureCaching.ts(456,21): error TS2339: Property 'detectMobileBrowsers' does not exist on type '{}'.
tests/cases/conformance/fixSignatureCaching.ts(457,18): error TS2339: Property 'detectMobileBrowsers' does not exist on type '{}'.
tests/cases/conformance/fixSignatureCaching.ts(460,10): error TS2339: Property 'isTabletFallback' does not exist on type '{}'.
tests/cases/conformance/fixSignatureCaching.ts(461,21): error TS2339: Property 'detectMobileBrowsers' does not exist on type '{}'.
tests/cases/conformance/fixSignatureCaching.ts(464,10): error TS2339: Property 'prepareDetectionCache' does not exist on type '{}'.
tests/cases/conformance/fixSignatureCaching.ts(471,23): error TS2339: Property 'findMatch' does not exist on type '{}'.
tests/cases/conformance/fixSignatureCaching.ts(471,38): error TS2339: Property 'mobileDetectRules' does not exist on type '{}'.
tests/cases/conformance/fixSignatureCaching.ts(478,22): error TS2339: Property 'findMatch' does not exist on type '{}'.
tests/cases/conformance/fixSignatureCaching.ts(478,37): error TS2339: Property 'mobileDetectRules' does not exist on type '{}'.
tests/cases/conformance/fixSignatureCaching.ts(486,18): error TS2339: Property 'isMobileFallback' does not exist on type '{}'.
tests/cases/conformance/fixSignatureCaching.ts(487,39): error TS2339: Property 'isPhoneSized' does not exist on type '(userAgent: any, maxPhoneWidth: any) => void'.
tests/cases/conformance/fixSignatureCaching.ts(489,37): error TS2339: Property 'FALLBACK_MOBILE' does not exist on type '{}'.
tests/cases/conformance/fixSignatureCaching.ts(492,51): error TS2339: Property 'FALLBACK_PHONE' does not exist on type '{}'.
tests/cases/conformance/fixSignatureCaching.ts(495,52): error TS2339: Property 'FALLBACK_TABLET' does not exist on type '{}'.
tests/cases/conformance/fixSignatureCaching.ts(498,25): error TS2339: Property 'isTabletFallback' does not exist on type '{}'.
tests/cases/conformance/fixSignatureCaching.ts(499,48): error TS2339: Property 'FALLBACK_TABLET' does not exist on type '{}'.
tests/cases/conformance/fixSignatureCaching.ts(508,10): error TS2339: Property 'mobileGrade' does not exist on type '{}'.
tests/cases/conformance/fixSignatureCaching.ts(633,10): error TS2339: Property 'detectOS' does not exist on type '{}'.
tests/cases/conformance/fixSignatureCaching.ts(634,21): error TS2339: Property 'findMatch' does not exist on type '{}'.
tests/cases/conformance/fixSignatureCaching.ts(634,36): error TS2339: Property 'mobileDetectRules' does not exist on type '{}'.
tests/cases/conformance/fixSignatureCaching.ts(635,18): error TS2339: Property 'findMatch' does not exist on type '{}'.
tests/cases/conformance/fixSignatureCaching.ts(635,33): error TS2339: Property 'mobileDetectRules' does not exist on type '{}'.
tests/cases/conformance/fixSignatureCaching.ts(638,10): error TS2339: Property 'getDeviceSmallerSide' does not exist on type '{}'.
tests/cases/conformance/fixSignatureCaching.ts(704,18): error TS2339: Property 'prepareDetectionCache' does not exist on type '{}'.
tests/cases/conformance/fixSignatureCaching.ts(734,18): error TS2339: Property 'prepareDetectionCache' does not exist on type '{}'.
tests/cases/conformance/fixSignatureCaching.ts(783,18): error TS2339: Property 'prepareDetectionCache' does not exist on type '{}'.
tests/cases/conformance/fixSignatureCaching.ts(805,46): error TS2339: Property 'findMatch' does not exist on type '{}'.
tests/cases/conformance/fixSignatureCaching.ts(805,61): error TS2339: Property 'mobileDetectRules' does not exist on type '{}'.
tests/cases/conformance/fixSignatureCaching.ts(828,47): error TS2339: Property 'findMatches' does not exist on type '{}'.
tests/cases/conformance/fixSignatureCaching.ts(828,64): error TS2339: Property 'mobileDetectRules' does not exist on type '{}'.
tests/cases/conformance/fixSignatureCaching.ts(845,39): error TS2339: Property 'detectOS' does not exist on type '{}'.
tests/cases/conformance/fixSignatureCaching.ts(869,25): error TS2339: Property 'getVersion' does not exist on type '{}'.
tests/cases/conformance/fixSignatureCaching.ts(890,25): error TS2339: Property 'getVersionStr' does not exist on type '{}'.
tests/cases/conformance/fixSignatureCaching.ts(912,36): error TS2339: Property 'findMatches' does not exist on type '{}'.
tests/cases/conformance/fixSignatureCaching.ts(912,53): error TS2339: Property 'mobileDetectRules' does not exist on type '{}'.
tests/cases/conformance/fixSignatureCaching.ts(941,33): error TS2339: Property 'isPhoneSized' does not exist on type '(userAgent: any, maxPhoneWidth: any) => void'.
tests/cases/conformance/fixSignatureCaching.ts(952,42): error TS2339: Property 'mobileGrade' does not exist on type '{}'.
tests/cases/conformance/fixSignatureCaching.ts(960,22): error TS2339: Property 'isPhoneSized' does not exist on type '(userAgent: any, maxPhoneWidth: any) => void'.
tests/cases/conformance/fixSignatureCaching.ts(961,57): error TS2339: Property 'getDeviceSmallerSide' does not exist on type '{}'.
tests/cases/conformance/fixSignatureCaching.ts(964,22): error TS2339: Property 'isPhoneSized' does not exist on type '(userAgent: any, maxPhoneWidth: any) => void'.
tests/cases/conformance/fixSignatureCaching.ts(968,18): error TS2339: Property '_impl' does not exist on type '(userAgent: any, maxPhoneWidth: any) => void'.
tests/cases/conformance/fixSignatureCaching.ts(970,18): error TS2339: Property 'version' does not exist on type '(userAgent: any, maxPhoneWidth: any) => void'.
tests/cases/conformance/fixSignatureCaching.ts(975,16): error TS2304: Cannot find name 'module'.
tests/cases/conformance/fixSignatureCaching.ts(975,42): error TS2304: Cannot find name 'module'.
tests/cases/conformance/fixSignatureCaching.ts(976,37): error TS2304: Cannot find name 'module'.
tests/cases/conformance/fixSignatureCaching.ts(977,23): error TS2304: Cannot find name 'define'.
tests/cases/conformance/fixSignatureCaching.ts(977,48): error TS2304: Cannot find name 'define'.
tests/cases/conformance/fixSignatureCaching.ts(978,16): error TS2304: Cannot find name 'define'.
tests/cases/conformance/fixSignatureCaching.ts(980,44): error TS2339: Property 'MobileDetect' does not exist on type 'Window'.


==== tests/cases/conformance/fixSignatureCaching.ts (64 errors) ====
=======
tests/cases/conformance/fixSignatureCaching.ts(301,17): error TS2339: Property 'isArray' does not exist on type 'never'.
tests/cases/conformance/fixSignatureCaching.ts(330,74): error TS2339: Property 'mobileDetectRules' does not exist on type '{}'.
tests/cases/conformance/fixSignatureCaching.ts(369,10): error TS2339: Property 'findMatch' does not exist on type '{}'.
tests/cases/conformance/fixSignatureCaching.ts(387,10): error TS2339: Property 'findMatches' does not exist on type '{}'.
tests/cases/conformance/fixSignatureCaching.ts(407,10): error TS2339: Property 'getVersionStr' does not exist on type '{}'.
tests/cases/conformance/fixSignatureCaching.ts(408,26): error TS2339: Property 'mobileDetectRules' does not exist on type '{}'.
tests/cases/conformance/fixSignatureCaching.ts(431,10): error TS2339: Property 'getVersion' does not exist on type '{}'.
tests/cases/conformance/fixSignatureCaching.ts(432,28): error TS2339: Property 'getVersionStr' does not exist on type '{}'.
tests/cases/conformance/fixSignatureCaching.ts(433,31): error TS2339: Property 'prepareVersionNo' does not exist on type '{}'.
tests/cases/conformance/fixSignatureCaching.ts(443,10): error TS2339: Property 'prepareVersionNo' does not exist on type '{}'.
tests/cases/conformance/fixSignatureCaching.ts(458,10): error TS2339: Property 'isMobileFallback' does not exist on type '{}'.
tests/cases/conformance/fixSignatureCaching.ts(459,21): error TS2339: Property 'detectMobileBrowsers' does not exist on type '{}'.
tests/cases/conformance/fixSignatureCaching.ts(460,18): error TS2339: Property 'detectMobileBrowsers' does not exist on type '{}'.
tests/cases/conformance/fixSignatureCaching.ts(463,10): error TS2339: Property 'isTabletFallback' does not exist on type '{}'.
tests/cases/conformance/fixSignatureCaching.ts(464,21): error TS2339: Property 'detectMobileBrowsers' does not exist on type '{}'.
tests/cases/conformance/fixSignatureCaching.ts(467,10): error TS2339: Property 'prepareDetectionCache' does not exist on type '{}'.
tests/cases/conformance/fixSignatureCaching.ts(474,23): error TS2339: Property 'findMatch' does not exist on type '{}'.
tests/cases/conformance/fixSignatureCaching.ts(474,38): error TS2339: Property 'mobileDetectRules' does not exist on type '{}'.
tests/cases/conformance/fixSignatureCaching.ts(481,22): error TS2339: Property 'findMatch' does not exist on type '{}'.
tests/cases/conformance/fixSignatureCaching.ts(481,37): error TS2339: Property 'mobileDetectRules' does not exist on type '{}'.
tests/cases/conformance/fixSignatureCaching.ts(489,18): error TS2339: Property 'isMobileFallback' does not exist on type '{}'.
tests/cases/conformance/fixSignatureCaching.ts(490,39): error TS2339: Property 'isPhoneSized' does not exist on type '(userAgent: any, maxPhoneWidth: any) => void'.
tests/cases/conformance/fixSignatureCaching.ts(492,37): error TS2339: Property 'FALLBACK_MOBILE' does not exist on type '{}'.
tests/cases/conformance/fixSignatureCaching.ts(495,51): error TS2339: Property 'FALLBACK_PHONE' does not exist on type '{}'.
tests/cases/conformance/fixSignatureCaching.ts(498,52): error TS2339: Property 'FALLBACK_TABLET' does not exist on type '{}'.
tests/cases/conformance/fixSignatureCaching.ts(501,25): error TS2339: Property 'isTabletFallback' does not exist on type '{}'.
tests/cases/conformance/fixSignatureCaching.ts(502,48): error TS2339: Property 'FALLBACK_TABLET' does not exist on type '{}'.
tests/cases/conformance/fixSignatureCaching.ts(511,10): error TS2339: Property 'mobileGrade' does not exist on type '{}'.
tests/cases/conformance/fixSignatureCaching.ts(636,10): error TS2339: Property 'detectOS' does not exist on type '{}'.
tests/cases/conformance/fixSignatureCaching.ts(637,21): error TS2339: Property 'findMatch' does not exist on type '{}'.
tests/cases/conformance/fixSignatureCaching.ts(637,36): error TS2339: Property 'mobileDetectRules' does not exist on type '{}'.
tests/cases/conformance/fixSignatureCaching.ts(638,18): error TS2339: Property 'findMatch' does not exist on type '{}'.
tests/cases/conformance/fixSignatureCaching.ts(638,33): error TS2339: Property 'mobileDetectRules' does not exist on type '{}'.
tests/cases/conformance/fixSignatureCaching.ts(641,10): error TS2339: Property 'getDeviceSmallerSide' does not exist on type '{}'.
tests/cases/conformance/fixSignatureCaching.ts(642,16): error TS2304: Cannot find name 'window'.
tests/cases/conformance/fixSignatureCaching.ts(642,38): error TS2304: Cannot find name 'window'.
tests/cases/conformance/fixSignatureCaching.ts(643,13): error TS2304: Cannot find name 'window'.
tests/cases/conformance/fixSignatureCaching.ts(644,13): error TS2304: Cannot find name 'window'.
tests/cases/conformance/fixSignatureCaching.ts(707,18): error TS2339: Property 'prepareDetectionCache' does not exist on type '{}'.
tests/cases/conformance/fixSignatureCaching.ts(737,18): error TS2339: Property 'prepareDetectionCache' does not exist on type '{}'.
tests/cases/conformance/fixSignatureCaching.ts(786,18): error TS2339: Property 'prepareDetectionCache' does not exist on type '{}'.
tests/cases/conformance/fixSignatureCaching.ts(808,46): error TS2339: Property 'findMatch' does not exist on type '{}'.
tests/cases/conformance/fixSignatureCaching.ts(808,61): error TS2339: Property 'mobileDetectRules' does not exist on type '{}'.
tests/cases/conformance/fixSignatureCaching.ts(831,47): error TS2339: Property 'findMatches' does not exist on type '{}'.
tests/cases/conformance/fixSignatureCaching.ts(831,64): error TS2339: Property 'mobileDetectRules' does not exist on type '{}'.
tests/cases/conformance/fixSignatureCaching.ts(848,39): error TS2339: Property 'detectOS' does not exist on type '{}'.
tests/cases/conformance/fixSignatureCaching.ts(872,25): error TS2339: Property 'getVersion' does not exist on type '{}'.
tests/cases/conformance/fixSignatureCaching.ts(893,25): error TS2339: Property 'getVersionStr' does not exist on type '{}'.
tests/cases/conformance/fixSignatureCaching.ts(915,36): error TS2339: Property 'findMatches' does not exist on type '{}'.
tests/cases/conformance/fixSignatureCaching.ts(915,53): error TS2339: Property 'mobileDetectRules' does not exist on type '{}'.
tests/cases/conformance/fixSignatureCaching.ts(944,33): error TS2339: Property 'isPhoneSized' does not exist on type '(userAgent: any, maxPhoneWidth: any) => void'.
tests/cases/conformance/fixSignatureCaching.ts(955,42): error TS2339: Property 'mobileGrade' does not exist on type '{}'.
tests/cases/conformance/fixSignatureCaching.ts(962,16): error TS2304: Cannot find name 'window'.
tests/cases/conformance/fixSignatureCaching.ts(962,42): error TS2304: Cannot find name 'window'.
tests/cases/conformance/fixSignatureCaching.ts(963,22): error TS2339: Property 'isPhoneSized' does not exist on type '(userAgent: any, maxPhoneWidth: any) => void'.
tests/cases/conformance/fixSignatureCaching.ts(964,57): error TS2339: Property 'getDeviceSmallerSide' does not exist on type '{}'.
tests/cases/conformance/fixSignatureCaching.ts(967,22): error TS2339: Property 'isPhoneSized' does not exist on type '(userAgent: any, maxPhoneWidth: any) => void'.
tests/cases/conformance/fixSignatureCaching.ts(971,18): error TS2339: Property '_impl' does not exist on type '(userAgent: any, maxPhoneWidth: any) => void'.
tests/cases/conformance/fixSignatureCaching.ts(973,18): error TS2339: Property 'version' does not exist on type '(userAgent: any, maxPhoneWidth: any) => void'.
tests/cases/conformance/fixSignatureCaching.ts(978,16): error TS2304: Cannot find name 'module'.
tests/cases/conformance/fixSignatureCaching.ts(978,42): error TS2304: Cannot find name 'module'.
tests/cases/conformance/fixSignatureCaching.ts(979,37): error TS2304: Cannot find name 'module'.
tests/cases/conformance/fixSignatureCaching.ts(980,23): error TS2304: Cannot find name 'define'.
tests/cases/conformance/fixSignatureCaching.ts(980,48): error TS2304: Cannot find name 'define'.
tests/cases/conformance/fixSignatureCaching.ts(981,16): error TS2304: Cannot find name 'define'.
tests/cases/conformance/fixSignatureCaching.ts(982,23): error TS2304: Cannot find name 'window'.
tests/cases/conformance/fixSignatureCaching.ts(983,37): error TS2304: Cannot find name 'window'.


==== tests/cases/conformance/fixSignatureCaching.ts (72 errors) ====
>>>>>>> 2efc92d1
    // Repro from #10697
    
    (function (define, undefined) {
    define(function () {
        'use strict';
    
        var impl = {};
    
        impl.mobileDetectRules = {
             ~~~~~~~~~~~~~~~~~
!!! error TS2339: Property 'mobileDetectRules' does not exist on type '{}'.
        "phones": {
            "iPhone": "\\biPhone\\b|\\biPod\\b",
            "BlackBerry": "BlackBerry|\\bBB10\\b|rim[0-9]+",
            "HTC": "HTC|HTC.*(Sensation|Evo|Vision|Explorer|6800|8100|8900|A7272|S510e|C110e|Legend|Desire|T8282)|APX515CKT|Qtek9090|APA9292KT|HD_mini|Sensation.*Z710e|PG86100|Z715e|Desire.*(A8181|HD)|ADR6200|ADR6400L|ADR6425|001HT|Inspire 4G|Android.*\\bEVO\\b|T-Mobile G1|Z520m",
            "Nexus": "Nexus One|Nexus S|Galaxy.*Nexus|Android.*Nexus.*Mobile|Nexus 4|Nexus 5|Nexus 6",
            "Dell": "Dell.*Streak|Dell.*Aero|Dell.*Venue|DELL.*Venue Pro|Dell Flash|Dell Smoke|Dell Mini 3iX|XCD28|XCD35|\\b001DL\\b|\\b101DL\\b|\\bGS01\\b",
            "Motorola": "Motorola|DROIDX|DROID BIONIC|\\bDroid\\b.*Build|Android.*Xoom|HRI39|MOT-|A1260|A1680|A555|A853|A855|A953|A955|A956|Motorola.*ELECTRIFY|Motorola.*i1|i867|i940|MB200|MB300|MB501|MB502|MB508|MB511|MB520|MB525|MB526|MB611|MB612|MB632|MB810|MB855|MB860|MB861|MB865|MB870|ME501|ME502|ME511|ME525|ME600|ME632|ME722|ME811|ME860|ME863|ME865|MT620|MT710|MT716|MT720|MT810|MT870|MT917|Motorola.*TITANIUM|WX435|WX445|XT300|XT301|XT311|XT316|XT317|XT319|XT320|XT390|XT502|XT530|XT531|XT532|XT535|XT603|XT610|XT611|XT615|XT681|XT701|XT702|XT711|XT720|XT800|XT806|XT860|XT862|XT875|XT882|XT883|XT894|XT901|XT907|XT909|XT910|XT912|XT928|XT926|XT915|XT919|XT925|XT1021|\\bMoto E\\b",
            "Samsung": "Samsung|SM-G9250|GT-19300|SGH-I337|BGT-S5230|GT-B2100|GT-B2700|GT-B2710|GT-B3210|GT-B3310|GT-B3410|GT-B3730|GT-B3740|GT-B5510|GT-B5512|GT-B5722|GT-B6520|GT-B7300|GT-B7320|GT-B7330|GT-B7350|GT-B7510|GT-B7722|GT-B7800|GT-C3010|GT-C3011|GT-C3060|GT-C3200|GT-C3212|GT-C3212I|GT-C3262|GT-C3222|GT-C3300|GT-C3300K|GT-C3303|GT-C3303K|GT-C3310|GT-C3322|GT-C3330|GT-C3350|GT-C3500|GT-C3510|GT-C3530|GT-C3630|GT-C3780|GT-C5010|GT-C5212|GT-C6620|GT-C6625|GT-C6712|GT-E1050|GT-E1070|GT-E1075|GT-E1080|GT-E1081|GT-E1085|GT-E1087|GT-E1100|GT-E1107|GT-E1110|GT-E1120|GT-E1125|GT-E1130|GT-E1160|GT-E1170|GT-E1175|GT-E1180|GT-E1182|GT-E1200|GT-E1210|GT-E1225|GT-E1230|GT-E1390|GT-E2100|GT-E2120|GT-E2121|GT-E2152|GT-E2220|GT-E2222|GT-E2230|GT-E2232|GT-E2250|GT-E2370|GT-E2550|GT-E2652|GT-E3210|GT-E3213|GT-I5500|GT-I5503|GT-I5700|GT-I5800|GT-I5801|GT-I6410|GT-I6420|GT-I7110|GT-I7410|GT-I7500|GT-I8000|GT-I8150|GT-I8160|GT-I8190|GT-I8320|GT-I8330|GT-I8350|GT-I8530|GT-I8700|GT-I8703|GT-I8910|GT-I9000|GT-I9001|GT-I9003|GT-I9010|GT-I9020|GT-I9023|GT-I9070|GT-I9082|GT-I9100|GT-I9103|GT-I9220|GT-I9250|GT-I9300|GT-I9305|GT-I9500|GT-I9505|GT-M3510|GT-M5650|GT-M7500|GT-M7600|GT-M7603|GT-M8800|GT-M8910|GT-N7000|GT-S3110|GT-S3310|GT-S3350|GT-S3353|GT-S3370|GT-S3650|GT-S3653|GT-S3770|GT-S3850|GT-S5210|GT-S5220|GT-S5229|GT-S5230|GT-S5233|GT-S5250|GT-S5253|GT-S5260|GT-S5263|GT-S5270|GT-S5300|GT-S5330|GT-S5350|GT-S5360|GT-S5363|GT-S5369|GT-S5380|GT-S5380D|GT-S5560|GT-S5570|GT-S5600|GT-S5603|GT-S5610|GT-S5620|GT-S5660|GT-S5670|GT-S5690|GT-S5750|GT-S5780|GT-S5830|GT-S5839|GT-S6102|GT-S6500|GT-S7070|GT-S7200|GT-S7220|GT-S7230|GT-S7233|GT-S7250|GT-S7500|GT-S7530|GT-S7550|GT-S7562|GT-S7710|GT-S8000|GT-S8003|GT-S8500|GT-S8530|GT-S8600|SCH-A310|SCH-A530|SCH-A570|SCH-A610|SCH-A630|SCH-A650|SCH-A790|SCH-A795|SCH-A850|SCH-A870|SCH-A890|SCH-A930|SCH-A950|SCH-A970|SCH-A990|SCH-I100|SCH-I110|SCH-I400|SCH-I405|SCH-I500|SCH-I510|SCH-I515|SCH-I600|SCH-I730|SCH-I760|SCH-I770|SCH-I830|SCH-I910|SCH-I920|SCH-I959|SCH-LC11|SCH-N150|SCH-N300|SCH-R100|SCH-R300|SCH-R351|SCH-R400|SCH-R410|SCH-T300|SCH-U310|SCH-U320|SCH-U350|SCH-U360|SCH-U365|SCH-U370|SCH-U380|SCH-U410|SCH-U430|SCH-U450|SCH-U460|SCH-U470|SCH-U490|SCH-U540|SCH-U550|SCH-U620|SCH-U640|SCH-U650|SCH-U660|SCH-U700|SCH-U740|SCH-U750|SCH-U810|SCH-U820|SCH-U900|SCH-U940|SCH-U960|SCS-26UC|SGH-A107|SGH-A117|SGH-A127|SGH-A137|SGH-A157|SGH-A167|SGH-A177|SGH-A187|SGH-A197|SGH-A227|SGH-A237|SGH-A257|SGH-A437|SGH-A517|SGH-A597|SGH-A637|SGH-A657|SGH-A667|SGH-A687|SGH-A697|SGH-A707|SGH-A717|SGH-A727|SGH-A737|SGH-A747|SGH-A767|SGH-A777|SGH-A797|SGH-A817|SGH-A827|SGH-A837|SGH-A847|SGH-A867|SGH-A877|SGH-A887|SGH-A897|SGH-A927|SGH-B100|SGH-B130|SGH-B200|SGH-B220|SGH-C100|SGH-C110|SGH-C120|SGH-C130|SGH-C140|SGH-C160|SGH-C170|SGH-C180|SGH-C200|SGH-C207|SGH-C210|SGH-C225|SGH-C230|SGH-C417|SGH-C450|SGH-D307|SGH-D347|SGH-D357|SGH-D407|SGH-D415|SGH-D780|SGH-D807|SGH-D980|SGH-E105|SGH-E200|SGH-E315|SGH-E316|SGH-E317|SGH-E335|SGH-E590|SGH-E635|SGH-E715|SGH-E890|SGH-F300|SGH-F480|SGH-I200|SGH-I300|SGH-I320|SGH-I550|SGH-I577|SGH-I600|SGH-I607|SGH-I617|SGH-I627|SGH-I637|SGH-I677|SGH-I700|SGH-I717|SGH-I727|SGH-i747M|SGH-I777|SGH-I780|SGH-I827|SGH-I847|SGH-I857|SGH-I896|SGH-I897|SGH-I900|SGH-I907|SGH-I917|SGH-I927|SGH-I937|SGH-I997|SGH-J150|SGH-J200|SGH-L170|SGH-L700|SGH-M110|SGH-M150|SGH-M200|SGH-N105|SGH-N500|SGH-N600|SGH-N620|SGH-N625|SGH-N700|SGH-N710|SGH-P107|SGH-P207|SGH-P300|SGH-P310|SGH-P520|SGH-P735|SGH-P777|SGH-Q105|SGH-R210|SGH-R220|SGH-R225|SGH-S105|SGH-S307|SGH-T109|SGH-T119|SGH-T139|SGH-T209|SGH-T219|SGH-T229|SGH-T239|SGH-T249|SGH-T259|SGH-T309|SGH-T319|SGH-T329|SGH-T339|SGH-T349|SGH-T359|SGH-T369|SGH-T379|SGH-T409|SGH-T429|SGH-T439|SGH-T459|SGH-T469|SGH-T479|SGH-T499|SGH-T509|SGH-T519|SGH-T539|SGH-T559|SGH-T589|SGH-T609|SGH-T619|SGH-T629|SGH-T639|SGH-T659|SGH-T669|SGH-T679|SGH-T709|SGH-T719|SGH-T729|SGH-T739|SGH-T746|SGH-T749|SGH-T759|SGH-T769|SGH-T809|SGH-T819|SGH-T839|SGH-T919|SGH-T929|SGH-T939|SGH-T959|SGH-T989|SGH-U100|SGH-U200|SGH-U800|SGH-V205|SGH-V206|SGH-X100|SGH-X105|SGH-X120|SGH-X140|SGH-X426|SGH-X427|SGH-X475|SGH-X495|SGH-X497|SGH-X507|SGH-X600|SGH-X610|SGH-X620|SGH-X630|SGH-X700|SGH-X820|SGH-X890|SGH-Z130|SGH-Z150|SGH-Z170|SGH-ZX10|SGH-ZX20|SHW-M110|SPH-A120|SPH-A400|SPH-A420|SPH-A460|SPH-A500|SPH-A560|SPH-A600|SPH-A620|SPH-A660|SPH-A700|SPH-A740|SPH-A760|SPH-A790|SPH-A800|SPH-A820|SPH-A840|SPH-A880|SPH-A900|SPH-A940|SPH-A960|SPH-D600|SPH-D700|SPH-D710|SPH-D720|SPH-I300|SPH-I325|SPH-I330|SPH-I350|SPH-I500|SPH-I600|SPH-I700|SPH-L700|SPH-M100|SPH-M220|SPH-M240|SPH-M300|SPH-M305|SPH-M320|SPH-M330|SPH-M350|SPH-M360|SPH-M370|SPH-M380|SPH-M510|SPH-M540|SPH-M550|SPH-M560|SPH-M570|SPH-M580|SPH-M610|SPH-M620|SPH-M630|SPH-M800|SPH-M810|SPH-M850|SPH-M900|SPH-M910|SPH-M920|SPH-M930|SPH-N100|SPH-N200|SPH-N240|SPH-N300|SPH-N400|SPH-Z400|SWC-E100|SCH-i909|GT-N7100|GT-N7105|SCH-I535|SM-N900A|SGH-I317|SGH-T999L|GT-S5360B|GT-I8262|GT-S6802|GT-S6312|GT-S6310|GT-S5312|GT-S5310|GT-I9105|GT-I8510|GT-S6790N|SM-G7105|SM-N9005|GT-S5301|GT-I9295|GT-I9195|SM-C101|GT-S7392|GT-S7560|GT-B7610|GT-I5510|GT-S7582|GT-S7530E|GT-I8750|SM-G9006V|SM-G9008V|SM-G9009D|SM-G900A|SM-G900D|SM-G900F|SM-G900H|SM-G900I|SM-G900J|SM-G900K|SM-G900L|SM-G900M|SM-G900P|SM-G900R4|SM-G900S|SM-G900T|SM-G900V|SM-G900W8|SHV-E160K|SCH-P709|SCH-P729|SM-T2558|GT-I9205|SM-G9350|SM-J120F",
            "LG": "\\bLG\\b;|LG[- ]?(C800|C900|E400|E610|E900|E-900|F160|F180K|F180L|F180S|730|855|L160|LS740|LS840|LS970|LU6200|MS690|MS695|MS770|MS840|MS870|MS910|P500|P700|P705|VM696|AS680|AS695|AX840|C729|E970|GS505|272|C395|E739BK|E960|L55C|L75C|LS696|LS860|P769BK|P350|P500|P509|P870|UN272|US730|VS840|VS950|LN272|LN510|LS670|LS855|LW690|MN270|MN510|P509|P769|P930|UN200|UN270|UN510|UN610|US670|US740|US760|UX265|UX840|VN271|VN530|VS660|VS700|VS740|VS750|VS910|VS920|VS930|VX9200|VX11000|AX840A|LW770|P506|P925|P999|E612|D955|D802|MS323)",
            "Sony": "SonyST|SonyLT|SonyEricsson|SonyEricssonLT15iv|LT18i|E10i|LT28h|LT26w|SonyEricssonMT27i|C5303|C6902|C6903|C6906|C6943|D2533",
            "Asus": "Asus.*Galaxy|PadFone.*Mobile",
            "NokiaLumia": "Lumia [0-9]{3,4}",
            "Micromax": "Micromax.*\\b(A210|A92|A88|A72|A111|A110Q|A115|A116|A110|A90S|A26|A51|A35|A54|A25|A27|A89|A68|A65|A57|A90)\\b",
            "Palm": "PalmSource|Palm",
            "Vertu": "Vertu|Vertu.*Ltd|Vertu.*Ascent|Vertu.*Ayxta|Vertu.*Constellation(F|Quest)?|Vertu.*Monika|Vertu.*Signature",
            "Pantech": "PANTECH|IM-A850S|IM-A840S|IM-A830L|IM-A830K|IM-A830S|IM-A820L|IM-A810K|IM-A810S|IM-A800S|IM-T100K|IM-A725L|IM-A780L|IM-A775C|IM-A770K|IM-A760S|IM-A750K|IM-A740S|IM-A730S|IM-A720L|IM-A710K|IM-A690L|IM-A690S|IM-A650S|IM-A630K|IM-A600S|VEGA PTL21|PT003|P8010|ADR910L|P6030|P6020|P9070|P4100|P9060|P5000|CDM8992|TXT8045|ADR8995|IS11PT|P2030|P6010|P8000|PT002|IS06|CDM8999|P9050|PT001|TXT8040|P2020|P9020|P2000|P7040|P7000|C790",
            "Fly": "IQ230|IQ444|IQ450|IQ440|IQ442|IQ441|IQ245|IQ256|IQ236|IQ255|IQ235|IQ245|IQ275|IQ240|IQ285|IQ280|IQ270|IQ260|IQ250",
            "Wiko": "KITE 4G|HIGHWAY|GETAWAY|STAIRWAY|DARKSIDE|DARKFULL|DARKNIGHT|DARKMOON|SLIDE|WAX 4G|RAINBOW|BLOOM|SUNSET|GOA(?!nna)|LENNY|BARRY|IGGY|OZZY|CINK FIVE|CINK PEAX|CINK PEAX 2|CINK SLIM|CINK SLIM 2|CINK +|CINK KING|CINK PEAX|CINK SLIM|SUBLIM",
            "iMobile": "i-mobile (IQ|i-STYLE|idea|ZAA|Hitz)",
            "SimValley": "\\b(SP-80|XT-930|SX-340|XT-930|SX-310|SP-360|SP60|SPT-800|SP-120|SPT-800|SP-140|SPX-5|SPX-8|SP-100|SPX-8|SPX-12)\\b",
            "Wolfgang": "AT-B24D|AT-AS50HD|AT-AS40W|AT-AS55HD|AT-AS45q2|AT-B26D|AT-AS50Q",
            "Alcatel": "Alcatel",
            "Nintendo": "Nintendo 3DS",
            "Amoi": "Amoi",
            "INQ": "INQ",
            "GenericPhone": "Tapatalk|PDA;|SAGEM|\\bmmp\\b|pocket|\\bpsp\\b|symbian|Smartphone|smartfon|treo|up.browser|up.link|vodafone|\\bwap\\b|nokia|Series40|Series60|S60|SonyEricsson|N900|MAUI.*WAP.*Browser"
        },
        "tablets": {
            "iPad": "iPad|iPad.*Mobile",
            "NexusTablet": "Android.*Nexus[\\s]+(7|9|10)",
            "SamsungTablet": "SAMSUNG.*Tablet|Galaxy.*Tab|SC-01C|GT-P1000|GT-P1003|GT-P1010|GT-P3105|GT-P6210|GT-P6800|GT-P6810|GT-P7100|GT-P7300|GT-P7310|GT-P7500|GT-P7510|SCH-I800|SCH-I815|SCH-I905|SGH-I957|SGH-I987|SGH-T849|SGH-T859|SGH-T869|SPH-P100|GT-P3100|GT-P3108|GT-P3110|GT-P5100|GT-P5110|GT-P6200|GT-P7320|GT-P7511|GT-N8000|GT-P8510|SGH-I497|SPH-P500|SGH-T779|SCH-I705|SCH-I915|GT-N8013|GT-P3113|GT-P5113|GT-P8110|GT-N8010|GT-N8005|GT-N8020|GT-P1013|GT-P6201|GT-P7501|GT-N5100|GT-N5105|GT-N5110|SHV-E140K|SHV-E140L|SHV-E140S|SHV-E150S|SHV-E230K|SHV-E230L|SHV-E230S|SHW-M180K|SHW-M180L|SHW-M180S|SHW-M180W|SHW-M300W|SHW-M305W|SHW-M380K|SHW-M380S|SHW-M380W|SHW-M430W|SHW-M480K|SHW-M480S|SHW-M480W|SHW-M485W|SHW-M486W|SHW-M500W|GT-I9228|SCH-P739|SCH-I925|GT-I9200|GT-P5200|GT-P5210|GT-P5210X|SM-T311|SM-T310|SM-T310X|SM-T210|SM-T210R|SM-T211|SM-P600|SM-P601|SM-P605|SM-P900|SM-P901|SM-T217|SM-T217A|SM-T217S|SM-P6000|SM-T3100|SGH-I467|XE500|SM-T110|GT-P5220|GT-I9200X|GT-N5110X|GT-N5120|SM-P905|SM-T111|SM-T2105|SM-T315|SM-T320|SM-T320X|SM-T321|SM-T520|SM-T525|SM-T530NU|SM-T230NU|SM-T330NU|SM-T900|XE500T1C|SM-P605V|SM-P905V|SM-T337V|SM-T537V|SM-T707V|SM-T807V|SM-P600X|SM-P900X|SM-T210X|SM-T230|SM-T230X|SM-T325|GT-P7503|SM-T531|SM-T330|SM-T530|SM-T705|SM-T705C|SM-T535|SM-T331|SM-T800|SM-T700|SM-T537|SM-T807|SM-P907A|SM-T337A|SM-T537A|SM-T707A|SM-T807A|SM-T237|SM-T807P|SM-P607T|SM-T217T|SM-T337T|SM-T807T|SM-T116NQ|SM-P550|SM-T350|SM-T550|SM-T9000|SM-P9000|SM-T705Y|SM-T805|GT-P3113|SM-T710|SM-T810|SM-T815|SM-T360|SM-T533|SM-T113|SM-T335|SM-T715|SM-T560|SM-T670|SM-T677|SM-T377|SM-T567|SM-T357T|SM-T555|SM-T561",
            "Kindle": "Kindle|Silk.*Accelerated|Android.*\\b(KFOT|KFTT|KFJWI|KFJWA|KFOTE|KFSOWI|KFTHWI|KFTHWA|KFAPWI|KFAPWA|WFJWAE|KFSAWA|KFSAWI|KFASWI|KFARWI)\\b",
            "SurfaceTablet": "Windows NT [0-9.]+; ARM;.*(Tablet|ARMBJS)",
            "HPTablet": "HP Slate (7|8|10)|HP ElitePad 900|hp-tablet|EliteBook.*Touch|HP 8|Slate 21|HP SlateBook 10",
            "AsusTablet": "^.*PadFone((?!Mobile).)*$|Transformer|TF101|TF101G|TF300T|TF300TG|TF300TL|TF700T|TF700KL|TF701T|TF810C|ME171|ME301T|ME302C|ME371MG|ME370T|ME372MG|ME172V|ME173X|ME400C|Slider SL101|\\bK00F\\b|\\bK00C\\b|\\bK00E\\b|\\bK00L\\b|TX201LA|ME176C|ME102A|\\bM80TA\\b|ME372CL|ME560CG|ME372CG|ME302KL| K010 | K017 |ME572C|ME103K|ME170C|ME171C|\\bME70C\\b|ME581C|ME581CL|ME8510C|ME181C|P01Y|PO1MA",
            "BlackBerryTablet": "PlayBook|RIM Tablet",
            "HTCtablet": "HTC_Flyer_P512|HTC Flyer|HTC Jetstream|HTC-P715a|HTC EVO View 4G|PG41200|PG09410",
            "MotorolaTablet": "xoom|sholest|MZ615|MZ605|MZ505|MZ601|MZ602|MZ603|MZ604|MZ606|MZ607|MZ608|MZ609|MZ615|MZ616|MZ617",
            "NookTablet": "Android.*Nook|NookColor|nook browser|BNRV200|BNRV200A|BNTV250|BNTV250A|BNTV400|BNTV600|LogicPD Zoom2",
            "AcerTablet": "Android.*; \\b(A100|A101|A110|A200|A210|A211|A500|A501|A510|A511|A700|A701|W500|W500P|W501|W501P|W510|W511|W700|G100|G100W|B1-A71|B1-710|B1-711|A1-810|A1-811|A1-830)\\b|W3-810|\\bA3-A10\\b|\\bA3-A11\\b|\\bA3-A20",
            "ToshibaTablet": "Android.*(AT100|AT105|AT200|AT205|AT270|AT275|AT300|AT305|AT1S5|AT500|AT570|AT700|AT830)|TOSHIBA.*FOLIO",
            "LGTablet": "\\bL-06C|LG-V909|LG-V900|LG-V700|LG-V510|LG-V500|LG-V410|LG-V400|LG-VK810\\b",
            "FujitsuTablet": "Android.*\\b(F-01D|F-02F|F-05E|F-10D|M532|Q572)\\b",
            "PrestigioTablet": "PMP3170B|PMP3270B|PMP3470B|PMP7170B|PMP3370B|PMP3570C|PMP5870C|PMP3670B|PMP5570C|PMP5770D|PMP3970B|PMP3870C|PMP5580C|PMP5880D|PMP5780D|PMP5588C|PMP7280C|PMP7280C3G|PMP7280|PMP7880D|PMP5597D|PMP5597|PMP7100D|PER3464|PER3274|PER3574|PER3884|PER5274|PER5474|PMP5097CPRO|PMP5097|PMP7380D|PMP5297C|PMP5297C_QUAD|PMP812E|PMP812E3G|PMP812F|PMP810E|PMP880TD|PMT3017|PMT3037|PMT3047|PMT3057|PMT7008|PMT5887|PMT5001|PMT5002",
            "LenovoTablet": "Lenovo TAB|Idea(Tab|Pad)( A1|A10| K1|)|ThinkPad([ ]+)?Tablet|YT3-X90L|YT3-X90F|YT3-X90X|Lenovo.*(S2109|S2110|S5000|S6000|K3011|A3000|A3500|A1000|A2107|A2109|A1107|A5500|A7600|B6000|B8000|B8080)(-|)(FL|F|HV|H|)",
            "DellTablet": "Venue 11|Venue 8|Venue 7|Dell Streak 10|Dell Streak 7",
            "YarvikTablet": "Android.*\\b(TAB210|TAB211|TAB224|TAB250|TAB260|TAB264|TAB310|TAB360|TAB364|TAB410|TAB411|TAB420|TAB424|TAB450|TAB460|TAB461|TAB464|TAB465|TAB467|TAB468|TAB07-100|TAB07-101|TAB07-150|TAB07-151|TAB07-152|TAB07-200|TAB07-201-3G|TAB07-210|TAB07-211|TAB07-212|TAB07-214|TAB07-220|TAB07-400|TAB07-485|TAB08-150|TAB08-200|TAB08-201-3G|TAB08-201-30|TAB09-100|TAB09-211|TAB09-410|TAB10-150|TAB10-201|TAB10-211|TAB10-400|TAB10-410|TAB13-201|TAB274EUK|TAB275EUK|TAB374EUK|TAB462EUK|TAB474EUK|TAB9-200)\\b",
            "MedionTablet": "Android.*\\bOYO\\b|LIFE.*(P9212|P9514|P9516|S9512)|LIFETAB",
            "ArnovaTablet": "AN10G2|AN7bG3|AN7fG3|AN8G3|AN8cG3|AN7G3|AN9G3|AN7dG3|AN7dG3ST|AN7dG3ChildPad|AN10bG3|AN10bG3DT|AN9G2",
            "IntensoTablet": "INM8002KP|INM1010FP|INM805ND|Intenso Tab|TAB1004",
            "IRUTablet": "M702pro",
            "MegafonTablet": "MegaFon V9|\\bZTE V9\\b|Android.*\\bMT7A\\b",
            "EbodaTablet": "E-Boda (Supreme|Impresspeed|Izzycomm|Essential)",
            "AllViewTablet": "Allview.*(Viva|Alldro|City|Speed|All TV|Frenzy|Quasar|Shine|TX1|AX1|AX2)",
            "ArchosTablet": "\\b(101G9|80G9|A101IT)\\b|Qilive 97R|Archos5|\\bARCHOS (70|79|80|90|97|101|FAMILYPAD|)(b|)(G10| Cobalt| TITANIUM(HD|)| Xenon| Neon|XSK| 2| XS 2| PLATINUM| CARBON|GAMEPAD)\\b",
            "AinolTablet": "NOVO7|NOVO8|NOVO10|Novo7Aurora|Novo7Basic|NOVO7PALADIN|novo9-Spark",
            "NokiaLumiaTablet": "Lumia 2520",
            "SonyTablet": "Sony.*Tablet|Xperia Tablet|Sony Tablet S|SO-03E|SGPT12|SGPT13|SGPT114|SGPT121|SGPT122|SGPT123|SGPT111|SGPT112|SGPT113|SGPT131|SGPT132|SGPT133|SGPT211|SGPT212|SGPT213|SGP311|SGP312|SGP321|EBRD1101|EBRD1102|EBRD1201|SGP351|SGP341|SGP511|SGP512|SGP521|SGP541|SGP551|SGP621|SGP612|SOT31",
            "PhilipsTablet": "\\b(PI2010|PI3000|PI3100|PI3105|PI3110|PI3205|PI3210|PI3900|PI4010|PI7000|PI7100)\\b",
            "CubeTablet": "Android.*(K8GT|U9GT|U10GT|U16GT|U17GT|U18GT|U19GT|U20GT|U23GT|U30GT)|CUBE U8GT",
            "CobyTablet": "MID1042|MID1045|MID1125|MID1126|MID7012|MID7014|MID7015|MID7034|MID7035|MID7036|MID7042|MID7048|MID7127|MID8042|MID8048|MID8127|MID9042|MID9740|MID9742|MID7022|MID7010",
            "MIDTablet": "M9701|M9000|M9100|M806|M1052|M806|T703|MID701|MID713|MID710|MID727|MID760|MID830|MID728|MID933|MID125|MID810|MID732|MID120|MID930|MID800|MID731|MID900|MID100|MID820|MID735|MID980|MID130|MID833|MID737|MID960|MID135|MID860|MID736|MID140|MID930|MID835|MID733|MID4X10",
            "MSITablet": "MSI \\b(Primo 73K|Primo 73L|Primo 81L|Primo 77|Primo 93|Primo 75|Primo 76|Primo 73|Primo 81|Primo 91|Primo 90|Enjoy 71|Enjoy 7|Enjoy 10)\\b",
            "SMiTTablet": "Android.*(\\bMID\\b|MID-560|MTV-T1200|MTV-PND531|MTV-P1101|MTV-PND530)",
            "RockChipTablet": "Android.*(RK2818|RK2808A|RK2918|RK3066)|RK2738|RK2808A",
            "FlyTablet": "IQ310|Fly Vision",
            "bqTablet": "Android.*(bq)?.*(Elcano|Curie|Edison|Maxwell|Kepler|Pascal|Tesla|Hypatia|Platon|Newton|Livingstone|Cervantes|Avant|Aquaris E10)|Maxwell.*Lite|Maxwell.*Plus",
            "HuaweiTablet": "MediaPad|MediaPad 7 Youth|IDEOS S7|S7-201c|S7-202u|S7-101|S7-103|S7-104|S7-105|S7-106|S7-201|S7-Slim",
            "NecTablet": "\\bN-06D|\\bN-08D",
            "PantechTablet": "Pantech.*P4100",
            "BronchoTablet": "Broncho.*(N701|N708|N802|a710)",
            "VersusTablet": "TOUCHPAD.*[78910]|\\bTOUCHTAB\\b",
            "ZyncTablet": "z1000|Z99 2G|z99|z930|z999|z990|z909|Z919|z900",
            "PositivoTablet": "TB07STA|TB10STA|TB07FTA|TB10FTA",
            "NabiTablet": "Android.*\\bNabi",
            "KoboTablet": "Kobo Touch|\\bK080\\b|\\bVox\\b Build|\\bArc\\b Build",
            "DanewTablet": "DSlide.*\\b(700|701R|702|703R|704|802|970|971|972|973|974|1010|1012)\\b",
            "TexetTablet": "NaviPad|TB-772A|TM-7045|TM-7055|TM-9750|TM-7016|TM-7024|TM-7026|TM-7041|TM-7043|TM-7047|TM-8041|TM-9741|TM-9747|TM-9748|TM-9751|TM-7022|TM-7021|TM-7020|TM-7011|TM-7010|TM-7023|TM-7025|TM-7037W|TM-7038W|TM-7027W|TM-9720|TM-9725|TM-9737W|TM-1020|TM-9738W|TM-9740|TM-9743W|TB-807A|TB-771A|TB-727A|TB-725A|TB-719A|TB-823A|TB-805A|TB-723A|TB-715A|TB-707A|TB-705A|TB-709A|TB-711A|TB-890HD|TB-880HD|TB-790HD|TB-780HD|TB-770HD|TB-721HD|TB-710HD|TB-434HD|TB-860HD|TB-840HD|TB-760HD|TB-750HD|TB-740HD|TB-730HD|TB-722HD|TB-720HD|TB-700HD|TB-500HD|TB-470HD|TB-431HD|TB-430HD|TB-506|TB-504|TB-446|TB-436|TB-416|TB-146SE|TB-126SE",
            "PlaystationTablet": "Playstation.*(Portable|Vita)",
            "TrekstorTablet": "ST10416-1|VT10416-1|ST70408-1|ST702xx-1|ST702xx-2|ST80208|ST97216|ST70104-2|VT10416-2|ST10216-2A|SurfTab",
            "PyleAudioTablet": "\\b(PTBL10CEU|PTBL10C|PTBL72BC|PTBL72BCEU|PTBL7CEU|PTBL7C|PTBL92BC|PTBL92BCEU|PTBL9CEU|PTBL9CUK|PTBL9C)\\b",
            "AdvanTablet": "Android.* \\b(E3A|T3X|T5C|T5B|T3E|T3C|T3B|T1J|T1F|T2A|T1H|T1i|E1C|T1-E|T5-A|T4|E1-B|T2Ci|T1-B|T1-D|O1-A|E1-A|T1-A|T3A|T4i)\\b ",
            "DanyTechTablet": "Genius Tab G3|Genius Tab S2|Genius Tab Q3|Genius Tab G4|Genius Tab Q4|Genius Tab G-II|Genius TAB GII|Genius TAB GIII|Genius Tab S1",
            "GalapadTablet": "Android.*\\bG1\\b",
            "MicromaxTablet": "Funbook|Micromax.*\\b(P250|P560|P360|P362|P600|P300|P350|P500|P275)\\b",
            "KarbonnTablet": "Android.*\\b(A39|A37|A34|ST8|ST10|ST7|Smart Tab3|Smart Tab2)\\b",
            "AllFineTablet": "Fine7 Genius|Fine7 Shine|Fine7 Air|Fine8 Style|Fine9 More|Fine10 Joy|Fine11 Wide",
            "PROSCANTablet": "\\b(PEM63|PLT1023G|PLT1041|PLT1044|PLT1044G|PLT1091|PLT4311|PLT4311PL|PLT4315|PLT7030|PLT7033|PLT7033D|PLT7035|PLT7035D|PLT7044K|PLT7045K|PLT7045KB|PLT7071KG|PLT7072|PLT7223G|PLT7225G|PLT7777G|PLT7810K|PLT7849G|PLT7851G|PLT7852G|PLT8015|PLT8031|PLT8034|PLT8036|PLT8080K|PLT8082|PLT8088|PLT8223G|PLT8234G|PLT8235G|PLT8816K|PLT9011|PLT9045K|PLT9233G|PLT9735|PLT9760G|PLT9770G)\\b",
            "YONESTablet": "BQ1078|BC1003|BC1077|RK9702|BC9730|BC9001|IT9001|BC7008|BC7010|BC708|BC728|BC7012|BC7030|BC7027|BC7026",
            "ChangJiaTablet": "TPC7102|TPC7103|TPC7105|TPC7106|TPC7107|TPC7201|TPC7203|TPC7205|TPC7210|TPC7708|TPC7709|TPC7712|TPC7110|TPC8101|TPC8103|TPC8105|TPC8106|TPC8203|TPC8205|TPC8503|TPC9106|TPC9701|TPC97101|TPC97103|TPC97105|TPC97106|TPC97111|TPC97113|TPC97203|TPC97603|TPC97809|TPC97205|TPC10101|TPC10103|TPC10106|TPC10111|TPC10203|TPC10205|TPC10503",
            "GUTablet": "TX-A1301|TX-M9002|Q702|kf026",
            "PointOfViewTablet": "TAB-P506|TAB-navi-7-3G-M|TAB-P517|TAB-P-527|TAB-P701|TAB-P703|TAB-P721|TAB-P731N|TAB-P741|TAB-P825|TAB-P905|TAB-P925|TAB-PR945|TAB-PL1015|TAB-P1025|TAB-PI1045|TAB-P1325|TAB-PROTAB[0-9]+|TAB-PROTAB25|TAB-PROTAB26|TAB-PROTAB27|TAB-PROTAB26XL|TAB-PROTAB2-IPS9|TAB-PROTAB30-IPS9|TAB-PROTAB25XXL|TAB-PROTAB26-IPS10|TAB-PROTAB30-IPS10",
            "OvermaxTablet": "OV-(SteelCore|NewBase|Basecore|Baseone|Exellen|Quattor|EduTab|Solution|ACTION|BasicTab|TeddyTab|MagicTab|Stream|TB-08|TB-09)",
            "HCLTablet": "HCL.*Tablet|Connect-3G-2.0|Connect-2G-2.0|ME Tablet U1|ME Tablet U2|ME Tablet G1|ME Tablet X1|ME Tablet Y2|ME Tablet Sync",
            "DPSTablet": "DPS Dream 9|DPS Dual 7",
            "VistureTablet": "V97 HD|i75 3G|Visture V4( HD)?|Visture V5( HD)?|Visture V10",
            "CrestaTablet": "CTP(-)?810|CTP(-)?818|CTP(-)?828|CTP(-)?838|CTP(-)?888|CTP(-)?978|CTP(-)?980|CTP(-)?987|CTP(-)?988|CTP(-)?989",
            "MediatekTablet": "\\bMT8125|MT8389|MT8135|MT8377\\b",
            "ConcordeTablet": "Concorde([ ]+)?Tab|ConCorde ReadMan",
            "GoCleverTablet": "GOCLEVER TAB|A7GOCLEVER|M1042|M7841|M742|R1042BK|R1041|TAB A975|TAB A7842|TAB A741|TAB A741L|TAB M723G|TAB M721|TAB A1021|TAB I921|TAB R721|TAB I720|TAB T76|TAB R70|TAB R76.2|TAB R106|TAB R83.2|TAB M813G|TAB I721|GCTA722|TAB I70|TAB I71|TAB S73|TAB R73|TAB R74|TAB R93|TAB R75|TAB R76.1|TAB A73|TAB A93|TAB A93.2|TAB T72|TAB R83|TAB R974|TAB R973|TAB A101|TAB A103|TAB A104|TAB A104.2|R105BK|M713G|A972BK|TAB A971|TAB R974.2|TAB R104|TAB R83.3|TAB A1042",
            "ModecomTablet": "FreeTAB 9000|FreeTAB 7.4|FreeTAB 7004|FreeTAB 7800|FreeTAB 2096|FreeTAB 7.5|FreeTAB 1014|FreeTAB 1001 |FreeTAB 8001|FreeTAB 9706|FreeTAB 9702|FreeTAB 7003|FreeTAB 7002|FreeTAB 1002|FreeTAB 7801|FreeTAB 1331|FreeTAB 1004|FreeTAB 8002|FreeTAB 8014|FreeTAB 9704|FreeTAB 1003",
            "VoninoTablet": "\\b(Argus[ _]?S|Diamond[ _]?79HD|Emerald[ _]?78E|Luna[ _]?70C|Onyx[ _]?S|Onyx[ _]?Z|Orin[ _]?HD|Orin[ _]?S|Otis[ _]?S|SpeedStar[ _]?S|Magnet[ _]?M9|Primus[ _]?94[ _]?3G|Primus[ _]?94HD|Primus[ _]?QS|Android.*\\bQ8\\b|Sirius[ _]?EVO[ _]?QS|Sirius[ _]?QS|Spirit[ _]?S)\\b",
            "ECSTablet": "V07OT2|TM105A|S10OT1|TR10CS1",
            "StorexTablet": "eZee[_']?(Tab|Go)[0-9]+|TabLC7|Looney Tunes Tab",
            "VodafoneTablet": "SmartTab([ ]+)?[0-9]+|SmartTabII10|SmartTabII7|VF-1497",
            "EssentielBTablet": "Smart[ ']?TAB[ ]+?[0-9]+|Family[ ']?TAB2",
            "RossMoorTablet": "RM-790|RM-997|RMD-878G|RMD-974R|RMT-705A|RMT-701|RME-601|RMT-501|RMT-711",
            "iMobileTablet": "i-mobile i-note",
            "TolinoTablet": "tolino tab [0-9.]+|tolino shine",
            "AudioSonicTablet": "\\bC-22Q|T7-QC|T-17B|T-17P\\b",
            "AMPETablet": "Android.* A78 ",
            "SkkTablet": "Android.* (SKYPAD|PHOENIX|CYCLOPS)",
            "TecnoTablet": "TECNO P9",
            "JXDTablet": "Android.* \\b(F3000|A3300|JXD5000|JXD3000|JXD2000|JXD300B|JXD300|S5800|S7800|S602b|S5110b|S7300|S5300|S602|S603|S5100|S5110|S601|S7100a|P3000F|P3000s|P101|P200s|P1000m|P200m|P9100|P1000s|S6600b|S908|P1000|P300|S18|S6600|S9100)\\b",
            "iJoyTablet": "Tablet (Spirit 7|Essentia|Galatea|Fusion|Onix 7|Landa|Titan|Scooby|Deox|Stella|Themis|Argon|Unique 7|Sygnus|Hexen|Finity 7|Cream|Cream X2|Jade|Neon 7|Neron 7|Kandy|Scape|Saphyr 7|Rebel|Biox|Rebel|Rebel 8GB|Myst|Draco 7|Myst|Tab7-004|Myst|Tadeo Jones|Tablet Boing|Arrow|Draco Dual Cam|Aurix|Mint|Amity|Revolution|Finity 9|Neon 9|T9w|Amity 4GB Dual Cam|Stone 4GB|Stone 8GB|Andromeda|Silken|X2|Andromeda II|Halley|Flame|Saphyr 9,7|Touch 8|Planet|Triton|Unique 10|Hexen 10|Memphis 4GB|Memphis 8GB|Onix 10)",
            "FX2Tablet": "FX2 PAD7|FX2 PAD10",
            "XoroTablet": "KidsPAD 701|PAD[ ]?712|PAD[ ]?714|PAD[ ]?716|PAD[ ]?717|PAD[ ]?718|PAD[ ]?720|PAD[ ]?721|PAD[ ]?722|PAD[ ]?790|PAD[ ]?792|PAD[ ]?900|PAD[ ]?9715D|PAD[ ]?9716DR|PAD[ ]?9718DR|PAD[ ]?9719QR|PAD[ ]?9720QR|TelePAD1030|Telepad1032|TelePAD730|TelePAD731|TelePAD732|TelePAD735Q|TelePAD830|TelePAD9730|TelePAD795|MegaPAD 1331|MegaPAD 1851|MegaPAD 2151",
            "ViewsonicTablet": "ViewPad 10pi|ViewPad 10e|ViewPad 10s|ViewPad E72|ViewPad7|ViewPad E100|ViewPad 7e|ViewSonic VB733|VB100a",
            "OdysTablet": "LOOX|XENO10|ODYS[ -](Space|EVO|Xpress|NOON)|\\bXELIO\\b|Xelio10Pro|XELIO7PHONETAB|XELIO10EXTREME|XELIOPT2|NEO_QUAD10",
            "CaptivaTablet": "CAPTIVA PAD",
            "IconbitTablet": "NetTAB|NT-3702|NT-3702S|NT-3702S|NT-3603P|NT-3603P|NT-0704S|NT-0704S|NT-3805C|NT-3805C|NT-0806C|NT-0806C|NT-0909T|NT-0909T|NT-0907S|NT-0907S|NT-0902S|NT-0902S",
            "TeclastTablet": "T98 4G|\\bP80\\b|\\bX90HD\\b|X98 Air|X98 Air 3G|\\bX89\\b|P80 3G|\\bX80h\\b|P98 Air|\\bX89HD\\b|P98 3G|\\bP90HD\\b|P89 3G|X98 3G|\\bP70h\\b|P79HD 3G|G18d 3G|\\bP79HD\\b|\\bP89s\\b|\\bA88\\b|\\bP10HD\\b|\\bP19HD\\b|G18 3G|\\bP78HD\\b|\\bA78\\b|\\bP75\\b|G17s 3G|G17h 3G|\\bP85t\\b|\\bP90\\b|\\bP11\\b|\\bP98t\\b|\\bP98HD\\b|\\bG18d\\b|\\bP85s\\b|\\bP11HD\\b|\\bP88s\\b|\\bA80HD\\b|\\bA80se\\b|\\bA10h\\b|\\bP89\\b|\\bP78s\\b|\\bG18\\b|\\bP85\\b|\\bA70h\\b|\\bA70\\b|\\bG17\\b|\\bP18\\b|\\bA80s\\b|\\bA11s\\b|\\bP88HD\\b|\\bA80h\\b|\\bP76s\\b|\\bP76h\\b|\\bP98\\b|\\bA10HD\\b|\\bP78\\b|\\bP88\\b|\\bA11\\b|\\bA10t\\b|\\bP76a\\b|\\bP76t\\b|\\bP76e\\b|\\bP85HD\\b|\\bP85a\\b|\\bP86\\b|\\bP75HD\\b|\\bP76v\\b|\\bA12\\b|\\bP75a\\b|\\bA15\\b|\\bP76Ti\\b|\\bP81HD\\b|\\bA10\\b|\\bT760VE\\b|\\bT720HD\\b|\\bP76\\b|\\bP73\\b|\\bP71\\b|\\bP72\\b|\\bT720SE\\b|\\bC520Ti\\b|\\bT760\\b|\\bT720VE\\b|T720-3GE|T720-WiFi",
            "OndaTablet": "\\b(V975i|Vi30|VX530|V701|Vi60|V701s|Vi50|V801s|V719|Vx610w|VX610W|V819i|Vi10|VX580W|Vi10|V711s|V813|V811|V820w|V820|Vi20|V711|VI30W|V712|V891w|V972|V819w|V820w|Vi60|V820w|V711|V813s|V801|V819|V975s|V801|V819|V819|V818|V811|V712|V975m|V101w|V961w|V812|V818|V971|V971s|V919|V989|V116w|V102w|V973|Vi40)\\b[\\s]+",
            "JaytechTablet": "TPC-PA762",
            "BlaupunktTablet": "Endeavour 800NG|Endeavour 1010",
            "DigmaTablet": "\\b(iDx10|iDx9|iDx8|iDx7|iDxD7|iDxD8|iDsQ8|iDsQ7|iDsQ8|iDsD10|iDnD7|3TS804H|iDsQ11|iDj7|iDs10)\\b",
            "EvolioTablet": "ARIA_Mini_wifi|Aria[ _]Mini|Evolio X10|Evolio X7|Evolio X8|\\bEvotab\\b|\\bNeura\\b",
            "LavaTablet": "QPAD E704|\\bIvoryS\\b|E-TAB IVORY|\\bE-TAB\\b",
            "AocTablet": "MW0811|MW0812|MW0922|MTK8382|MW1031|MW0831|MW0821|MW0931|MW0712",
            "MpmanTablet": "MP11 OCTA|MP10 OCTA|MPQC1114|MPQC1004|MPQC994|MPQC974|MPQC973|MPQC804|MPQC784|MPQC780|\\bMPG7\\b|MPDCG75|MPDCG71|MPDC1006|MP101DC|MPDC9000|MPDC905|MPDC706HD|MPDC706|MPDC705|MPDC110|MPDC100|MPDC99|MPDC97|MPDC88|MPDC8|MPDC77|MP709|MID701|MID711|MID170|MPDC703|MPQC1010",
            "CelkonTablet": "CT695|CT888|CT[\\s]?910|CT7 Tab|CT9 Tab|CT3 Tab|CT2 Tab|CT1 Tab|C820|C720|\\bCT-1\\b",
            "WolderTablet": "miTab \\b(DIAMOND|SPACE|BROOKLYN|NEO|FLY|MANHATTAN|FUNK|EVOLUTION|SKY|GOCAR|IRON|GENIUS|POP|MINT|EPSILON|BROADWAY|JUMP|HOP|LEGEND|NEW AGE|LINE|ADVANCE|FEEL|FOLLOW|LIKE|LINK|LIVE|THINK|FREEDOM|CHICAGO|CLEVELAND|BALTIMORE-GH|IOWA|BOSTON|SEATTLE|PHOENIX|DALLAS|IN 101|MasterChef)\\b",
            "MiTablet": "\\bMI PAD\\b|\\bHM NOTE 1W\\b",
            "NibiruTablet": "Nibiru M1|Nibiru Jupiter One",
            "NexoTablet": "NEXO NOVA|NEXO 10|NEXO AVIO|NEXO FREE|NEXO GO|NEXO EVO|NEXO 3G|NEXO SMART|NEXO KIDDO|NEXO MOBI",
            "LeaderTablet": "TBLT10Q|TBLT10I|TBL-10WDKB|TBL-10WDKBO2013|TBL-W230V2|TBL-W450|TBL-W500|SV572|TBLT7I|TBA-AC7-8G|TBLT79|TBL-8W16|TBL-10W32|TBL-10WKB|TBL-W100",
            "UbislateTablet": "UbiSlate[\\s]?7C",
            "PocketBookTablet": "Pocketbook",
            "KocasoTablet": "\\b(TB-1207)\\b",
            "Hudl": "Hudl HT7S3|Hudl 2",
            "TelstraTablet": "T-Hub2",
            "GenericTablet": "Android.*\\b97D\\b|Tablet(?!.*PC)|BNTV250A|MID-WCDMA|LogicPD Zoom2|\\bA7EB\\b|CatNova8|A1_07|CT704|CT1002|\\bM721\\b|rk30sdk|\\bEVOTAB\\b|M758A|ET904|ALUMIUM10|Smartfren Tab|Endeavour 1010|Tablet-PC-4|Tagi Tab|\\bM6pro\\b|CT1020W|arc 10HD|\\bJolla\\b|\\bTP750\\b"
        },
        "oss": {
            "AndroidOS": "Android",
            "BlackBerryOS": "blackberry|\\bBB10\\b|rim tablet os",
            "PalmOS": "PalmOS|avantgo|blazer|elaine|hiptop|palm|plucker|xiino",
            "SymbianOS": "Symbian|SymbOS|Series60|Series40|SYB-[0-9]+|\\bS60\\b",
            "WindowsMobileOS": "Windows CE.*(PPC|Smartphone|Mobile|[0-9]{3}x[0-9]{3})|Window Mobile|Windows Phone [0-9.]+|WCE;",
            "WindowsPhoneOS": "Windows Phone 10.0|Windows Phone 8.1|Windows Phone 8.0|Windows Phone OS|XBLWP7|ZuneWP7|Windows NT 6.[23]; ARM;",
            "iOS": "\\biPhone.*Mobile|\\biPod|\\biPad",
            "MeeGoOS": "MeeGo",
            "MaemoOS": "Maemo",
            "JavaOS": "J2ME\/|\\bMIDP\\b|\\bCLDC\\b",
            "webOS": "webOS|hpwOS",
            "badaOS": "\\bBada\\b",
            "BREWOS": "BREW"
        },
        "uas": {
            "Vivaldi": "Vivaldi",
            "Chrome": "\\bCrMo\\b|CriOS|Android.*Chrome\/[.0-9]* (Mobile)?",
            "Dolfin": "\\bDolfin\\b",
            "Opera": "Opera.*Mini|Opera.*Mobi|Android.*Opera|Mobile.*OPR\/[0-9.]+|Coast\/[0-9.]+",
            "Skyfire": "Skyfire",
            "Edge": "Mobile Safari\/[.0-9]* Edge",
            "IE": "IEMobile|MSIEMobile",
            "Firefox": "fennec|firefox.*maemo|(Mobile|Tablet).*Firefox|Firefox.*Mobile",
            "Bolt": "bolt",
            "TeaShark": "teashark",
            "Blazer": "Blazer",
            "Safari": "Version.*Mobile.*Safari|Safari.*Mobile|MobileSafari",
            "Tizen": "Tizen",
            "UCBrowser": "UC.*Browser|UCWEB",
            "baiduboxapp": "baiduboxapp",
            "baidubrowser": "baidubrowser",
            "DiigoBrowser": "DiigoBrowser",
            "Puffin": "Puffin",
            "Mercury": "\\bMercury\\b",
            "ObigoBrowser": "Obigo",
            "NetFront": "NF-Browser",
            "GenericBrowser": "NokiaBrowser|OviBrowser|OneBrowser|TwonkyBeamBrowser|SEMC.*Browser|FlyFlow|Minimo|NetFront|Novarra-Vision|MQQBrowser|MicroMessenger",
            "PaleMoon": "Android.*PaleMoon|Mobile.*PaleMoon"
        },
        "props": {
            "Mobile": "Mobile\/[VER]",
            "Build": "Build\/[VER]",
            "Version": "Version\/[VER]",
            "VendorID": "VendorID\/[VER]",
            "iPad": "iPad.*CPU[a-z ]+[VER]",
            "iPhone": "iPhone.*CPU[a-z ]+[VER]",
            "iPod": "iPod.*CPU[a-z ]+[VER]",
            "Kindle": "Kindle\/[VER]",
            "Chrome": [
                "Chrome\/[VER]",
                "CriOS\/[VER]",
                "CrMo\/[VER]"
            ],
            "Coast": [
                "Coast\/[VER]"
            ],
            "Dolfin": "Dolfin\/[VER]",
            "Firefox": "Firefox\/[VER]",
            "Fennec": "Fennec\/[VER]",
            "Edge": "Edge\/[VER]",
            "IE": [
                "IEMobile\/[VER];",
                "IEMobile [VER]",
                "MSIE [VER];",
                "Trident\/[0-9.]+;.*rv:[VER]"
            ],
            "NetFront": "NetFront\/[VER]",
            "NokiaBrowser": "NokiaBrowser\/[VER]",
            "Opera": [
                " OPR\/[VER]",
                "Opera Mini\/[VER]",
                "Version\/[VER]"
            ],
            "Opera Mini": "Opera Mini\/[VER]",
            "Opera Mobi": "Version\/[VER]",
            "UC Browser": "UC Browser[VER]",
            "MQQBrowser": "MQQBrowser\/[VER]",
            "MicroMessenger": "MicroMessenger\/[VER]",
            "baiduboxapp": "baiduboxapp\/[VER]",
            "baidubrowser": "baidubrowser\/[VER]",
            "Iron": "Iron\/[VER]",
            "Safari": [
                "Version\/[VER]",
                "Safari\/[VER]"
            ],
            "Skyfire": "Skyfire\/[VER]",
            "Tizen": "Tizen\/[VER]",
            "Webkit": "webkit[ \/][VER]",
            "PaleMoon": "PaleMoon\/[VER]",
            "Gecko": "Gecko\/[VER]",
            "Trident": "Trident\/[VER]",
            "Presto": "Presto\/[VER]",
            "Goanna": "Goanna\/[VER]",
            "iOS": " \\bi?OS\\b [VER][ ;]{1}",
            "Android": "Android [VER]",
            "BlackBerry": [
                "BlackBerry[\\w]+\/[VER]",
                "BlackBerry.*Version\/[VER]",
                "Version\/[VER]"
            ],
            "BREW": "BREW [VER]",
            "Java": "Java\/[VER]",
            "Windows Phone OS": [
                "Windows Phone OS [VER]",
                "Windows Phone [VER]"
            ],
            "Windows Phone": "Windows Phone [VER]",
            "Windows CE": "Windows CE\/[VER]",
            "Windows NT": "Windows NT [VER]",
            "Symbian": [
                "SymbianOS\/[VER]",
                "Symbian\/[VER]"
            ],
            "webOS": [
                "webOS\/[VER]",
                "hpwOS\/[VER];"
            ]
        },
        "utils": {
            "Bot": "Googlebot|facebookexternalhit|AdsBot-Google|Google Keyword Suggestion|Facebot|YandexBot|bingbot|ia_archiver|AhrefsBot|Ezooms|GSLFbot|WBSearchBot|Twitterbot|TweetmemeBot|Twikle|PaperLiBot|Wotbox|UnwindFetchor|Exabot|MJ12bot|YandexImages|TurnitinBot|Pingdom",
            "MobileBot": "Googlebot-Mobile|AdsBot-Google-Mobile|YahooSeeker\/M1A1-R2D2",
            "DesktopMode": "WPDesktop",
            "TV": "SonyDTV|HbbTV",
            "WebKit": "(webkit)[ \/]([\\w.]+)",
            "Console": "\\b(Nintendo|Nintendo WiiU|Nintendo 3DS|PLAYSTATION|Xbox)\\b",
            "Watch": "SM-V700"
        }
    };
    
        // following patterns come from http://detectmobilebrowsers.com/
        impl.detectMobileBrowsers = {
             ~~~~~~~~~~~~~~~~~~~~
!!! error TS2339: Property 'detectMobileBrowsers' does not exist on type '{}'.
            fullPattern: /(android|bb\d+|meego).+mobile|avantgo|bada\/|blackberry|blazer|compal|elaine|fennec|hiptop|iemobile|ip(hone|od)|iris|kindle|lge |maemo|midp|mmp|mobile.+firefox|netfront|opera m(ob|in)i|palm( os)?|phone|p(ixi|re)\/|plucker|pocket|psp|series(4|6)0|symbian|treo|up\.(browser|link)|vodafone|wap|windows ce|xda|xiino/i,
            shortPattern: /1207|6310|6590|3gso|4thp|50[1-6]i|770s|802s|a wa|abac|ac(er|oo|s\-)|ai(ko|rn)|al(av|ca|co)|amoi|an(ex|ny|yw)|aptu|ar(ch|go)|as(te|us)|attw|au(di|\-m|r |s )|avan|be(ck|ll|nq)|bi(lb|rd)|bl(ac|az)|br(e|v)w|bumb|bw\-(n|u)|c55\/|capi|ccwa|cdm\-|cell|chtm|cldc|cmd\-|co(mp|nd)|craw|da(it|ll|ng)|dbte|dc\-s|devi|dica|dmob|do(c|p)o|ds(12|\-d)|el(49|ai)|em(l2|ul)|er(ic|k0)|esl8|ez([4-7]0|os|wa|ze)|fetc|fly(\-|_)|g1 u|g560|gene|gf\-5|g\-mo|go(\.w|od)|gr(ad|un)|haie|hcit|hd\-(m|p|t)|hei\-|hi(pt|ta)|hp( i|ip)|hs\-c|ht(c(\-| |_|a|g|p|s|t)|tp)|hu(aw|tc)|i\-(20|go|ma)|i230|iac( |\-|\/)|ibro|idea|ig01|ikom|im1k|inno|ipaq|iris|ja(t|v)a|jbro|jemu|jigs|kddi|keji|kgt( |\/)|klon|kpt |kwc\-|kyo(c|k)|le(no|xi)|lg( g|\/(k|l|u)|50|54|\-[a-w])|libw|lynx|m1\-w|m3ga|m50\/|ma(te|ui|xo)|mc(01|21|ca)|m\-cr|me(rc|ri)|mi(o8|oa|ts)|mmef|mo(01|02|bi|de|do|t(\-| |o|v)|zz)|mt(50|p1|v )|mwbp|mywa|n10[0-2]|n20[2-3]|n30(0|2)|n50(0|2|5)|n7(0(0|1)|10)|ne((c|m)\-|on|tf|wf|wg|wt)|nok(6|i)|nzph|o2im|op(ti|wv)|oran|owg1|p800|pan(a|d|t)|pdxg|pg(13|\-([1-8]|c))|phil|pire|pl(ay|uc)|pn\-2|po(ck|rt|se)|prox|psio|pt\-g|qa\-a|qc(07|12|21|32|60|\-[2-7]|i\-)|qtek|r380|r600|raks|rim9|ro(ve|zo)|s55\/|sa(ge|ma|mm|ms|ny|va)|sc(01|h\-|oo|p\-)|sdk\/|se(c(\-|0|1)|47|mc|nd|ri)|sgh\-|shar|sie(\-|m)|sk\-0|sl(45|id)|sm(al|ar|b3|it|t5)|so(ft|ny)|sp(01|h\-|v\-|v )|sy(01|mb)|t2(18|50)|t6(00|10|18)|ta(gt|lk)|tcl\-|tdg\-|tel(i|m)|tim\-|t\-mo|to(pl|sh)|ts(70|m\-|m3|m5)|tx\-9|up(\.b|g1|si)|utst|v400|v750|veri|vi(rg|te)|vk(40|5[0-3]|\-v)|vm40|voda|vulc|vx(52|53|60|61|70|80|81|83|85|98)|w3c(\-| )|webc|whit|wi(g |nc|nw)|wmlb|wonu|x700|yas\-|your|zeto|zte\-/i,
            tabletPattern: /android|ipad|playbook|silk/i
        };
    
        var hasOwnProp = Object.prototype.hasOwnProperty,
            isArray;
    
        impl.FALLBACK_PHONE = 'UnknownPhone';
             ~~~~~~~~~~~~~~
!!! error TS2339: Property 'FALLBACK_PHONE' does not exist on type '{}'.
        impl.FALLBACK_TABLET = 'UnknownTablet';
             ~~~~~~~~~~~~~~~
!!! error TS2339: Property 'FALLBACK_TABLET' does not exist on type '{}'.
        impl.FALLBACK_MOBILE = 'UnknownMobile';
             ~~~~~~~~~~~~~~~
!!! error TS2339: Property 'FALLBACK_MOBILE' does not exist on type '{}'.
    
        isArray = ('isArray' in Array) ?
            Array.isArray : function (value) { return Object.prototype.toString.call(value) === '[object Array]'; };
        isArray = 'isArray' in Array
            ? function (value) { return Object.prototype.toString.call(value) === '[object Array]'; }
            : Array.isArray;
                    ~~~~~~~
!!! error TS2339: Property 'isArray' does not exist on type 'never'.
    
        function equalIC(a, b) {
            return a != null && b != null && a.toLowerCase() === b.toLowerCase();
        }
    
        function containsIC(array, value) {
            var valueLC, i, len = array.length;
            if (!len || !value) {
                return false;
            }
            valueLC = value.toLowerCase();
            for (i = 0; i < len; ++i) {
                if (valueLC === array[i].toLowerCase()) {
                    return true;
                }
            }
            return false;
        }
    
        function convertPropsToRegExp(object) {
            for (var key in object) {
                if (hasOwnProp.call(object, key)) {
                    object[key] = new RegExp(object[key], 'i');
                }
            }
        }
    
        (function init() {
            var key, values, value, i, len, verPos, mobileDetectRules = impl.mobileDetectRules;
                                                                             ~~~~~~~~~~~~~~~~~
!!! error TS2339: Property 'mobileDetectRules' does not exist on type '{}'.
            for (key in mobileDetectRules.props) {
                if (hasOwnProp.call(mobileDetectRules.props, key)) {
                    values = mobileDetectRules.props[key];
                    if (!isArray(values)) {
                        values = [values];
                    }
                    len = values.length;
                    for (i = 0; i < len; ++i) {
                        value = values[i];
                        verPos = value.indexOf('[VER]');
                        if (verPos >= 0) {
                            value = value.substring(0, verPos) + '([\\w._\\+]+)' + value.substring(verPos + 5);
                        }
                        values[i] = new RegExp(value, 'i');
                    }
                    mobileDetectRules.props[key] = values;
                }
            }
            convertPropsToRegExp(mobileDetectRules.oss);
            convertPropsToRegExp(mobileDetectRules.phones);
            convertPropsToRegExp(mobileDetectRules.tablets);
            convertPropsToRegExp(mobileDetectRules.uas);
            convertPropsToRegExp(mobileDetectRules.utils);
    
            // copy some patterns to oss0 which are tested first (see issue#15)
            mobileDetectRules.oss0 = {
                WindowsPhoneOS: mobileDetectRules.oss.WindowsPhoneOS,
                WindowsMobileOS: mobileDetectRules.oss.WindowsMobileOS
            };
        }());
    
        /**
         * Test userAgent string against a set of rules and find the first matched key.
         * @param {Object} rules (key is String, value is RegExp)
         * @param {String} userAgent the navigator.userAgent (or HTTP-Header 'User-Agent').
         * @returns {String|null} the matched key if found, otherwise <tt>null</tt>
         * @private
         */
        impl.findMatch = function(rules, userAgent) {
             ~~~~~~~~~
!!! error TS2339: Property 'findMatch' does not exist on type '{}'.
            for (var key in rules) {
                if (hasOwnProp.call(rules, key)) {
                    if (rules[key].test(userAgent)) {
                        return key;
                    }
                }
            }
            return null;
        };
    
        /**
         * Test userAgent string against a set of rules and return an array of matched keys.
         * @param {Object} rules (key is String, value is RegExp)
         * @param {String} userAgent the navigator.userAgent (or HTTP-Header 'User-Agent').
         * @returns {Array} an array of matched keys, may be empty when there is no match, but not <tt>null</tt>
         * @private
         */
        impl.findMatches = function(rules, userAgent) {
             ~~~~~~~~~~~
!!! error TS2339: Property 'findMatches' does not exist on type '{}'.
            var result = [];
            for (var key in rules) {
                if (hasOwnProp.call(rules, key)) {
                    if (rules[key].test(userAgent)) {
                        result.push(key);
                    }
                }
            }
            return result;
        };
    
        /**
         * Check the version of the given property in the User-Agent.
         *
         * @param {String} propertyName
         * @param {String} userAgent
         * @return {String} version or <tt>null</tt> if version not found
         * @private
         */
        impl.getVersionStr = function (propertyName, userAgent) {
             ~~~~~~~~~~~~~
!!! error TS2339: Property 'getVersionStr' does not exist on type '{}'.
            var props = impl.mobileDetectRules.props, patterns, i, len, match;
                             ~~~~~~~~~~~~~~~~~
!!! error TS2339: Property 'mobileDetectRules' does not exist on type '{}'.
            if (hasOwnProp.call(props, propertyName)) {
                patterns = props[propertyName];
                len = patterns.length;
                for (i = 0; i < len; ++i) {
                    match = patterns[i].exec(userAgent);
                    if (match !== null) {
                        return match[1];
                    }
                }
            }
            return null;
        };
    
        /**
         * Check the version of the given property in the User-Agent.
         * Will return a float number. (eg. 2_0 will return 2.0, 4.3.1 will return 4.31)
         *
         * @param {String} propertyName
         * @param {String} userAgent
         * @return {Number} version or <tt>NaN</tt> if version not found
         * @private
         */
        impl.getVersion = function (propertyName, userAgent) {
             ~~~~~~~~~~
!!! error TS2339: Property 'getVersion' does not exist on type '{}'.
            var version = impl.getVersionStr(propertyName, userAgent);
                               ~~~~~~~~~~~~~
!!! error TS2339: Property 'getVersionStr' does not exist on type '{}'.
            return version ? impl.prepareVersionNo(version) : NaN;
                                  ~~~~~~~~~~~~~~~~
!!! error TS2339: Property 'prepareVersionNo' does not exist on type '{}'.
        };
    
        /**
         * Prepare the version number.
         *
         * @param {String} version
         * @return {Number} the version number as a floating number
         * @private
         */
        impl.prepareVersionNo = function (version) {
             ~~~~~~~~~~~~~~~~
!!! error TS2339: Property 'prepareVersionNo' does not exist on type '{}'.
            var numbers;
    
            numbers = version.split(/[a-z._ \/\-]/i);
            if (numbers.length === 1) {
                version = numbers[0];
            }
            if (numbers.length > 1) {
                version = numbers[0] + '.';
                numbers.shift();
                version += numbers.join('');
            }
            return Number(version);
        };
    
        impl.isMobileFallback = function (userAgent) {
             ~~~~~~~~~~~~~~~~
!!! error TS2339: Property 'isMobileFallback' does not exist on type '{}'.
            return impl.detectMobileBrowsers.fullPattern.test(userAgent) ||
                        ~~~~~~~~~~~~~~~~~~~~
!!! error TS2339: Property 'detectMobileBrowsers' does not exist on type '{}'.
                impl.detectMobileBrowsers.shortPattern.test(userAgent.substr(0,4));
                     ~~~~~~~~~~~~~~~~~~~~
!!! error TS2339: Property 'detectMobileBrowsers' does not exist on type '{}'.
        };
    
        impl.isTabletFallback = function (userAgent) {
             ~~~~~~~~~~~~~~~~
!!! error TS2339: Property 'isTabletFallback' does not exist on type '{}'.
            return impl.detectMobileBrowsers.tabletPattern.test(userAgent);
                        ~~~~~~~~~~~~~~~~~~~~
!!! error TS2339: Property 'detectMobileBrowsers' does not exist on type '{}'.
        };
    
        impl.prepareDetectionCache = function (cache, userAgent, maxPhoneWidth) {
             ~~~~~~~~~~~~~~~~~~~~~
!!! error TS2339: Property 'prepareDetectionCache' does not exist on type '{}'.
            if (cache.mobile !== undefined) {
                return;
            }
            var phone, tablet, phoneSized;
    
            // first check for stronger tablet rules, then phone (see issue#5)
            tablet = impl.findMatch(impl.mobileDetectRules.tablets, userAgent);
                          ~~~~~~~~~
!!! error TS2339: Property 'findMatch' does not exist on type '{}'.
                                         ~~~~~~~~~~~~~~~~~
!!! error TS2339: Property 'mobileDetectRules' does not exist on type '{}'.
            if (tablet) {
                cache.mobile = cache.tablet = tablet;
                cache.phone = null;
                return; // unambiguously identified as tablet
            }
    
            phone = impl.findMatch(impl.mobileDetectRules.phones, userAgent);
                         ~~~~~~~~~
!!! error TS2339: Property 'findMatch' does not exist on type '{}'.
                                        ~~~~~~~~~~~~~~~~~
!!! error TS2339: Property 'mobileDetectRules' does not exist on type '{}'.
            if (phone) {
                cache.mobile = cache.phone = phone;
                cache.tablet = null;
                return; // unambiguously identified as phone
            }
    
            // our rules haven't found a match -> try more general fallback rules
            if (impl.isMobileFallback(userAgent)) {
                     ~~~~~~~~~~~~~~~~
!!! error TS2339: Property 'isMobileFallback' does not exist on type '{}'.
                phoneSized = MobileDetect.isPhoneSized(maxPhoneWidth);
                                          ~~~~~~~~~~~~
!!! error TS2339: Property 'isPhoneSized' does not exist on type '(userAgent: any, maxPhoneWidth: any) => void'.
                if (phoneSized === undefined) {
                    cache.mobile = impl.FALLBACK_MOBILE;
                                        ~~~~~~~~~~~~~~~
!!! error TS2339: Property 'FALLBACK_MOBILE' does not exist on type '{}'.
                    cache.tablet = cache.phone = null;
                } else if (phoneSized) {
                    cache.mobile = cache.phone = impl.FALLBACK_PHONE;
                                                      ~~~~~~~~~~~~~~
!!! error TS2339: Property 'FALLBACK_PHONE' does not exist on type '{}'.
                    cache.tablet = null;
                } else {
                    cache.mobile = cache.tablet = impl.FALLBACK_TABLET;
                                                       ~~~~~~~~~~~~~~~
!!! error TS2339: Property 'FALLBACK_TABLET' does not exist on type '{}'.
                    cache.phone = null;
                }
            } else if (impl.isTabletFallback(userAgent)) {
                            ~~~~~~~~~~~~~~~~
!!! error TS2339: Property 'isTabletFallback' does not exist on type '{}'.
                cache.mobile = cache.tablet = impl.FALLBACK_TABLET;
                                                   ~~~~~~~~~~~~~~~
!!! error TS2339: Property 'FALLBACK_TABLET' does not exist on type '{}'.
                cache.phone = null;
            } else {
                // not mobile at all!
                cache.mobile = cache.tablet = cache.phone = null;
            }
        };
    
        // t is a reference to a MobileDetect instance
        impl.mobileGrade = function (t) {
             ~~~~~~~~~~~
!!! error TS2339: Property 'mobileGrade' does not exist on type '{}'.
            // impl note:
            // To keep in sync w/ Mobile_Detect.php easily, the following code is tightly aligned to the PHP version.
            // When changes are made in Mobile_Detect.php, copy this method and replace:
            //     $this-> / t.
            //     self::MOBILE_GRADE_(.) / '$1'
            //     , self::VERSION_TYPE_FLOAT / (nothing)
            //     isIOS() / os('iOS')
            //     [reg] / (nothing)   <-- jsdelivr complaining about unescaped unicode character U+00AE
            var $isMobile = t.mobile() !== null;
    
            if (
                // Apple iOS 3.2-5.1 - Tested on the original iPad (4.3 / 5.0), iPad 2 (4.3), iPad 3 (5.1), original iPhone (3.1), iPhone 3 (3.2), 3GS (4.3), 4 (4.3 / 5.0), and 4S (5.1)
                t.os('iOS') && t.version('iPad')>=4.3 ||
                t.os('iOS') && t.version('iPhone')>=3.1 ||
                t.os('iOS') && t.version('iPod')>=3.1 ||
    
                // Android 2.1-2.3 - Tested on the HTC Incredible (2.2), original Droid (2.2), HTC Aria (2.1), Google Nexus S (2.3). Functional on 1.5 & 1.6 but performance may be sluggish, tested on Google G1 (1.5)
                // Android 3.1 (Honeycomb)  - Tested on the Samsung Galaxy Tab 10.1 and Motorola XOOM
                // Android 4.0 (ICS)  - Tested on a Galaxy Nexus. Note: transition performance can be poor on upgraded devices
                // Android 4.1 (Jelly Bean)  - Tested on a Galaxy Nexus and Galaxy 7
                ( t.version('Android')>2.1 && t.is('Webkit') ) ||
    
                // Windows Phone 7-7.5 - Tested on the HTC Surround (7.0) HTC Trophy (7.5), LG-E900 (7.5), Nokia Lumia 800
                t.version('Windows Phone OS')>=7.0 ||
    
                // Blackberry 7 - Tested on BlackBerry Torch 9810
                // Blackberry 6.0 - Tested on the Torch 9800 and Style 9670
                t.is('BlackBerry') && t.version('BlackBerry')>=6.0 ||
                // Blackberry Playbook (1.0-2.0) - Tested on PlayBook
                t.match('Playbook.*Tablet') ||
    
                // Palm WebOS (1.4-2.0) - Tested on the Palm Pixi (1.4), Pre (1.4), Pre 2 (2.0)
                ( t.version('webOS')>=1.4 && t.match('Palm|Pre|Pixi') ) ||
                // Palm WebOS 3.0  - Tested on HP TouchPad
                t.match('hp.*TouchPad') ||
    
                // Firefox Mobile (12 Beta) - Tested on Android 2.3 device
                ( t.is('Firefox') && t.version('Firefox')>=12 ) ||
    
                // Chrome for Android - Tested on Android 4.0, 4.1 device
                ( t.is('Chrome') && t.is('AndroidOS') && t.version('Android')>=4.0 ) ||
    
                // Skyfire 4.1 - Tested on Android 2.3 device
                ( t.is('Skyfire') && t.version('Skyfire')>=4.1 && t.is('AndroidOS') && t.version('Android')>=2.3 ) ||
    
                // Opera Mobile 11.5-12: Tested on Android 2.3
                ( t.is('Opera') && t.version('Opera Mobi')>11 && t.is('AndroidOS') ) ||
    
                // Meego 1.2 - Tested on Nokia 950 and N9
                t.is('MeeGoOS') ||
    
                // Tizen (pre-release) - Tested on early hardware
                t.is('Tizen') ||
    
                // Samsung Bada 2.0 - Tested on a Samsung Wave 3, Dolphin browser
                // @todo: more tests here!
                t.is('Dolfin') && t.version('Bada')>=2.0 ||
    
                // UC Browser - Tested on Android 2.3 device
                ( (t.is('UC Browser') || t.is('Dolfin')) && t.version('Android')>=2.3 ) ||
    
                // Kindle 3 and Fire  - Tested on the built-in WebKit browser for each
                ( t.match('Kindle Fire') ||
                    t.is('Kindle') && t.version('Kindle')>=3.0 ) ||
    
                // Nook Color 1.4.1 - Tested on original Nook Color, not Nook Tablet
                t.is('AndroidOS') && t.is('NookTablet') ||
    
                // Chrome Desktop 11-21 - Tested on OS X 10.7 and Windows 7
                t.version('Chrome')>=11 && !$isMobile ||
    
                // Safari Desktop 4-5 - Tested on OS X 10.7 and Windows 7
                t.version('Safari')>=5.0 && !$isMobile ||
    
                // Firefox Desktop 4-13 - Tested on OS X 10.7 and Windows 7
                t.version('Firefox')>=4.0 && !$isMobile ||
    
                // Internet Explorer 7-9 - Tested on Windows XP, Vista and 7
                t.version('MSIE')>=7.0 && !$isMobile ||
    
                // Opera Desktop 10-12 - Tested on OS X 10.7 and Windows 7
                // @reference: http://my.opera.com/community/openweb/idopera/
                t.version('Opera')>=10 && !$isMobile
    
                ){
                return 'A';
            }
    
            if (
                t.os('iOS') && t.version('iPad')<4.3 ||
                t.os('iOS') && t.version('iPhone')<3.1 ||
                t.os('iOS') && t.version('iPod')<3.1 ||
    
                // Blackberry 5.0: Tested on the Storm 2 9550, Bold 9770
                t.is('Blackberry') && t.version('BlackBerry')>=5 && t.version('BlackBerry')<6 ||
    
                //Opera Mini (5.0-6.5) - Tested on iOS 3.2/4.3 and Android 2.3
                ( t.version('Opera Mini')>=5.0 && t.version('Opera Mini')<=6.5 &&
                    (t.version('Android')>=2.3 || t.is('iOS')) ) ||
    
                // Nokia Symbian^3 - Tested on Nokia N8 (Symbian^3), C7 (Symbian^3), also works on N97 (Symbian^1)
                t.match('NokiaN8|NokiaC7|N97.*Series60|Symbian/3') ||
    
                // @todo: report this (tested on Nokia N71)
                t.version('Opera Mobi')>=11 && t.is('SymbianOS')
                ){
                return 'B';
            }
    
            if (
            // Blackberry 4.x - Tested on the Curve 8330
                t.version('BlackBerry')<5.0 ||
                // Windows Mobile - Tested on the HTC Leo (WinMo 5.2)
                t.match('MSIEMobile|Windows CE.*Mobile') || t.version('Windows Mobile')<=5.2
    
                ){
                return 'C';
            }
    
            //All older smartphone platforms and featurephones - Any device that doesn't support media queries
            //will receive the basic, C grade experience.
            return 'C';
        };
    
        impl.detectOS = function (ua) {
             ~~~~~~~~
!!! error TS2339: Property 'detectOS' does not exist on type '{}'.
            return impl.findMatch(impl.mobileDetectRules.oss0, ua) ||
                        ~~~~~~~~~
!!! error TS2339: Property 'findMatch' does not exist on type '{}'.
                                       ~~~~~~~~~~~~~~~~~
!!! error TS2339: Property 'mobileDetectRules' does not exist on type '{}'.
                impl.findMatch(impl.mobileDetectRules.oss, ua);
                     ~~~~~~~~~
!!! error TS2339: Property 'findMatch' does not exist on type '{}'.
                                    ~~~~~~~~~~~~~~~~~
!!! error TS2339: Property 'mobileDetectRules' does not exist on type '{}'.
        };
    
        impl.getDeviceSmallerSide = function () {
             ~~~~~~~~~~~~~~~~~~~~
!!! error TS2339: Property 'getDeviceSmallerSide' does not exist on type '{}'.
            return window.screen.width < window.screen.height ?
                window.screen.width :
                window.screen.height;
        };
    
        /**
         * Constructor for MobileDetect object.
         * <br>
         * Such an object will keep a reference to the given user-agent string and cache most of the detect queries.<br>
         * <div style="background-color: #d9edf7; border: 1px solid #bce8f1; color: #3a87ad; padding: 14px; border-radius: 2px; margin-top: 20px">
         *     <strong>Find information how to download and install:</strong>
         *     <a href="https://github.com/hgoebl/mobile-detect.js/">github.com/hgoebl/mobile-detect.js/</a>
         * </div>
         *
         * @example <pre>
         *     var md = new MobileDetect(window.navigator.userAgent);
         *     if (md.mobile()) {
         *         location.href = (md.mobileGrade() === 'A') ? '/mobile/' : '/lynx/';
         *     }
         * </pre>
         *
         * @param {string} userAgent typically taken from window.navigator.userAgent or http_header['User-Agent']
         * @param {number} [maxPhoneWidth=600] <strong>only for browsers</strong> specify a value for the maximum
         *        width of smallest device side (in logical "CSS" pixels) until a device detected as mobile will be handled
         *        as phone.
         *        This is only used in cases where the device cannot be classified as phone or tablet.<br>
         *        See <a href="http://developer.android.com/guide/practices/screens_support.html">Declaring Tablet Layouts
         *        for Android</a>.<br>
         *        If you provide a value < 0, then this "fuzzy" check is disabled.
         * @constructor
         * @global
         */
        function MobileDetect(userAgent, maxPhoneWidth) {
            this.ua = userAgent || '';
            this._cache = {};
            //600dp is typical 7" tablet minimum width
            this.maxPhoneWidth = maxPhoneWidth || 600;
        }
    
        MobileDetect.prototype = {
            constructor: MobileDetect,
    
            /**
             * Returns the detected phone or tablet type or <tt>null</tt> if it is not a mobile device.
             * <br>
             * For a list of possible return values see {@link MobileDetect#phone} and {@link MobileDetect#tablet}.<br>
             * <br>
             * If the device is not detected by the regular expressions from Mobile-Detect, a test is made against
             * the patterns of <a href="http://detectmobilebrowsers.com/">detectmobilebrowsers.com</a>. If this test
             * is positive, a value of <code>UnknownPhone</code>, <code>UnknownTablet</code> or
             * <code>UnknownMobile</code> is returned.<br>
             * When used in browser, the decision whether phone or tablet is made based on <code>screen.width/height</code>.<br>
             * <br>
             * When used server-side (node.js), there is no way to tell the difference between <code>UnknownTablet</code>
             * and <code>UnknownMobile</code>, so you will get <code>UnknownMobile</code> here.<br>
             * Be aware that since v1.0.0 in this special case you will get <code>UnknownMobile</code> only for:
             * {@link MobileDetect#mobile}, not for {@link MobileDetect#phone} and {@link MobileDetect#tablet}.
             * In versions before v1.0.0 all 3 methods returned <code>UnknownMobile</code> which was tedious to use.
             * <br>
             * In most cases you will use the return value just as a boolean.
             *
             * @returns {String} the key for the phone family or tablet family, e.g. "Nexus".
             * @function MobileDetect#mobile
             */
            mobile: function () {
                impl.prepareDetectionCache(this._cache, this.ua, this.maxPhoneWidth);
                     ~~~~~~~~~~~~~~~~~~~~~
!!! error TS2339: Property 'prepareDetectionCache' does not exist on type '{}'.
                return this._cache.mobile;
            },
    
            /**
             * Returns the detected phone type/family string or <tt>null</tt>.
             * <br>
             * The returned tablet (family or producer) is one of following keys:<br>
             * <br><tt>iPhone, BlackBerry, HTC, Nexus, Dell, Motorola, Samsung, LG, Sony, Asus,
             * NokiaLumia, Micromax, Palm, Vertu, Pantech, Fly, Wiko, iMobile, SimValley,
             * Wolfgang, Alcatel, Nintendo, Amoi, INQ, GenericPhone</tt><br>
             * <br>
             * If the device is not detected by the regular expressions from Mobile-Detect, a test is made against
             * the patterns of <a href="http://detectmobilebrowsers.com/">detectmobilebrowsers.com</a>. If this test
             * is positive, a value of <code>UnknownPhone</code> or <code>UnknownMobile</code> is returned.<br>
             * When used in browser, the decision whether phone or tablet is made based on <code>screen.width/height</code>.<br>
             * <br>
             * When used server-side (node.js), there is no way to tell the difference between <code>UnknownTablet</code>
             * and <code>UnknownMobile</code>, so you will get <code>null</code> here, while {@link MobileDetect#mobile}
             * will return <code>UnknownMobile</code>.<br>
             * Be aware that since v1.0.0 in this special case you will get <code>UnknownMobile</code> only for:
             * {@link MobileDetect#mobile}, not for {@link MobileDetect#phone} and {@link MobileDetect#tablet}.
             * In versions before v1.0.0 all 3 methods returned <code>UnknownMobile</code> which was tedious to use.
             * <br>
             * In most cases you will use the return value just as a boolean.
             *
             * @returns {String} the key of the phone family or producer, e.g. "iPhone"
             * @function MobileDetect#phone
             */
            phone: function () {
                impl.prepareDetectionCache(this._cache, this.ua, this.maxPhoneWidth);
                     ~~~~~~~~~~~~~~~~~~~~~
!!! error TS2339: Property 'prepareDetectionCache' does not exist on type '{}'.
                return this._cache.phone;
            },
    
            /**
             * Returns the detected tablet type/family string or <tt>null</tt>.
             * <br>
             * The returned tablet (family or producer) is one of following keys:<br>
             * <br><tt>iPad, NexusTablet, SamsungTablet, Kindle, SurfaceTablet, HPTablet, AsusTablet,
             * BlackBerryTablet, HTCtablet, MotorolaTablet, NookTablet, AcerTablet,
             * ToshibaTablet, LGTablet, FujitsuTablet, PrestigioTablet, LenovoTablet,
             * DellTablet, YarvikTablet, MedionTablet, ArnovaTablet, IntensoTablet, IRUTablet,
             * MegafonTablet, EbodaTablet, AllViewTablet, ArchosTablet, AinolTablet,
             * NokiaLumiaTablet, SonyTablet, PhilipsTablet, CubeTablet, CobyTablet, MIDTablet,
             * MSITablet, SMiTTablet, RockChipTablet, FlyTablet, bqTablet, HuaweiTablet,
             * NecTablet, PantechTablet, BronchoTablet, VersusTablet, ZyncTablet,
             * PositivoTablet, NabiTablet, KoboTablet, DanewTablet, TexetTablet,
             * PlaystationTablet, TrekstorTablet, PyleAudioTablet, AdvanTablet,
             * DanyTechTablet, GalapadTablet, MicromaxTablet, KarbonnTablet, AllFineTablet,
             * PROSCANTablet, YONESTablet, ChangJiaTablet, GUTablet, PointOfViewTablet,
             * OvermaxTablet, HCLTablet, DPSTablet, VistureTablet, CrestaTablet,
             * MediatekTablet, ConcordeTablet, GoCleverTablet, ModecomTablet, VoninoTablet,
             * ECSTablet, StorexTablet, VodafoneTablet, EssentielBTablet, RossMoorTablet,
             * iMobileTablet, TolinoTablet, AudioSonicTablet, AMPETablet, SkkTablet,
             * TecnoTablet, JXDTablet, iJoyTablet, FX2Tablet, XoroTablet, ViewsonicTablet,
             * OdysTablet, CaptivaTablet, IconbitTablet, TeclastTablet, OndaTablet,
             * JaytechTablet, BlaupunktTablet, DigmaTablet, EvolioTablet, LavaTablet,
             * AocTablet, MpmanTablet, CelkonTablet, WolderTablet, MiTablet, NibiruTablet,
             * NexoTablet, LeaderTablet, UbislateTablet, PocketBookTablet, KocasoTablet, Hudl,
             * TelstraTablet, GenericTablet</tt><br>
             * <br>
             * If the device is not detected by the regular expressions from Mobile-Detect, a test is made against
             * the patterns of <a href="http://detectmobilebrowsers.com/">detectmobilebrowsers.com</a>. If this test
             * is positive, a value of <code>UnknownTablet</code> or <code>UnknownMobile</code> is returned.<br>
             * When used in browser, the decision whether phone or tablet is made based on <code>screen.width/height</code>.<br>
             * <br>
             * When used server-side (node.js), there is no way to tell the difference between <code>UnknownTablet</code>
             * and <code>UnknownMobile</code>, so you will get <code>null</code> here, while {@link MobileDetect#mobile}
             * will return <code>UnknownMobile</code>.<br>
             * Be aware that since v1.0.0 in this special case you will get <code>UnknownMobile</code> only for:
             * {@link MobileDetect#mobile}, not for {@link MobileDetect#phone} and {@link MobileDetect#tablet}.
             * In versions before v1.0.0 all 3 methods returned <code>UnknownMobile</code> which was tedious to use.
             * <br>
             * In most cases you will use the return value just as a boolean.
             *
             * @returns {String} the key of the tablet family or producer, e.g. "SamsungTablet"
             * @function MobileDetect#tablet
             */
            tablet: function () {
                impl.prepareDetectionCache(this._cache, this.ua, this.maxPhoneWidth);
                     ~~~~~~~~~~~~~~~~~~~~~
!!! error TS2339: Property 'prepareDetectionCache' does not exist on type '{}'.
                return this._cache.tablet;
            },
    
            /**
             * Returns the (first) detected user-agent string or <tt>null</tt>.
             * <br>
             * The returned user-agent is one of following keys:<br>
             * <br><tt>Vivaldi, Chrome, Dolfin, Opera, Skyfire, Edge, IE, Firefox, Bolt, TeaShark,
             * Blazer, Safari, Tizen, UCBrowser, baiduboxapp, baidubrowser, DiigoBrowser,
             * Puffin, Mercury, ObigoBrowser, NetFront, GenericBrowser, PaleMoon</tt><br>
             * <br>
             * In most cases calling {@link MobileDetect#userAgent} will be sufficient. But there are rare
             * cases where a mobile device pretends to be more than one particular browser. You can get the
             * list of all matches with {@link MobileDetect#userAgents} or check for a particular value by
             * providing one of the defined keys as first argument to {@link MobileDetect#is}.
             *
             * @returns {String} the key for the detected user-agent or <tt>null</tt>
             * @function MobileDetect#userAgent
             */
            userAgent: function () {
                if (this._cache.userAgent === undefined) {
                    this._cache.userAgent = impl.findMatch(impl.mobileDetectRules.uas, this.ua);
                                                 ~~~~~~~~~
!!! error TS2339: Property 'findMatch' does not exist on type '{}'.
                                                                ~~~~~~~~~~~~~~~~~
!!! error TS2339: Property 'mobileDetectRules' does not exist on type '{}'.
                }
                return this._cache.userAgent;
            },
    
            /**
             * Returns all detected user-agent strings.
             * <br>
             * The array is empty or contains one or more of following keys:<br>
             * <br><tt>Vivaldi, Chrome, Dolfin, Opera, Skyfire, Edge, IE, Firefox, Bolt, TeaShark,
             * Blazer, Safari, Tizen, UCBrowser, baiduboxapp, baidubrowser, DiigoBrowser,
             * Puffin, Mercury, ObigoBrowser, NetFront, GenericBrowser, PaleMoon</tt><br>
             * <br>
             * In most cases calling {@link MobileDetect#userAgent} will be sufficient. But there are rare
             * cases where a mobile device pretends to be more than one particular browser. You can get the
             * list of all matches with {@link MobileDetect#userAgents} or check for a particular value by
             * providing one of the defined keys as first argument to {@link MobileDetect#is}.
             *
             * @returns {Array} the array of detected user-agent keys or <tt>[]</tt>
             * @function MobileDetect#userAgents
             */
            userAgents: function () {
                if (this._cache.userAgents === undefined) {
                    this._cache.userAgents = impl.findMatches(impl.mobileDetectRules.uas, this.ua);
                                                  ~~~~~~~~~~~
!!! error TS2339: Property 'findMatches' does not exist on type '{}'.
                                                                   ~~~~~~~~~~~~~~~~~
!!! error TS2339: Property 'mobileDetectRules' does not exist on type '{}'.
                }
                return this._cache.userAgents;
            },
    
            /**
             * Returns the detected operating system string or <tt>null</tt>.
             * <br>
             * The operating system is one of following keys:<br>
             * <br><tt>AndroidOS, BlackBerryOS, PalmOS, SymbianOS, WindowsMobileOS, WindowsPhoneOS,
             * iOS, MeeGoOS, MaemoOS, JavaOS, webOS, badaOS, BREWOS</tt><br>
             *
             * @returns {String} the key for the detected operating system.
             * @function MobileDetect#os
             */
            os: function () {
                if (this._cache.os === undefined) {
                    this._cache.os = impl.detectOS(this.ua);
                                          ~~~~~~~~
!!! error TS2339: Property 'detectOS' does not exist on type '{}'.
                }
                return this._cache.os;
            },
    
            /**
             * Get the version (as Number) of the given property in the User-Agent.
             * <br>
             * Will return a float number. (eg. 2_0 will return 2.0, 4.3.1 will return 4.31)
             *
             * @param {String} key a key defining a thing which has a version.<br>
             *        You can use one of following keys:<br>
             * <br><tt>Mobile, Build, Version, VendorID, iPad, iPhone, iPod, Kindle, Chrome, Coast,
             * Dolfin, Firefox, Fennec, Edge, IE, NetFront, NokiaBrowser, Opera, Opera Mini,
             * Opera Mobi, UC Browser, MQQBrowser, MicroMessenger, baiduboxapp, baidubrowser,
             * Iron, Safari, Skyfire, Tizen, Webkit, PaleMoon, Gecko, Trident, Presto, Goanna,
             * iOS, Android, BlackBerry, BREW, Java, Windows Phone OS, Windows Phone, Windows
             * CE, Windows NT, Symbian, webOS</tt><br>
             *
             * @returns {Number} the version as float or <tt>NaN</tt> if User-Agent doesn't contain this version.
             *          Be careful when comparing this value with '==' operator!
             * @function MobileDetect#version
             */
            version: function (key) {
                return impl.getVersion(key, this.ua);
                            ~~~~~~~~~~
!!! error TS2339: Property 'getVersion' does not exist on type '{}'.
            },
    
            /**
             * Get the version (as String) of the given property in the User-Agent.
             * <br>
             *
             * @param {String} key a key defining a thing which has a version.<br>
             *        You can use one of following keys:<br>
             * <br><tt>Mobile, Build, Version, VendorID, iPad, iPhone, iPod, Kindle, Chrome, Coast,
             * Dolfin, Firefox, Fennec, Edge, IE, NetFront, NokiaBrowser, Opera, Opera Mini,
             * Opera Mobi, UC Browser, MQQBrowser, MicroMessenger, baiduboxapp, baidubrowser,
             * Iron, Safari, Skyfire, Tizen, Webkit, PaleMoon, Gecko, Trident, Presto, Goanna,
             * iOS, Android, BlackBerry, BREW, Java, Windows Phone OS, Windows Phone, Windows
             * CE, Windows NT, Symbian, webOS</tt><br>
             *
             * @returns {String} the "raw" version as String or <tt>null</tt> if User-Agent doesn't contain this version.
             *
             * @function MobileDetect#versionStr
             */
            versionStr: function (key) {
                return impl.getVersionStr(key, this.ua);
                            ~~~~~~~~~~~~~
!!! error TS2339: Property 'getVersionStr' does not exist on type '{}'.
            },
    
            /**
             * Global test key against userAgent, os, phone, tablet and some other properties of userAgent string.
             *
             * @param {String} key the key (case-insensitive) of a userAgent, an operating system, phone or
             *        tablet family.<br>
             *        For a complete list of possible values, see {@link MobileDetect#userAgent},
             *        {@link MobileDetect#os}, {@link MobileDetect#phone}, {@link MobileDetect#tablet}.<br>
             *        Additionally you have following keys:<br>
             * <br><tt>Bot, MobileBot, DesktopMode, TV, WebKit, Console, Watch</tt><br>
             *
             * @returns {boolean} <tt>true</tt> when the given key is one of the defined keys of userAgent, os, phone,
             *                    tablet or one of the listed additional keys, otherwise <tt>false</tt>
             * @function MobileDetect#is
             */
            is: function (key) {
                return containsIC(this.userAgents(), key) ||
                       equalIC(key, this.os()) ||
                       equalIC(key, this.phone()) ||
                       equalIC(key, this.tablet()) ||
                       containsIC(impl.findMatches(impl.mobileDetectRules.utils, this.ua), key);
                                       ~~~~~~~~~~~
!!! error TS2339: Property 'findMatches' does not exist on type '{}'.
                                                        ~~~~~~~~~~~~~~~~~
!!! error TS2339: Property 'mobileDetectRules' does not exist on type '{}'.
            },
    
            /**
             * Do a quick test against navigator::userAgent.
             *
             * @param {String|RegExp} pattern the pattern, either as String or RegExp
             *                        (a string will be converted to a case-insensitive RegExp).
             * @returns {boolean} <tt>true</tt> when the pattern matches, otherwise <tt>false</tt>
             * @function MobileDetect#match
             */
            match: function (pattern) {
                if (!(pattern instanceof RegExp)) {
                    pattern = new RegExp(pattern, 'i');
                }
                return pattern.test(this.ua);
            },
    
            /**
             * Checks whether the mobile device can be considered as phone regarding <code>screen.width</code>.
             * <br>
             * Obviously this method makes sense in browser environments only (not for Node.js)!
             * @param {number} [maxPhoneWidth] the maximum logical pixels (aka. CSS-pixels) to be considered as phone.<br>
             *        The argument is optional and if not present or falsy, the value of the constructor is taken.
             * @returns {boolean|undefined} <code>undefined</code> if screen size wasn't detectable, else <code>true</code>
             *          when screen.width is less or equal to maxPhoneWidth, otherwise <code>false</code>.<br>
             *          Will always return <code>undefined</code> server-side.
             */
            isPhoneSized: function (maxPhoneWidth) {
                return MobileDetect.isPhoneSized(maxPhoneWidth || this.maxPhoneWidth);
                                    ~~~~~~~~~~~~
!!! error TS2339: Property 'isPhoneSized' does not exist on type '(userAgent: any, maxPhoneWidth: any) => void'.
            },
    
            /**
             * Returns the mobile grade ('A', 'B', 'C').
             *
             * @returns {String} one of the mobile grades ('A', 'B', 'C').
             * @function MobileDetect#mobileGrade
             */
            mobileGrade: function () {
                if (this._cache.grade === undefined) {
                    this._cache.grade = impl.mobileGrade(this);
                                             ~~~~~~~~~~~
!!! error TS2339: Property 'mobileGrade' does not exist on type '{}'.
                }
                return this._cache.grade;
            }
        };
    
        // environment-dependent
        if (typeof window !== 'undefined' && window.screen) {
            MobileDetect.isPhoneSized = function (maxPhoneWidth) {
                         ~~~~~~~~~~~~
!!! error TS2339: Property 'isPhoneSized' does not exist on type '(userAgent: any, maxPhoneWidth: any) => void'.
                return maxPhoneWidth < 0 ? undefined : impl.getDeviceSmallerSide() <= maxPhoneWidth;
                                                            ~~~~~~~~~~~~~~~~~~~~
!!! error TS2339: Property 'getDeviceSmallerSide' does not exist on type '{}'.
            };
        } else {
            MobileDetect.isPhoneSized = function () {};
                         ~~~~~~~~~~~~
!!! error TS2339: Property 'isPhoneSized' does not exist on type '(userAgent: any, maxPhoneWidth: any) => void'.
        }
    
        // should not be replaced by a completely new object - just overwrite existing methods
        MobileDetect._impl = impl;
                     ~~~~~
!!! error TS2339: Property '_impl' does not exist on type '(userAgent: any, maxPhoneWidth: any) => void'.
    
        MobileDetect.version = '1.3.3 2016-07-31';
                     ~~~~~~~
!!! error TS2339: Property 'version' does not exist on type '(userAgent: any, maxPhoneWidth: any) => void'.
    
        return MobileDetect;
    }); // end of call of define()
    })((function (undefined) {
        if (typeof module !== 'undefined' && module.exports) {
                   ~~~~~~
!!! error TS2304: Cannot find name 'module'.
                                             ~~~~~~
!!! error TS2304: Cannot find name 'module'.
            return function (factory) { module.exports = factory(); };
                                        ~~~~~~
!!! error TS2304: Cannot find name 'module'.
        } else if (typeof define === 'function' && define.amd) {
                          ~~~~~~
!!! error TS2304: Cannot find name 'define'.
                                                   ~~~~~~
!!! error TS2304: Cannot find name 'define'.
            return define;
                   ~~~~~~
!!! error TS2304: Cannot find name 'define'.
        } else if (typeof window !== 'undefined') {
            return function (factory) { window.MobileDetect = factory(); };
                                               ~~~~~~~~~~~~
!!! error TS2339: Property 'MobileDetect' does not exist on type 'Window'.
        } else {
            // please file a bug if you get this error!
            throw new Error('unknown environment');
        }
    })());<|MERGE_RESOLUTION|>--- conflicted
+++ resolved
@@ -1,1258 +1,1207 @@
-tests/cases/conformance/fixSignatureCaching.ts(9,10): error TS2339: Property 'mobileDetectRules' does not exist on type '{}'.
-tests/cases/conformance/fixSignatureCaching.ts(284,10): error TS2339: Property 'detectMobileBrowsers' does not exist on type '{}'.
-tests/cases/conformance/fixSignatureCaching.ts(293,10): error TS2339: Property 'FALLBACK_PHONE' does not exist on type '{}'.
-tests/cases/conformance/fixSignatureCaching.ts(294,10): error TS2339: Property 'FALLBACK_TABLET' does not exist on type '{}'.
-tests/cases/conformance/fixSignatureCaching.ts(295,10): error TS2339: Property 'FALLBACK_MOBILE' does not exist on type '{}'.
-<<<<<<< HEAD
-tests/cases/conformance/fixSignatureCaching.ts(327,74): error TS2339: Property 'mobileDetectRules' does not exist on type '{}'.
-tests/cases/conformance/fixSignatureCaching.ts(366,10): error TS2339: Property 'findMatch' does not exist on type '{}'.
-tests/cases/conformance/fixSignatureCaching.ts(384,10): error TS2339: Property 'findMatches' does not exist on type '{}'.
-tests/cases/conformance/fixSignatureCaching.ts(404,10): error TS2339: Property 'getVersionStr' does not exist on type '{}'.
-tests/cases/conformance/fixSignatureCaching.ts(405,26): error TS2339: Property 'mobileDetectRules' does not exist on type '{}'.
-tests/cases/conformance/fixSignatureCaching.ts(428,10): error TS2339: Property 'getVersion' does not exist on type '{}'.
-tests/cases/conformance/fixSignatureCaching.ts(429,28): error TS2339: Property 'getVersionStr' does not exist on type '{}'.
-tests/cases/conformance/fixSignatureCaching.ts(430,31): error TS2339: Property 'prepareVersionNo' does not exist on type '{}'.
-tests/cases/conformance/fixSignatureCaching.ts(440,10): error TS2339: Property 'prepareVersionNo' does not exist on type '{}'.
-tests/cases/conformance/fixSignatureCaching.ts(455,10): error TS2339: Property 'isMobileFallback' does not exist on type '{}'.
-tests/cases/conformance/fixSignatureCaching.ts(456,21): error TS2339: Property 'detectMobileBrowsers' does not exist on type '{}'.
-tests/cases/conformance/fixSignatureCaching.ts(457,18): error TS2339: Property 'detectMobileBrowsers' does not exist on type '{}'.
-tests/cases/conformance/fixSignatureCaching.ts(460,10): error TS2339: Property 'isTabletFallback' does not exist on type '{}'.
-tests/cases/conformance/fixSignatureCaching.ts(461,21): error TS2339: Property 'detectMobileBrowsers' does not exist on type '{}'.
-tests/cases/conformance/fixSignatureCaching.ts(464,10): error TS2339: Property 'prepareDetectionCache' does not exist on type '{}'.
-tests/cases/conformance/fixSignatureCaching.ts(471,23): error TS2339: Property 'findMatch' does not exist on type '{}'.
-tests/cases/conformance/fixSignatureCaching.ts(471,38): error TS2339: Property 'mobileDetectRules' does not exist on type '{}'.
-tests/cases/conformance/fixSignatureCaching.ts(478,22): error TS2339: Property 'findMatch' does not exist on type '{}'.
-tests/cases/conformance/fixSignatureCaching.ts(478,37): error TS2339: Property 'mobileDetectRules' does not exist on type '{}'.
-tests/cases/conformance/fixSignatureCaching.ts(486,18): error TS2339: Property 'isMobileFallback' does not exist on type '{}'.
-tests/cases/conformance/fixSignatureCaching.ts(487,39): error TS2339: Property 'isPhoneSized' does not exist on type '(userAgent: any, maxPhoneWidth: any) => void'.
-tests/cases/conformance/fixSignatureCaching.ts(489,37): error TS2339: Property 'FALLBACK_MOBILE' does not exist on type '{}'.
-tests/cases/conformance/fixSignatureCaching.ts(492,51): error TS2339: Property 'FALLBACK_PHONE' does not exist on type '{}'.
-tests/cases/conformance/fixSignatureCaching.ts(495,52): error TS2339: Property 'FALLBACK_TABLET' does not exist on type '{}'.
-tests/cases/conformance/fixSignatureCaching.ts(498,25): error TS2339: Property 'isTabletFallback' does not exist on type '{}'.
-tests/cases/conformance/fixSignatureCaching.ts(499,48): error TS2339: Property 'FALLBACK_TABLET' does not exist on type '{}'.
-tests/cases/conformance/fixSignatureCaching.ts(508,10): error TS2339: Property 'mobileGrade' does not exist on type '{}'.
-tests/cases/conformance/fixSignatureCaching.ts(633,10): error TS2339: Property 'detectOS' does not exist on type '{}'.
-tests/cases/conformance/fixSignatureCaching.ts(634,21): error TS2339: Property 'findMatch' does not exist on type '{}'.
-tests/cases/conformance/fixSignatureCaching.ts(634,36): error TS2339: Property 'mobileDetectRules' does not exist on type '{}'.
-tests/cases/conformance/fixSignatureCaching.ts(635,18): error TS2339: Property 'findMatch' does not exist on type '{}'.
-tests/cases/conformance/fixSignatureCaching.ts(635,33): error TS2339: Property 'mobileDetectRules' does not exist on type '{}'.
-tests/cases/conformance/fixSignatureCaching.ts(638,10): error TS2339: Property 'getDeviceSmallerSide' does not exist on type '{}'.
-tests/cases/conformance/fixSignatureCaching.ts(704,18): error TS2339: Property 'prepareDetectionCache' does not exist on type '{}'.
-tests/cases/conformance/fixSignatureCaching.ts(734,18): error TS2339: Property 'prepareDetectionCache' does not exist on type '{}'.
-tests/cases/conformance/fixSignatureCaching.ts(783,18): error TS2339: Property 'prepareDetectionCache' does not exist on type '{}'.
-tests/cases/conformance/fixSignatureCaching.ts(805,46): error TS2339: Property 'findMatch' does not exist on type '{}'.
-tests/cases/conformance/fixSignatureCaching.ts(805,61): error TS2339: Property 'mobileDetectRules' does not exist on type '{}'.
-tests/cases/conformance/fixSignatureCaching.ts(828,47): error TS2339: Property 'findMatches' does not exist on type '{}'.
-tests/cases/conformance/fixSignatureCaching.ts(828,64): error TS2339: Property 'mobileDetectRules' does not exist on type '{}'.
-tests/cases/conformance/fixSignatureCaching.ts(845,39): error TS2339: Property 'detectOS' does not exist on type '{}'.
-tests/cases/conformance/fixSignatureCaching.ts(869,25): error TS2339: Property 'getVersion' does not exist on type '{}'.
-tests/cases/conformance/fixSignatureCaching.ts(890,25): error TS2339: Property 'getVersionStr' does not exist on type '{}'.
-tests/cases/conformance/fixSignatureCaching.ts(912,36): error TS2339: Property 'findMatches' does not exist on type '{}'.
-tests/cases/conformance/fixSignatureCaching.ts(912,53): error TS2339: Property 'mobileDetectRules' does not exist on type '{}'.
-tests/cases/conformance/fixSignatureCaching.ts(941,33): error TS2339: Property 'isPhoneSized' does not exist on type '(userAgent: any, maxPhoneWidth: any) => void'.
-tests/cases/conformance/fixSignatureCaching.ts(952,42): error TS2339: Property 'mobileGrade' does not exist on type '{}'.
-tests/cases/conformance/fixSignatureCaching.ts(960,22): error TS2339: Property 'isPhoneSized' does not exist on type '(userAgent: any, maxPhoneWidth: any) => void'.
-tests/cases/conformance/fixSignatureCaching.ts(961,57): error TS2339: Property 'getDeviceSmallerSide' does not exist on type '{}'.
-tests/cases/conformance/fixSignatureCaching.ts(964,22): error TS2339: Property 'isPhoneSized' does not exist on type '(userAgent: any, maxPhoneWidth: any) => void'.
-tests/cases/conformance/fixSignatureCaching.ts(968,18): error TS2339: Property '_impl' does not exist on type '(userAgent: any, maxPhoneWidth: any) => void'.
-tests/cases/conformance/fixSignatureCaching.ts(970,18): error TS2339: Property 'version' does not exist on type '(userAgent: any, maxPhoneWidth: any) => void'.
-tests/cases/conformance/fixSignatureCaching.ts(975,16): error TS2304: Cannot find name 'module'.
-tests/cases/conformance/fixSignatureCaching.ts(975,42): error TS2304: Cannot find name 'module'.
-tests/cases/conformance/fixSignatureCaching.ts(976,37): error TS2304: Cannot find name 'module'.
-tests/cases/conformance/fixSignatureCaching.ts(977,23): error TS2304: Cannot find name 'define'.
-tests/cases/conformance/fixSignatureCaching.ts(977,48): error TS2304: Cannot find name 'define'.
-tests/cases/conformance/fixSignatureCaching.ts(978,16): error TS2304: Cannot find name 'define'.
-tests/cases/conformance/fixSignatureCaching.ts(980,44): error TS2339: Property 'MobileDetect' does not exist on type 'Window'.
-
-
-==== tests/cases/conformance/fixSignatureCaching.ts (64 errors) ====
-=======
-tests/cases/conformance/fixSignatureCaching.ts(301,17): error TS2339: Property 'isArray' does not exist on type 'never'.
-tests/cases/conformance/fixSignatureCaching.ts(330,74): error TS2339: Property 'mobileDetectRules' does not exist on type '{}'.
-tests/cases/conformance/fixSignatureCaching.ts(369,10): error TS2339: Property 'findMatch' does not exist on type '{}'.
-tests/cases/conformance/fixSignatureCaching.ts(387,10): error TS2339: Property 'findMatches' does not exist on type '{}'.
-tests/cases/conformance/fixSignatureCaching.ts(407,10): error TS2339: Property 'getVersionStr' does not exist on type '{}'.
-tests/cases/conformance/fixSignatureCaching.ts(408,26): error TS2339: Property 'mobileDetectRules' does not exist on type '{}'.
-tests/cases/conformance/fixSignatureCaching.ts(431,10): error TS2339: Property 'getVersion' does not exist on type '{}'.
-tests/cases/conformance/fixSignatureCaching.ts(432,28): error TS2339: Property 'getVersionStr' does not exist on type '{}'.
-tests/cases/conformance/fixSignatureCaching.ts(433,31): error TS2339: Property 'prepareVersionNo' does not exist on type '{}'.
-tests/cases/conformance/fixSignatureCaching.ts(443,10): error TS2339: Property 'prepareVersionNo' does not exist on type '{}'.
-tests/cases/conformance/fixSignatureCaching.ts(458,10): error TS2339: Property 'isMobileFallback' does not exist on type '{}'.
-tests/cases/conformance/fixSignatureCaching.ts(459,21): error TS2339: Property 'detectMobileBrowsers' does not exist on type '{}'.
-tests/cases/conformance/fixSignatureCaching.ts(460,18): error TS2339: Property 'detectMobileBrowsers' does not exist on type '{}'.
-tests/cases/conformance/fixSignatureCaching.ts(463,10): error TS2339: Property 'isTabletFallback' does not exist on type '{}'.
-tests/cases/conformance/fixSignatureCaching.ts(464,21): error TS2339: Property 'detectMobileBrowsers' does not exist on type '{}'.
-tests/cases/conformance/fixSignatureCaching.ts(467,10): error TS2339: Property 'prepareDetectionCache' does not exist on type '{}'.
-tests/cases/conformance/fixSignatureCaching.ts(474,23): error TS2339: Property 'findMatch' does not exist on type '{}'.
-tests/cases/conformance/fixSignatureCaching.ts(474,38): error TS2339: Property 'mobileDetectRules' does not exist on type '{}'.
-tests/cases/conformance/fixSignatureCaching.ts(481,22): error TS2339: Property 'findMatch' does not exist on type '{}'.
-tests/cases/conformance/fixSignatureCaching.ts(481,37): error TS2339: Property 'mobileDetectRules' does not exist on type '{}'.
-tests/cases/conformance/fixSignatureCaching.ts(489,18): error TS2339: Property 'isMobileFallback' does not exist on type '{}'.
-tests/cases/conformance/fixSignatureCaching.ts(490,39): error TS2339: Property 'isPhoneSized' does not exist on type '(userAgent: any, maxPhoneWidth: any) => void'.
-tests/cases/conformance/fixSignatureCaching.ts(492,37): error TS2339: Property 'FALLBACK_MOBILE' does not exist on type '{}'.
-tests/cases/conformance/fixSignatureCaching.ts(495,51): error TS2339: Property 'FALLBACK_PHONE' does not exist on type '{}'.
-tests/cases/conformance/fixSignatureCaching.ts(498,52): error TS2339: Property 'FALLBACK_TABLET' does not exist on type '{}'.
-tests/cases/conformance/fixSignatureCaching.ts(501,25): error TS2339: Property 'isTabletFallback' does not exist on type '{}'.
-tests/cases/conformance/fixSignatureCaching.ts(502,48): error TS2339: Property 'FALLBACK_TABLET' does not exist on type '{}'.
-tests/cases/conformance/fixSignatureCaching.ts(511,10): error TS2339: Property 'mobileGrade' does not exist on type '{}'.
-tests/cases/conformance/fixSignatureCaching.ts(636,10): error TS2339: Property 'detectOS' does not exist on type '{}'.
-tests/cases/conformance/fixSignatureCaching.ts(637,21): error TS2339: Property 'findMatch' does not exist on type '{}'.
-tests/cases/conformance/fixSignatureCaching.ts(637,36): error TS2339: Property 'mobileDetectRules' does not exist on type '{}'.
-tests/cases/conformance/fixSignatureCaching.ts(638,18): error TS2339: Property 'findMatch' does not exist on type '{}'.
-tests/cases/conformance/fixSignatureCaching.ts(638,33): error TS2339: Property 'mobileDetectRules' does not exist on type '{}'.
-tests/cases/conformance/fixSignatureCaching.ts(641,10): error TS2339: Property 'getDeviceSmallerSide' does not exist on type '{}'.
-tests/cases/conformance/fixSignatureCaching.ts(642,16): error TS2304: Cannot find name 'window'.
-tests/cases/conformance/fixSignatureCaching.ts(642,38): error TS2304: Cannot find name 'window'.
-tests/cases/conformance/fixSignatureCaching.ts(643,13): error TS2304: Cannot find name 'window'.
-tests/cases/conformance/fixSignatureCaching.ts(644,13): error TS2304: Cannot find name 'window'.
-tests/cases/conformance/fixSignatureCaching.ts(707,18): error TS2339: Property 'prepareDetectionCache' does not exist on type '{}'.
-tests/cases/conformance/fixSignatureCaching.ts(737,18): error TS2339: Property 'prepareDetectionCache' does not exist on type '{}'.
-tests/cases/conformance/fixSignatureCaching.ts(786,18): error TS2339: Property 'prepareDetectionCache' does not exist on type '{}'.
-tests/cases/conformance/fixSignatureCaching.ts(808,46): error TS2339: Property 'findMatch' does not exist on type '{}'.
-tests/cases/conformance/fixSignatureCaching.ts(808,61): error TS2339: Property 'mobileDetectRules' does not exist on type '{}'.
-tests/cases/conformance/fixSignatureCaching.ts(831,47): error TS2339: Property 'findMatches' does not exist on type '{}'.
-tests/cases/conformance/fixSignatureCaching.ts(831,64): error TS2339: Property 'mobileDetectRules' does not exist on type '{}'.
-tests/cases/conformance/fixSignatureCaching.ts(848,39): error TS2339: Property 'detectOS' does not exist on type '{}'.
-tests/cases/conformance/fixSignatureCaching.ts(872,25): error TS2339: Property 'getVersion' does not exist on type '{}'.
-tests/cases/conformance/fixSignatureCaching.ts(893,25): error TS2339: Property 'getVersionStr' does not exist on type '{}'.
-tests/cases/conformance/fixSignatureCaching.ts(915,36): error TS2339: Property 'findMatches' does not exist on type '{}'.
-tests/cases/conformance/fixSignatureCaching.ts(915,53): error TS2339: Property 'mobileDetectRules' does not exist on type '{}'.
-tests/cases/conformance/fixSignatureCaching.ts(944,33): error TS2339: Property 'isPhoneSized' does not exist on type '(userAgent: any, maxPhoneWidth: any) => void'.
-tests/cases/conformance/fixSignatureCaching.ts(955,42): error TS2339: Property 'mobileGrade' does not exist on type '{}'.
-tests/cases/conformance/fixSignatureCaching.ts(962,16): error TS2304: Cannot find name 'window'.
-tests/cases/conformance/fixSignatureCaching.ts(962,42): error TS2304: Cannot find name 'window'.
-tests/cases/conformance/fixSignatureCaching.ts(963,22): error TS2339: Property 'isPhoneSized' does not exist on type '(userAgent: any, maxPhoneWidth: any) => void'.
-tests/cases/conformance/fixSignatureCaching.ts(964,57): error TS2339: Property 'getDeviceSmallerSide' does not exist on type '{}'.
-tests/cases/conformance/fixSignatureCaching.ts(967,22): error TS2339: Property 'isPhoneSized' does not exist on type '(userAgent: any, maxPhoneWidth: any) => void'.
-tests/cases/conformance/fixSignatureCaching.ts(971,18): error TS2339: Property '_impl' does not exist on type '(userAgent: any, maxPhoneWidth: any) => void'.
-tests/cases/conformance/fixSignatureCaching.ts(973,18): error TS2339: Property 'version' does not exist on type '(userAgent: any, maxPhoneWidth: any) => void'.
-tests/cases/conformance/fixSignatureCaching.ts(978,16): error TS2304: Cannot find name 'module'.
-tests/cases/conformance/fixSignatureCaching.ts(978,42): error TS2304: Cannot find name 'module'.
-tests/cases/conformance/fixSignatureCaching.ts(979,37): error TS2304: Cannot find name 'module'.
-tests/cases/conformance/fixSignatureCaching.ts(980,23): error TS2304: Cannot find name 'define'.
-tests/cases/conformance/fixSignatureCaching.ts(980,48): error TS2304: Cannot find name 'define'.
-tests/cases/conformance/fixSignatureCaching.ts(981,16): error TS2304: Cannot find name 'define'.
-tests/cases/conformance/fixSignatureCaching.ts(982,23): error TS2304: Cannot find name 'window'.
-tests/cases/conformance/fixSignatureCaching.ts(983,37): error TS2304: Cannot find name 'window'.
-
-
-==== tests/cases/conformance/fixSignatureCaching.ts (72 errors) ====
->>>>>>> 2efc92d1
-    // Repro from #10697
-    
-    (function (define, undefined) {
-    define(function () {
-        'use strict';
-    
-        var impl = {};
-    
-        impl.mobileDetectRules = {
-             ~~~~~~~~~~~~~~~~~
-!!! error TS2339: Property 'mobileDetectRules' does not exist on type '{}'.
-        "phones": {
-            "iPhone": "\\biPhone\\b|\\biPod\\b",
-            "BlackBerry": "BlackBerry|\\bBB10\\b|rim[0-9]+",
-            "HTC": "HTC|HTC.*(Sensation|Evo|Vision|Explorer|6800|8100|8900|A7272|S510e|C110e|Legend|Desire|T8282)|APX515CKT|Qtek9090|APA9292KT|HD_mini|Sensation.*Z710e|PG86100|Z715e|Desire.*(A8181|HD)|ADR6200|ADR6400L|ADR6425|001HT|Inspire 4G|Android.*\\bEVO\\b|T-Mobile G1|Z520m",
-            "Nexus": "Nexus One|Nexus S|Galaxy.*Nexus|Android.*Nexus.*Mobile|Nexus 4|Nexus 5|Nexus 6",
-            "Dell": "Dell.*Streak|Dell.*Aero|Dell.*Venue|DELL.*Venue Pro|Dell Flash|Dell Smoke|Dell Mini 3iX|XCD28|XCD35|\\b001DL\\b|\\b101DL\\b|\\bGS01\\b",
-            "Motorola": "Motorola|DROIDX|DROID BIONIC|\\bDroid\\b.*Build|Android.*Xoom|HRI39|MOT-|A1260|A1680|A555|A853|A855|A953|A955|A956|Motorola.*ELECTRIFY|Motorola.*i1|i867|i940|MB200|MB300|MB501|MB502|MB508|MB511|MB520|MB525|MB526|MB611|MB612|MB632|MB810|MB855|MB860|MB861|MB865|MB870|ME501|ME502|ME511|ME525|ME600|ME632|ME722|ME811|ME860|ME863|ME865|MT620|MT710|MT716|MT720|MT810|MT870|MT917|Motorola.*TITANIUM|WX435|WX445|XT300|XT301|XT311|XT316|XT317|XT319|XT320|XT390|XT502|XT530|XT531|XT532|XT535|XT603|XT610|XT611|XT615|XT681|XT701|XT702|XT711|XT720|XT800|XT806|XT860|XT862|XT875|XT882|XT883|XT894|XT901|XT907|XT909|XT910|XT912|XT928|XT926|XT915|XT919|XT925|XT1021|\\bMoto E\\b",
-            "Samsung": "Samsung|SM-G9250|GT-19300|SGH-I337|BGT-S5230|GT-B2100|GT-B2700|GT-B2710|GT-B3210|GT-B3310|GT-B3410|GT-B3730|GT-B3740|GT-B5510|GT-B5512|GT-B5722|GT-B6520|GT-B7300|GT-B7320|GT-B7330|GT-B7350|GT-B7510|GT-B7722|GT-B7800|GT-C3010|GT-C3011|GT-C3060|GT-C3200|GT-C3212|GT-C3212I|GT-C3262|GT-C3222|GT-C3300|GT-C3300K|GT-C3303|GT-C3303K|GT-C3310|GT-C3322|GT-C3330|GT-C3350|GT-C3500|GT-C3510|GT-C3530|GT-C3630|GT-C3780|GT-C5010|GT-C5212|GT-C6620|GT-C6625|GT-C6712|GT-E1050|GT-E1070|GT-E1075|GT-E1080|GT-E1081|GT-E1085|GT-E1087|GT-E1100|GT-E1107|GT-E1110|GT-E1120|GT-E1125|GT-E1130|GT-E1160|GT-E1170|GT-E1175|GT-E1180|GT-E1182|GT-E1200|GT-E1210|GT-E1225|GT-E1230|GT-E1390|GT-E2100|GT-E2120|GT-E2121|GT-E2152|GT-E2220|GT-E2222|GT-E2230|GT-E2232|GT-E2250|GT-E2370|GT-E2550|GT-E2652|GT-E3210|GT-E3213|GT-I5500|GT-I5503|GT-I5700|GT-I5800|GT-I5801|GT-I6410|GT-I6420|GT-I7110|GT-I7410|GT-I7500|GT-I8000|GT-I8150|GT-I8160|GT-I8190|GT-I8320|GT-I8330|GT-I8350|GT-I8530|GT-I8700|GT-I8703|GT-I8910|GT-I9000|GT-I9001|GT-I9003|GT-I9010|GT-I9020|GT-I9023|GT-I9070|GT-I9082|GT-I9100|GT-I9103|GT-I9220|GT-I9250|GT-I9300|GT-I9305|GT-I9500|GT-I9505|GT-M3510|GT-M5650|GT-M7500|GT-M7600|GT-M7603|GT-M8800|GT-M8910|GT-N7000|GT-S3110|GT-S3310|GT-S3350|GT-S3353|GT-S3370|GT-S3650|GT-S3653|GT-S3770|GT-S3850|GT-S5210|GT-S5220|GT-S5229|GT-S5230|GT-S5233|GT-S5250|GT-S5253|GT-S5260|GT-S5263|GT-S5270|GT-S5300|GT-S5330|GT-S5350|GT-S5360|GT-S5363|GT-S5369|GT-S5380|GT-S5380D|GT-S5560|GT-S5570|GT-S5600|GT-S5603|GT-S5610|GT-S5620|GT-S5660|GT-S5670|GT-S5690|GT-S5750|GT-S5780|GT-S5830|GT-S5839|GT-S6102|GT-S6500|GT-S7070|GT-S7200|GT-S7220|GT-S7230|GT-S7233|GT-S7250|GT-S7500|GT-S7530|GT-S7550|GT-S7562|GT-S7710|GT-S8000|GT-S8003|GT-S8500|GT-S8530|GT-S8600|SCH-A310|SCH-A530|SCH-A570|SCH-A610|SCH-A630|SCH-A650|SCH-A790|SCH-A795|SCH-A850|SCH-A870|SCH-A890|SCH-A930|SCH-A950|SCH-A970|SCH-A990|SCH-I100|SCH-I110|SCH-I400|SCH-I405|SCH-I500|SCH-I510|SCH-I515|SCH-I600|SCH-I730|SCH-I760|SCH-I770|SCH-I830|SCH-I910|SCH-I920|SCH-I959|SCH-LC11|SCH-N150|SCH-N300|SCH-R100|SCH-R300|SCH-R351|SCH-R400|SCH-R410|SCH-T300|SCH-U310|SCH-U320|SCH-U350|SCH-U360|SCH-U365|SCH-U370|SCH-U380|SCH-U410|SCH-U430|SCH-U450|SCH-U460|SCH-U470|SCH-U490|SCH-U540|SCH-U550|SCH-U620|SCH-U640|SCH-U650|SCH-U660|SCH-U700|SCH-U740|SCH-U750|SCH-U810|SCH-U820|SCH-U900|SCH-U940|SCH-U960|SCS-26UC|SGH-A107|SGH-A117|SGH-A127|SGH-A137|SGH-A157|SGH-A167|SGH-A177|SGH-A187|SGH-A197|SGH-A227|SGH-A237|SGH-A257|SGH-A437|SGH-A517|SGH-A597|SGH-A637|SGH-A657|SGH-A667|SGH-A687|SGH-A697|SGH-A707|SGH-A717|SGH-A727|SGH-A737|SGH-A747|SGH-A767|SGH-A777|SGH-A797|SGH-A817|SGH-A827|SGH-A837|SGH-A847|SGH-A867|SGH-A877|SGH-A887|SGH-A897|SGH-A927|SGH-B100|SGH-B130|SGH-B200|SGH-B220|SGH-C100|SGH-C110|SGH-C120|SGH-C130|SGH-C140|SGH-C160|SGH-C170|SGH-C180|SGH-C200|SGH-C207|SGH-C210|SGH-C225|SGH-C230|SGH-C417|SGH-C450|SGH-D307|SGH-D347|SGH-D357|SGH-D407|SGH-D415|SGH-D780|SGH-D807|SGH-D980|SGH-E105|SGH-E200|SGH-E315|SGH-E316|SGH-E317|SGH-E335|SGH-E590|SGH-E635|SGH-E715|SGH-E890|SGH-F300|SGH-F480|SGH-I200|SGH-I300|SGH-I320|SGH-I550|SGH-I577|SGH-I600|SGH-I607|SGH-I617|SGH-I627|SGH-I637|SGH-I677|SGH-I700|SGH-I717|SGH-I727|SGH-i747M|SGH-I777|SGH-I780|SGH-I827|SGH-I847|SGH-I857|SGH-I896|SGH-I897|SGH-I900|SGH-I907|SGH-I917|SGH-I927|SGH-I937|SGH-I997|SGH-J150|SGH-J200|SGH-L170|SGH-L700|SGH-M110|SGH-M150|SGH-M200|SGH-N105|SGH-N500|SGH-N600|SGH-N620|SGH-N625|SGH-N700|SGH-N710|SGH-P107|SGH-P207|SGH-P300|SGH-P310|SGH-P520|SGH-P735|SGH-P777|SGH-Q105|SGH-R210|SGH-R220|SGH-R225|SGH-S105|SGH-S307|SGH-T109|SGH-T119|SGH-T139|SGH-T209|SGH-T219|SGH-T229|SGH-T239|SGH-T249|SGH-T259|SGH-T309|SGH-T319|SGH-T329|SGH-T339|SGH-T349|SGH-T359|SGH-T369|SGH-T379|SGH-T409|SGH-T429|SGH-T439|SGH-T459|SGH-T469|SGH-T479|SGH-T499|SGH-T509|SGH-T519|SGH-T539|SGH-T559|SGH-T589|SGH-T609|SGH-T619|SGH-T629|SGH-T639|SGH-T659|SGH-T669|SGH-T679|SGH-T709|SGH-T719|SGH-T729|SGH-T739|SGH-T746|SGH-T749|SGH-T759|SGH-T769|SGH-T809|SGH-T819|SGH-T839|SGH-T919|SGH-T929|SGH-T939|SGH-T959|SGH-T989|SGH-U100|SGH-U200|SGH-U800|SGH-V205|SGH-V206|SGH-X100|SGH-X105|SGH-X120|SGH-X140|SGH-X426|SGH-X427|SGH-X475|SGH-X495|SGH-X497|SGH-X507|SGH-X600|SGH-X610|SGH-X620|SGH-X630|SGH-X700|SGH-X820|SGH-X890|SGH-Z130|SGH-Z150|SGH-Z170|SGH-ZX10|SGH-ZX20|SHW-M110|SPH-A120|SPH-A400|SPH-A420|SPH-A460|SPH-A500|SPH-A560|SPH-A600|SPH-A620|SPH-A660|SPH-A700|SPH-A740|SPH-A760|SPH-A790|SPH-A800|SPH-A820|SPH-A840|SPH-A880|SPH-A900|SPH-A940|SPH-A960|SPH-D600|SPH-D700|SPH-D710|SPH-D720|SPH-I300|SPH-I325|SPH-I330|SPH-I350|SPH-I500|SPH-I600|SPH-I700|SPH-L700|SPH-M100|SPH-M220|SPH-M240|SPH-M300|SPH-M305|SPH-M320|SPH-M330|SPH-M350|SPH-M360|SPH-M370|SPH-M380|SPH-M510|SPH-M540|SPH-M550|SPH-M560|SPH-M570|SPH-M580|SPH-M610|SPH-M620|SPH-M630|SPH-M800|SPH-M810|SPH-M850|SPH-M900|SPH-M910|SPH-M920|SPH-M930|SPH-N100|SPH-N200|SPH-N240|SPH-N300|SPH-N400|SPH-Z400|SWC-E100|SCH-i909|GT-N7100|GT-N7105|SCH-I535|SM-N900A|SGH-I317|SGH-T999L|GT-S5360B|GT-I8262|GT-S6802|GT-S6312|GT-S6310|GT-S5312|GT-S5310|GT-I9105|GT-I8510|GT-S6790N|SM-G7105|SM-N9005|GT-S5301|GT-I9295|GT-I9195|SM-C101|GT-S7392|GT-S7560|GT-B7610|GT-I5510|GT-S7582|GT-S7530E|GT-I8750|SM-G9006V|SM-G9008V|SM-G9009D|SM-G900A|SM-G900D|SM-G900F|SM-G900H|SM-G900I|SM-G900J|SM-G900K|SM-G900L|SM-G900M|SM-G900P|SM-G900R4|SM-G900S|SM-G900T|SM-G900V|SM-G900W8|SHV-E160K|SCH-P709|SCH-P729|SM-T2558|GT-I9205|SM-G9350|SM-J120F",
-            "LG": "\\bLG\\b;|LG[- ]?(C800|C900|E400|E610|E900|E-900|F160|F180K|F180L|F180S|730|855|L160|LS740|LS840|LS970|LU6200|MS690|MS695|MS770|MS840|MS870|MS910|P500|P700|P705|VM696|AS680|AS695|AX840|C729|E970|GS505|272|C395|E739BK|E960|L55C|L75C|LS696|LS860|P769BK|P350|P500|P509|P870|UN272|US730|VS840|VS950|LN272|LN510|LS670|LS855|LW690|MN270|MN510|P509|P769|P930|UN200|UN270|UN510|UN610|US670|US740|US760|UX265|UX840|VN271|VN530|VS660|VS700|VS740|VS750|VS910|VS920|VS930|VX9200|VX11000|AX840A|LW770|P506|P925|P999|E612|D955|D802|MS323)",
-            "Sony": "SonyST|SonyLT|SonyEricsson|SonyEricssonLT15iv|LT18i|E10i|LT28h|LT26w|SonyEricssonMT27i|C5303|C6902|C6903|C6906|C6943|D2533",
-            "Asus": "Asus.*Galaxy|PadFone.*Mobile",
-            "NokiaLumia": "Lumia [0-9]{3,4}",
-            "Micromax": "Micromax.*\\b(A210|A92|A88|A72|A111|A110Q|A115|A116|A110|A90S|A26|A51|A35|A54|A25|A27|A89|A68|A65|A57|A90)\\b",
-            "Palm": "PalmSource|Palm",
-            "Vertu": "Vertu|Vertu.*Ltd|Vertu.*Ascent|Vertu.*Ayxta|Vertu.*Constellation(F|Quest)?|Vertu.*Monika|Vertu.*Signature",
-            "Pantech": "PANTECH|IM-A850S|IM-A840S|IM-A830L|IM-A830K|IM-A830S|IM-A820L|IM-A810K|IM-A810S|IM-A800S|IM-T100K|IM-A725L|IM-A780L|IM-A775C|IM-A770K|IM-A760S|IM-A750K|IM-A740S|IM-A730S|IM-A720L|IM-A710K|IM-A690L|IM-A690S|IM-A650S|IM-A630K|IM-A600S|VEGA PTL21|PT003|P8010|ADR910L|P6030|P6020|P9070|P4100|P9060|P5000|CDM8992|TXT8045|ADR8995|IS11PT|P2030|P6010|P8000|PT002|IS06|CDM8999|P9050|PT001|TXT8040|P2020|P9020|P2000|P7040|P7000|C790",
-            "Fly": "IQ230|IQ444|IQ450|IQ440|IQ442|IQ441|IQ245|IQ256|IQ236|IQ255|IQ235|IQ245|IQ275|IQ240|IQ285|IQ280|IQ270|IQ260|IQ250",
-            "Wiko": "KITE 4G|HIGHWAY|GETAWAY|STAIRWAY|DARKSIDE|DARKFULL|DARKNIGHT|DARKMOON|SLIDE|WAX 4G|RAINBOW|BLOOM|SUNSET|GOA(?!nna)|LENNY|BARRY|IGGY|OZZY|CINK FIVE|CINK PEAX|CINK PEAX 2|CINK SLIM|CINK SLIM 2|CINK +|CINK KING|CINK PEAX|CINK SLIM|SUBLIM",
-            "iMobile": "i-mobile (IQ|i-STYLE|idea|ZAA|Hitz)",
-            "SimValley": "\\b(SP-80|XT-930|SX-340|XT-930|SX-310|SP-360|SP60|SPT-800|SP-120|SPT-800|SP-140|SPX-5|SPX-8|SP-100|SPX-8|SPX-12)\\b",
-            "Wolfgang": "AT-B24D|AT-AS50HD|AT-AS40W|AT-AS55HD|AT-AS45q2|AT-B26D|AT-AS50Q",
-            "Alcatel": "Alcatel",
-            "Nintendo": "Nintendo 3DS",
-            "Amoi": "Amoi",
-            "INQ": "INQ",
-            "GenericPhone": "Tapatalk|PDA;|SAGEM|\\bmmp\\b|pocket|\\bpsp\\b|symbian|Smartphone|smartfon|treo|up.browser|up.link|vodafone|\\bwap\\b|nokia|Series40|Series60|S60|SonyEricsson|N900|MAUI.*WAP.*Browser"
-        },
-        "tablets": {
-            "iPad": "iPad|iPad.*Mobile",
-            "NexusTablet": "Android.*Nexus[\\s]+(7|9|10)",
-            "SamsungTablet": "SAMSUNG.*Tablet|Galaxy.*Tab|SC-01C|GT-P1000|GT-P1003|GT-P1010|GT-P3105|GT-P6210|GT-P6800|GT-P6810|GT-P7100|GT-P7300|GT-P7310|GT-P7500|GT-P7510|SCH-I800|SCH-I815|SCH-I905|SGH-I957|SGH-I987|SGH-T849|SGH-T859|SGH-T869|SPH-P100|GT-P3100|GT-P3108|GT-P3110|GT-P5100|GT-P5110|GT-P6200|GT-P7320|GT-P7511|GT-N8000|GT-P8510|SGH-I497|SPH-P500|SGH-T779|SCH-I705|SCH-I915|GT-N8013|GT-P3113|GT-P5113|GT-P8110|GT-N8010|GT-N8005|GT-N8020|GT-P1013|GT-P6201|GT-P7501|GT-N5100|GT-N5105|GT-N5110|SHV-E140K|SHV-E140L|SHV-E140S|SHV-E150S|SHV-E230K|SHV-E230L|SHV-E230S|SHW-M180K|SHW-M180L|SHW-M180S|SHW-M180W|SHW-M300W|SHW-M305W|SHW-M380K|SHW-M380S|SHW-M380W|SHW-M430W|SHW-M480K|SHW-M480S|SHW-M480W|SHW-M485W|SHW-M486W|SHW-M500W|GT-I9228|SCH-P739|SCH-I925|GT-I9200|GT-P5200|GT-P5210|GT-P5210X|SM-T311|SM-T310|SM-T310X|SM-T210|SM-T210R|SM-T211|SM-P600|SM-P601|SM-P605|SM-P900|SM-P901|SM-T217|SM-T217A|SM-T217S|SM-P6000|SM-T3100|SGH-I467|XE500|SM-T110|GT-P5220|GT-I9200X|GT-N5110X|GT-N5120|SM-P905|SM-T111|SM-T2105|SM-T315|SM-T320|SM-T320X|SM-T321|SM-T520|SM-T525|SM-T530NU|SM-T230NU|SM-T330NU|SM-T900|XE500T1C|SM-P605V|SM-P905V|SM-T337V|SM-T537V|SM-T707V|SM-T807V|SM-P600X|SM-P900X|SM-T210X|SM-T230|SM-T230X|SM-T325|GT-P7503|SM-T531|SM-T330|SM-T530|SM-T705|SM-T705C|SM-T535|SM-T331|SM-T800|SM-T700|SM-T537|SM-T807|SM-P907A|SM-T337A|SM-T537A|SM-T707A|SM-T807A|SM-T237|SM-T807P|SM-P607T|SM-T217T|SM-T337T|SM-T807T|SM-T116NQ|SM-P550|SM-T350|SM-T550|SM-T9000|SM-P9000|SM-T705Y|SM-T805|GT-P3113|SM-T710|SM-T810|SM-T815|SM-T360|SM-T533|SM-T113|SM-T335|SM-T715|SM-T560|SM-T670|SM-T677|SM-T377|SM-T567|SM-T357T|SM-T555|SM-T561",
-            "Kindle": "Kindle|Silk.*Accelerated|Android.*\\b(KFOT|KFTT|KFJWI|KFJWA|KFOTE|KFSOWI|KFTHWI|KFTHWA|KFAPWI|KFAPWA|WFJWAE|KFSAWA|KFSAWI|KFASWI|KFARWI)\\b",
-            "SurfaceTablet": "Windows NT [0-9.]+; ARM;.*(Tablet|ARMBJS)",
-            "HPTablet": "HP Slate (7|8|10)|HP ElitePad 900|hp-tablet|EliteBook.*Touch|HP 8|Slate 21|HP SlateBook 10",
-            "AsusTablet": "^.*PadFone((?!Mobile).)*$|Transformer|TF101|TF101G|TF300T|TF300TG|TF300TL|TF700T|TF700KL|TF701T|TF810C|ME171|ME301T|ME302C|ME371MG|ME370T|ME372MG|ME172V|ME173X|ME400C|Slider SL101|\\bK00F\\b|\\bK00C\\b|\\bK00E\\b|\\bK00L\\b|TX201LA|ME176C|ME102A|\\bM80TA\\b|ME372CL|ME560CG|ME372CG|ME302KL| K010 | K017 |ME572C|ME103K|ME170C|ME171C|\\bME70C\\b|ME581C|ME581CL|ME8510C|ME181C|P01Y|PO1MA",
-            "BlackBerryTablet": "PlayBook|RIM Tablet",
-            "HTCtablet": "HTC_Flyer_P512|HTC Flyer|HTC Jetstream|HTC-P715a|HTC EVO View 4G|PG41200|PG09410",
-            "MotorolaTablet": "xoom|sholest|MZ615|MZ605|MZ505|MZ601|MZ602|MZ603|MZ604|MZ606|MZ607|MZ608|MZ609|MZ615|MZ616|MZ617",
-            "NookTablet": "Android.*Nook|NookColor|nook browser|BNRV200|BNRV200A|BNTV250|BNTV250A|BNTV400|BNTV600|LogicPD Zoom2",
-            "AcerTablet": "Android.*; \\b(A100|A101|A110|A200|A210|A211|A500|A501|A510|A511|A700|A701|W500|W500P|W501|W501P|W510|W511|W700|G100|G100W|B1-A71|B1-710|B1-711|A1-810|A1-811|A1-830)\\b|W3-810|\\bA3-A10\\b|\\bA3-A11\\b|\\bA3-A20",
-            "ToshibaTablet": "Android.*(AT100|AT105|AT200|AT205|AT270|AT275|AT300|AT305|AT1S5|AT500|AT570|AT700|AT830)|TOSHIBA.*FOLIO",
-            "LGTablet": "\\bL-06C|LG-V909|LG-V900|LG-V700|LG-V510|LG-V500|LG-V410|LG-V400|LG-VK810\\b",
-            "FujitsuTablet": "Android.*\\b(F-01D|F-02F|F-05E|F-10D|M532|Q572)\\b",
-            "PrestigioTablet": "PMP3170B|PMP3270B|PMP3470B|PMP7170B|PMP3370B|PMP3570C|PMP5870C|PMP3670B|PMP5570C|PMP5770D|PMP3970B|PMP3870C|PMP5580C|PMP5880D|PMP5780D|PMP5588C|PMP7280C|PMP7280C3G|PMP7280|PMP7880D|PMP5597D|PMP5597|PMP7100D|PER3464|PER3274|PER3574|PER3884|PER5274|PER5474|PMP5097CPRO|PMP5097|PMP7380D|PMP5297C|PMP5297C_QUAD|PMP812E|PMP812E3G|PMP812F|PMP810E|PMP880TD|PMT3017|PMT3037|PMT3047|PMT3057|PMT7008|PMT5887|PMT5001|PMT5002",
-            "LenovoTablet": "Lenovo TAB|Idea(Tab|Pad)( A1|A10| K1|)|ThinkPad([ ]+)?Tablet|YT3-X90L|YT3-X90F|YT3-X90X|Lenovo.*(S2109|S2110|S5000|S6000|K3011|A3000|A3500|A1000|A2107|A2109|A1107|A5500|A7600|B6000|B8000|B8080)(-|)(FL|F|HV|H|)",
-            "DellTablet": "Venue 11|Venue 8|Venue 7|Dell Streak 10|Dell Streak 7",
-            "YarvikTablet": "Android.*\\b(TAB210|TAB211|TAB224|TAB250|TAB260|TAB264|TAB310|TAB360|TAB364|TAB410|TAB411|TAB420|TAB424|TAB450|TAB460|TAB461|TAB464|TAB465|TAB467|TAB468|TAB07-100|TAB07-101|TAB07-150|TAB07-151|TAB07-152|TAB07-200|TAB07-201-3G|TAB07-210|TAB07-211|TAB07-212|TAB07-214|TAB07-220|TAB07-400|TAB07-485|TAB08-150|TAB08-200|TAB08-201-3G|TAB08-201-30|TAB09-100|TAB09-211|TAB09-410|TAB10-150|TAB10-201|TAB10-211|TAB10-400|TAB10-410|TAB13-201|TAB274EUK|TAB275EUK|TAB374EUK|TAB462EUK|TAB474EUK|TAB9-200)\\b",
-            "MedionTablet": "Android.*\\bOYO\\b|LIFE.*(P9212|P9514|P9516|S9512)|LIFETAB",
-            "ArnovaTablet": "AN10G2|AN7bG3|AN7fG3|AN8G3|AN8cG3|AN7G3|AN9G3|AN7dG3|AN7dG3ST|AN7dG3ChildPad|AN10bG3|AN10bG3DT|AN9G2",
-            "IntensoTablet": "INM8002KP|INM1010FP|INM805ND|Intenso Tab|TAB1004",
-            "IRUTablet": "M702pro",
-            "MegafonTablet": "MegaFon V9|\\bZTE V9\\b|Android.*\\bMT7A\\b",
-            "EbodaTablet": "E-Boda (Supreme|Impresspeed|Izzycomm|Essential)",
-            "AllViewTablet": "Allview.*(Viva|Alldro|City|Speed|All TV|Frenzy|Quasar|Shine|TX1|AX1|AX2)",
-            "ArchosTablet": "\\b(101G9|80G9|A101IT)\\b|Qilive 97R|Archos5|\\bARCHOS (70|79|80|90|97|101|FAMILYPAD|)(b|)(G10| Cobalt| TITANIUM(HD|)| Xenon| Neon|XSK| 2| XS 2| PLATINUM| CARBON|GAMEPAD)\\b",
-            "AinolTablet": "NOVO7|NOVO8|NOVO10|Novo7Aurora|Novo7Basic|NOVO7PALADIN|novo9-Spark",
-            "NokiaLumiaTablet": "Lumia 2520",
-            "SonyTablet": "Sony.*Tablet|Xperia Tablet|Sony Tablet S|SO-03E|SGPT12|SGPT13|SGPT114|SGPT121|SGPT122|SGPT123|SGPT111|SGPT112|SGPT113|SGPT131|SGPT132|SGPT133|SGPT211|SGPT212|SGPT213|SGP311|SGP312|SGP321|EBRD1101|EBRD1102|EBRD1201|SGP351|SGP341|SGP511|SGP512|SGP521|SGP541|SGP551|SGP621|SGP612|SOT31",
-            "PhilipsTablet": "\\b(PI2010|PI3000|PI3100|PI3105|PI3110|PI3205|PI3210|PI3900|PI4010|PI7000|PI7100)\\b",
-            "CubeTablet": "Android.*(K8GT|U9GT|U10GT|U16GT|U17GT|U18GT|U19GT|U20GT|U23GT|U30GT)|CUBE U8GT",
-            "CobyTablet": "MID1042|MID1045|MID1125|MID1126|MID7012|MID7014|MID7015|MID7034|MID7035|MID7036|MID7042|MID7048|MID7127|MID8042|MID8048|MID8127|MID9042|MID9740|MID9742|MID7022|MID7010",
-            "MIDTablet": "M9701|M9000|M9100|M806|M1052|M806|T703|MID701|MID713|MID710|MID727|MID760|MID830|MID728|MID933|MID125|MID810|MID732|MID120|MID930|MID800|MID731|MID900|MID100|MID820|MID735|MID980|MID130|MID833|MID737|MID960|MID135|MID860|MID736|MID140|MID930|MID835|MID733|MID4X10",
-            "MSITablet": "MSI \\b(Primo 73K|Primo 73L|Primo 81L|Primo 77|Primo 93|Primo 75|Primo 76|Primo 73|Primo 81|Primo 91|Primo 90|Enjoy 71|Enjoy 7|Enjoy 10)\\b",
-            "SMiTTablet": "Android.*(\\bMID\\b|MID-560|MTV-T1200|MTV-PND531|MTV-P1101|MTV-PND530)",
-            "RockChipTablet": "Android.*(RK2818|RK2808A|RK2918|RK3066)|RK2738|RK2808A",
-            "FlyTablet": "IQ310|Fly Vision",
-            "bqTablet": "Android.*(bq)?.*(Elcano|Curie|Edison|Maxwell|Kepler|Pascal|Tesla|Hypatia|Platon|Newton|Livingstone|Cervantes|Avant|Aquaris E10)|Maxwell.*Lite|Maxwell.*Plus",
-            "HuaweiTablet": "MediaPad|MediaPad 7 Youth|IDEOS S7|S7-201c|S7-202u|S7-101|S7-103|S7-104|S7-105|S7-106|S7-201|S7-Slim",
-            "NecTablet": "\\bN-06D|\\bN-08D",
-            "PantechTablet": "Pantech.*P4100",
-            "BronchoTablet": "Broncho.*(N701|N708|N802|a710)",
-            "VersusTablet": "TOUCHPAD.*[78910]|\\bTOUCHTAB\\b",
-            "ZyncTablet": "z1000|Z99 2G|z99|z930|z999|z990|z909|Z919|z900",
-            "PositivoTablet": "TB07STA|TB10STA|TB07FTA|TB10FTA",
-            "NabiTablet": "Android.*\\bNabi",
-            "KoboTablet": "Kobo Touch|\\bK080\\b|\\bVox\\b Build|\\bArc\\b Build",
-            "DanewTablet": "DSlide.*\\b(700|701R|702|703R|704|802|970|971|972|973|974|1010|1012)\\b",
-            "TexetTablet": "NaviPad|TB-772A|TM-7045|TM-7055|TM-9750|TM-7016|TM-7024|TM-7026|TM-7041|TM-7043|TM-7047|TM-8041|TM-9741|TM-9747|TM-9748|TM-9751|TM-7022|TM-7021|TM-7020|TM-7011|TM-7010|TM-7023|TM-7025|TM-7037W|TM-7038W|TM-7027W|TM-9720|TM-9725|TM-9737W|TM-1020|TM-9738W|TM-9740|TM-9743W|TB-807A|TB-771A|TB-727A|TB-725A|TB-719A|TB-823A|TB-805A|TB-723A|TB-715A|TB-707A|TB-705A|TB-709A|TB-711A|TB-890HD|TB-880HD|TB-790HD|TB-780HD|TB-770HD|TB-721HD|TB-710HD|TB-434HD|TB-860HD|TB-840HD|TB-760HD|TB-750HD|TB-740HD|TB-730HD|TB-722HD|TB-720HD|TB-700HD|TB-500HD|TB-470HD|TB-431HD|TB-430HD|TB-506|TB-504|TB-446|TB-436|TB-416|TB-146SE|TB-126SE",
-            "PlaystationTablet": "Playstation.*(Portable|Vita)",
-            "TrekstorTablet": "ST10416-1|VT10416-1|ST70408-1|ST702xx-1|ST702xx-2|ST80208|ST97216|ST70104-2|VT10416-2|ST10216-2A|SurfTab",
-            "PyleAudioTablet": "\\b(PTBL10CEU|PTBL10C|PTBL72BC|PTBL72BCEU|PTBL7CEU|PTBL7C|PTBL92BC|PTBL92BCEU|PTBL9CEU|PTBL9CUK|PTBL9C)\\b",
-            "AdvanTablet": "Android.* \\b(E3A|T3X|T5C|T5B|T3E|T3C|T3B|T1J|T1F|T2A|T1H|T1i|E1C|T1-E|T5-A|T4|E1-B|T2Ci|T1-B|T1-D|O1-A|E1-A|T1-A|T3A|T4i)\\b ",
-            "DanyTechTablet": "Genius Tab G3|Genius Tab S2|Genius Tab Q3|Genius Tab G4|Genius Tab Q4|Genius Tab G-II|Genius TAB GII|Genius TAB GIII|Genius Tab S1",
-            "GalapadTablet": "Android.*\\bG1\\b",
-            "MicromaxTablet": "Funbook|Micromax.*\\b(P250|P560|P360|P362|P600|P300|P350|P500|P275)\\b",
-            "KarbonnTablet": "Android.*\\b(A39|A37|A34|ST8|ST10|ST7|Smart Tab3|Smart Tab2)\\b",
-            "AllFineTablet": "Fine7 Genius|Fine7 Shine|Fine7 Air|Fine8 Style|Fine9 More|Fine10 Joy|Fine11 Wide",
-            "PROSCANTablet": "\\b(PEM63|PLT1023G|PLT1041|PLT1044|PLT1044G|PLT1091|PLT4311|PLT4311PL|PLT4315|PLT7030|PLT7033|PLT7033D|PLT7035|PLT7035D|PLT7044K|PLT7045K|PLT7045KB|PLT7071KG|PLT7072|PLT7223G|PLT7225G|PLT7777G|PLT7810K|PLT7849G|PLT7851G|PLT7852G|PLT8015|PLT8031|PLT8034|PLT8036|PLT8080K|PLT8082|PLT8088|PLT8223G|PLT8234G|PLT8235G|PLT8816K|PLT9011|PLT9045K|PLT9233G|PLT9735|PLT9760G|PLT9770G)\\b",
-            "YONESTablet": "BQ1078|BC1003|BC1077|RK9702|BC9730|BC9001|IT9001|BC7008|BC7010|BC708|BC728|BC7012|BC7030|BC7027|BC7026",
-            "ChangJiaTablet": "TPC7102|TPC7103|TPC7105|TPC7106|TPC7107|TPC7201|TPC7203|TPC7205|TPC7210|TPC7708|TPC7709|TPC7712|TPC7110|TPC8101|TPC8103|TPC8105|TPC8106|TPC8203|TPC8205|TPC8503|TPC9106|TPC9701|TPC97101|TPC97103|TPC97105|TPC97106|TPC97111|TPC97113|TPC97203|TPC97603|TPC97809|TPC97205|TPC10101|TPC10103|TPC10106|TPC10111|TPC10203|TPC10205|TPC10503",
-            "GUTablet": "TX-A1301|TX-M9002|Q702|kf026",
-            "PointOfViewTablet": "TAB-P506|TAB-navi-7-3G-M|TAB-P517|TAB-P-527|TAB-P701|TAB-P703|TAB-P721|TAB-P731N|TAB-P741|TAB-P825|TAB-P905|TAB-P925|TAB-PR945|TAB-PL1015|TAB-P1025|TAB-PI1045|TAB-P1325|TAB-PROTAB[0-9]+|TAB-PROTAB25|TAB-PROTAB26|TAB-PROTAB27|TAB-PROTAB26XL|TAB-PROTAB2-IPS9|TAB-PROTAB30-IPS9|TAB-PROTAB25XXL|TAB-PROTAB26-IPS10|TAB-PROTAB30-IPS10",
-            "OvermaxTablet": "OV-(SteelCore|NewBase|Basecore|Baseone|Exellen|Quattor|EduTab|Solution|ACTION|BasicTab|TeddyTab|MagicTab|Stream|TB-08|TB-09)",
-            "HCLTablet": "HCL.*Tablet|Connect-3G-2.0|Connect-2G-2.0|ME Tablet U1|ME Tablet U2|ME Tablet G1|ME Tablet X1|ME Tablet Y2|ME Tablet Sync",
-            "DPSTablet": "DPS Dream 9|DPS Dual 7",
-            "VistureTablet": "V97 HD|i75 3G|Visture V4( HD)?|Visture V5( HD)?|Visture V10",
-            "CrestaTablet": "CTP(-)?810|CTP(-)?818|CTP(-)?828|CTP(-)?838|CTP(-)?888|CTP(-)?978|CTP(-)?980|CTP(-)?987|CTP(-)?988|CTP(-)?989",
-            "MediatekTablet": "\\bMT8125|MT8389|MT8135|MT8377\\b",
-            "ConcordeTablet": "Concorde([ ]+)?Tab|ConCorde ReadMan",
-            "GoCleverTablet": "GOCLEVER TAB|A7GOCLEVER|M1042|M7841|M742|R1042BK|R1041|TAB A975|TAB A7842|TAB A741|TAB A741L|TAB M723G|TAB M721|TAB A1021|TAB I921|TAB R721|TAB I720|TAB T76|TAB R70|TAB R76.2|TAB R106|TAB R83.2|TAB M813G|TAB I721|GCTA722|TAB I70|TAB I71|TAB S73|TAB R73|TAB R74|TAB R93|TAB R75|TAB R76.1|TAB A73|TAB A93|TAB A93.2|TAB T72|TAB R83|TAB R974|TAB R973|TAB A101|TAB A103|TAB A104|TAB A104.2|R105BK|M713G|A972BK|TAB A971|TAB R974.2|TAB R104|TAB R83.3|TAB A1042",
-            "ModecomTablet": "FreeTAB 9000|FreeTAB 7.4|FreeTAB 7004|FreeTAB 7800|FreeTAB 2096|FreeTAB 7.5|FreeTAB 1014|FreeTAB 1001 |FreeTAB 8001|FreeTAB 9706|FreeTAB 9702|FreeTAB 7003|FreeTAB 7002|FreeTAB 1002|FreeTAB 7801|FreeTAB 1331|FreeTAB 1004|FreeTAB 8002|FreeTAB 8014|FreeTAB 9704|FreeTAB 1003",
-            "VoninoTablet": "\\b(Argus[ _]?S|Diamond[ _]?79HD|Emerald[ _]?78E|Luna[ _]?70C|Onyx[ _]?S|Onyx[ _]?Z|Orin[ _]?HD|Orin[ _]?S|Otis[ _]?S|SpeedStar[ _]?S|Magnet[ _]?M9|Primus[ _]?94[ _]?3G|Primus[ _]?94HD|Primus[ _]?QS|Android.*\\bQ8\\b|Sirius[ _]?EVO[ _]?QS|Sirius[ _]?QS|Spirit[ _]?S)\\b",
-            "ECSTablet": "V07OT2|TM105A|S10OT1|TR10CS1",
-            "StorexTablet": "eZee[_']?(Tab|Go)[0-9]+|TabLC7|Looney Tunes Tab",
-            "VodafoneTablet": "SmartTab([ ]+)?[0-9]+|SmartTabII10|SmartTabII7|VF-1497",
-            "EssentielBTablet": "Smart[ ']?TAB[ ]+?[0-9]+|Family[ ']?TAB2",
-            "RossMoorTablet": "RM-790|RM-997|RMD-878G|RMD-974R|RMT-705A|RMT-701|RME-601|RMT-501|RMT-711",
-            "iMobileTablet": "i-mobile i-note",
-            "TolinoTablet": "tolino tab [0-9.]+|tolino shine",
-            "AudioSonicTablet": "\\bC-22Q|T7-QC|T-17B|T-17P\\b",
-            "AMPETablet": "Android.* A78 ",
-            "SkkTablet": "Android.* (SKYPAD|PHOENIX|CYCLOPS)",
-            "TecnoTablet": "TECNO P9",
-            "JXDTablet": "Android.* \\b(F3000|A3300|JXD5000|JXD3000|JXD2000|JXD300B|JXD300|S5800|S7800|S602b|S5110b|S7300|S5300|S602|S603|S5100|S5110|S601|S7100a|P3000F|P3000s|P101|P200s|P1000m|P200m|P9100|P1000s|S6600b|S908|P1000|P300|S18|S6600|S9100)\\b",
-            "iJoyTablet": "Tablet (Spirit 7|Essentia|Galatea|Fusion|Onix 7|Landa|Titan|Scooby|Deox|Stella|Themis|Argon|Unique 7|Sygnus|Hexen|Finity 7|Cream|Cream X2|Jade|Neon 7|Neron 7|Kandy|Scape|Saphyr 7|Rebel|Biox|Rebel|Rebel 8GB|Myst|Draco 7|Myst|Tab7-004|Myst|Tadeo Jones|Tablet Boing|Arrow|Draco Dual Cam|Aurix|Mint|Amity|Revolution|Finity 9|Neon 9|T9w|Amity 4GB Dual Cam|Stone 4GB|Stone 8GB|Andromeda|Silken|X2|Andromeda II|Halley|Flame|Saphyr 9,7|Touch 8|Planet|Triton|Unique 10|Hexen 10|Memphis 4GB|Memphis 8GB|Onix 10)",
-            "FX2Tablet": "FX2 PAD7|FX2 PAD10",
-            "XoroTablet": "KidsPAD 701|PAD[ ]?712|PAD[ ]?714|PAD[ ]?716|PAD[ ]?717|PAD[ ]?718|PAD[ ]?720|PAD[ ]?721|PAD[ ]?722|PAD[ ]?790|PAD[ ]?792|PAD[ ]?900|PAD[ ]?9715D|PAD[ ]?9716DR|PAD[ ]?9718DR|PAD[ ]?9719QR|PAD[ ]?9720QR|TelePAD1030|Telepad1032|TelePAD730|TelePAD731|TelePAD732|TelePAD735Q|TelePAD830|TelePAD9730|TelePAD795|MegaPAD 1331|MegaPAD 1851|MegaPAD 2151",
-            "ViewsonicTablet": "ViewPad 10pi|ViewPad 10e|ViewPad 10s|ViewPad E72|ViewPad7|ViewPad E100|ViewPad 7e|ViewSonic VB733|VB100a",
-            "OdysTablet": "LOOX|XENO10|ODYS[ -](Space|EVO|Xpress|NOON)|\\bXELIO\\b|Xelio10Pro|XELIO7PHONETAB|XELIO10EXTREME|XELIOPT2|NEO_QUAD10",
-            "CaptivaTablet": "CAPTIVA PAD",
-            "IconbitTablet": "NetTAB|NT-3702|NT-3702S|NT-3702S|NT-3603P|NT-3603P|NT-0704S|NT-0704S|NT-3805C|NT-3805C|NT-0806C|NT-0806C|NT-0909T|NT-0909T|NT-0907S|NT-0907S|NT-0902S|NT-0902S",
-            "TeclastTablet": "T98 4G|\\bP80\\b|\\bX90HD\\b|X98 Air|X98 Air 3G|\\bX89\\b|P80 3G|\\bX80h\\b|P98 Air|\\bX89HD\\b|P98 3G|\\bP90HD\\b|P89 3G|X98 3G|\\bP70h\\b|P79HD 3G|G18d 3G|\\bP79HD\\b|\\bP89s\\b|\\bA88\\b|\\bP10HD\\b|\\bP19HD\\b|G18 3G|\\bP78HD\\b|\\bA78\\b|\\bP75\\b|G17s 3G|G17h 3G|\\bP85t\\b|\\bP90\\b|\\bP11\\b|\\bP98t\\b|\\bP98HD\\b|\\bG18d\\b|\\bP85s\\b|\\bP11HD\\b|\\bP88s\\b|\\bA80HD\\b|\\bA80se\\b|\\bA10h\\b|\\bP89\\b|\\bP78s\\b|\\bG18\\b|\\bP85\\b|\\bA70h\\b|\\bA70\\b|\\bG17\\b|\\bP18\\b|\\bA80s\\b|\\bA11s\\b|\\bP88HD\\b|\\bA80h\\b|\\bP76s\\b|\\bP76h\\b|\\bP98\\b|\\bA10HD\\b|\\bP78\\b|\\bP88\\b|\\bA11\\b|\\bA10t\\b|\\bP76a\\b|\\bP76t\\b|\\bP76e\\b|\\bP85HD\\b|\\bP85a\\b|\\bP86\\b|\\bP75HD\\b|\\bP76v\\b|\\bA12\\b|\\bP75a\\b|\\bA15\\b|\\bP76Ti\\b|\\bP81HD\\b|\\bA10\\b|\\bT760VE\\b|\\bT720HD\\b|\\bP76\\b|\\bP73\\b|\\bP71\\b|\\bP72\\b|\\bT720SE\\b|\\bC520Ti\\b|\\bT760\\b|\\bT720VE\\b|T720-3GE|T720-WiFi",
-            "OndaTablet": "\\b(V975i|Vi30|VX530|V701|Vi60|V701s|Vi50|V801s|V719|Vx610w|VX610W|V819i|Vi10|VX580W|Vi10|V711s|V813|V811|V820w|V820|Vi20|V711|VI30W|V712|V891w|V972|V819w|V820w|Vi60|V820w|V711|V813s|V801|V819|V975s|V801|V819|V819|V818|V811|V712|V975m|V101w|V961w|V812|V818|V971|V971s|V919|V989|V116w|V102w|V973|Vi40)\\b[\\s]+",
-            "JaytechTablet": "TPC-PA762",
-            "BlaupunktTablet": "Endeavour 800NG|Endeavour 1010",
-            "DigmaTablet": "\\b(iDx10|iDx9|iDx8|iDx7|iDxD7|iDxD8|iDsQ8|iDsQ7|iDsQ8|iDsD10|iDnD7|3TS804H|iDsQ11|iDj7|iDs10)\\b",
-            "EvolioTablet": "ARIA_Mini_wifi|Aria[ _]Mini|Evolio X10|Evolio X7|Evolio X8|\\bEvotab\\b|\\bNeura\\b",
-            "LavaTablet": "QPAD E704|\\bIvoryS\\b|E-TAB IVORY|\\bE-TAB\\b",
-            "AocTablet": "MW0811|MW0812|MW0922|MTK8382|MW1031|MW0831|MW0821|MW0931|MW0712",
-            "MpmanTablet": "MP11 OCTA|MP10 OCTA|MPQC1114|MPQC1004|MPQC994|MPQC974|MPQC973|MPQC804|MPQC784|MPQC780|\\bMPG7\\b|MPDCG75|MPDCG71|MPDC1006|MP101DC|MPDC9000|MPDC905|MPDC706HD|MPDC706|MPDC705|MPDC110|MPDC100|MPDC99|MPDC97|MPDC88|MPDC8|MPDC77|MP709|MID701|MID711|MID170|MPDC703|MPQC1010",
-            "CelkonTablet": "CT695|CT888|CT[\\s]?910|CT7 Tab|CT9 Tab|CT3 Tab|CT2 Tab|CT1 Tab|C820|C720|\\bCT-1\\b",
-            "WolderTablet": "miTab \\b(DIAMOND|SPACE|BROOKLYN|NEO|FLY|MANHATTAN|FUNK|EVOLUTION|SKY|GOCAR|IRON|GENIUS|POP|MINT|EPSILON|BROADWAY|JUMP|HOP|LEGEND|NEW AGE|LINE|ADVANCE|FEEL|FOLLOW|LIKE|LINK|LIVE|THINK|FREEDOM|CHICAGO|CLEVELAND|BALTIMORE-GH|IOWA|BOSTON|SEATTLE|PHOENIX|DALLAS|IN 101|MasterChef)\\b",
-            "MiTablet": "\\bMI PAD\\b|\\bHM NOTE 1W\\b",
-            "NibiruTablet": "Nibiru M1|Nibiru Jupiter One",
-            "NexoTablet": "NEXO NOVA|NEXO 10|NEXO AVIO|NEXO FREE|NEXO GO|NEXO EVO|NEXO 3G|NEXO SMART|NEXO KIDDO|NEXO MOBI",
-            "LeaderTablet": "TBLT10Q|TBLT10I|TBL-10WDKB|TBL-10WDKBO2013|TBL-W230V2|TBL-W450|TBL-W500|SV572|TBLT7I|TBA-AC7-8G|TBLT79|TBL-8W16|TBL-10W32|TBL-10WKB|TBL-W100",
-            "UbislateTablet": "UbiSlate[\\s]?7C",
-            "PocketBookTablet": "Pocketbook",
-            "KocasoTablet": "\\b(TB-1207)\\b",
-            "Hudl": "Hudl HT7S3|Hudl 2",
-            "TelstraTablet": "T-Hub2",
-            "GenericTablet": "Android.*\\b97D\\b|Tablet(?!.*PC)|BNTV250A|MID-WCDMA|LogicPD Zoom2|\\bA7EB\\b|CatNova8|A1_07|CT704|CT1002|\\bM721\\b|rk30sdk|\\bEVOTAB\\b|M758A|ET904|ALUMIUM10|Smartfren Tab|Endeavour 1010|Tablet-PC-4|Tagi Tab|\\bM6pro\\b|CT1020W|arc 10HD|\\bJolla\\b|\\bTP750\\b"
-        },
-        "oss": {
-            "AndroidOS": "Android",
-            "BlackBerryOS": "blackberry|\\bBB10\\b|rim tablet os",
-            "PalmOS": "PalmOS|avantgo|blazer|elaine|hiptop|palm|plucker|xiino",
-            "SymbianOS": "Symbian|SymbOS|Series60|Series40|SYB-[0-9]+|\\bS60\\b",
-            "WindowsMobileOS": "Windows CE.*(PPC|Smartphone|Mobile|[0-9]{3}x[0-9]{3})|Window Mobile|Windows Phone [0-9.]+|WCE;",
-            "WindowsPhoneOS": "Windows Phone 10.0|Windows Phone 8.1|Windows Phone 8.0|Windows Phone OS|XBLWP7|ZuneWP7|Windows NT 6.[23]; ARM;",
-            "iOS": "\\biPhone.*Mobile|\\biPod|\\biPad",
-            "MeeGoOS": "MeeGo",
-            "MaemoOS": "Maemo",
-            "JavaOS": "J2ME\/|\\bMIDP\\b|\\bCLDC\\b",
-            "webOS": "webOS|hpwOS",
-            "badaOS": "\\bBada\\b",
-            "BREWOS": "BREW"
-        },
-        "uas": {
-            "Vivaldi": "Vivaldi",
-            "Chrome": "\\bCrMo\\b|CriOS|Android.*Chrome\/[.0-9]* (Mobile)?",
-            "Dolfin": "\\bDolfin\\b",
-            "Opera": "Opera.*Mini|Opera.*Mobi|Android.*Opera|Mobile.*OPR\/[0-9.]+|Coast\/[0-9.]+",
-            "Skyfire": "Skyfire",
-            "Edge": "Mobile Safari\/[.0-9]* Edge",
-            "IE": "IEMobile|MSIEMobile",
-            "Firefox": "fennec|firefox.*maemo|(Mobile|Tablet).*Firefox|Firefox.*Mobile",
-            "Bolt": "bolt",
-            "TeaShark": "teashark",
-            "Blazer": "Blazer",
-            "Safari": "Version.*Mobile.*Safari|Safari.*Mobile|MobileSafari",
-            "Tizen": "Tizen",
-            "UCBrowser": "UC.*Browser|UCWEB",
-            "baiduboxapp": "baiduboxapp",
-            "baidubrowser": "baidubrowser",
-            "DiigoBrowser": "DiigoBrowser",
-            "Puffin": "Puffin",
-            "Mercury": "\\bMercury\\b",
-            "ObigoBrowser": "Obigo",
-            "NetFront": "NF-Browser",
-            "GenericBrowser": "NokiaBrowser|OviBrowser|OneBrowser|TwonkyBeamBrowser|SEMC.*Browser|FlyFlow|Minimo|NetFront|Novarra-Vision|MQQBrowser|MicroMessenger",
-            "PaleMoon": "Android.*PaleMoon|Mobile.*PaleMoon"
-        },
-        "props": {
-            "Mobile": "Mobile\/[VER]",
-            "Build": "Build\/[VER]",
-            "Version": "Version\/[VER]",
-            "VendorID": "VendorID\/[VER]",
-            "iPad": "iPad.*CPU[a-z ]+[VER]",
-            "iPhone": "iPhone.*CPU[a-z ]+[VER]",
-            "iPod": "iPod.*CPU[a-z ]+[VER]",
-            "Kindle": "Kindle\/[VER]",
-            "Chrome": [
-                "Chrome\/[VER]",
-                "CriOS\/[VER]",
-                "CrMo\/[VER]"
-            ],
-            "Coast": [
-                "Coast\/[VER]"
-            ],
-            "Dolfin": "Dolfin\/[VER]",
-            "Firefox": "Firefox\/[VER]",
-            "Fennec": "Fennec\/[VER]",
-            "Edge": "Edge\/[VER]",
-            "IE": [
-                "IEMobile\/[VER];",
-                "IEMobile [VER]",
-                "MSIE [VER];",
-                "Trident\/[0-9.]+;.*rv:[VER]"
-            ],
-            "NetFront": "NetFront\/[VER]",
-            "NokiaBrowser": "NokiaBrowser\/[VER]",
-            "Opera": [
-                " OPR\/[VER]",
-                "Opera Mini\/[VER]",
-                "Version\/[VER]"
-            ],
-            "Opera Mini": "Opera Mini\/[VER]",
-            "Opera Mobi": "Version\/[VER]",
-            "UC Browser": "UC Browser[VER]",
-            "MQQBrowser": "MQQBrowser\/[VER]",
-            "MicroMessenger": "MicroMessenger\/[VER]",
-            "baiduboxapp": "baiduboxapp\/[VER]",
-            "baidubrowser": "baidubrowser\/[VER]",
-            "Iron": "Iron\/[VER]",
-            "Safari": [
-                "Version\/[VER]",
-                "Safari\/[VER]"
-            ],
-            "Skyfire": "Skyfire\/[VER]",
-            "Tizen": "Tizen\/[VER]",
-            "Webkit": "webkit[ \/][VER]",
-            "PaleMoon": "PaleMoon\/[VER]",
-            "Gecko": "Gecko\/[VER]",
-            "Trident": "Trident\/[VER]",
-            "Presto": "Presto\/[VER]",
-            "Goanna": "Goanna\/[VER]",
-            "iOS": " \\bi?OS\\b [VER][ ;]{1}",
-            "Android": "Android [VER]",
-            "BlackBerry": [
-                "BlackBerry[\\w]+\/[VER]",
-                "BlackBerry.*Version\/[VER]",
-                "Version\/[VER]"
-            ],
-            "BREW": "BREW [VER]",
-            "Java": "Java\/[VER]",
-            "Windows Phone OS": [
-                "Windows Phone OS [VER]",
-                "Windows Phone [VER]"
-            ],
-            "Windows Phone": "Windows Phone [VER]",
-            "Windows CE": "Windows CE\/[VER]",
-            "Windows NT": "Windows NT [VER]",
-            "Symbian": [
-                "SymbianOS\/[VER]",
-                "Symbian\/[VER]"
-            ],
-            "webOS": [
-                "webOS\/[VER]",
-                "hpwOS\/[VER];"
-            ]
-        },
-        "utils": {
-            "Bot": "Googlebot|facebookexternalhit|AdsBot-Google|Google Keyword Suggestion|Facebot|YandexBot|bingbot|ia_archiver|AhrefsBot|Ezooms|GSLFbot|WBSearchBot|Twitterbot|TweetmemeBot|Twikle|PaperLiBot|Wotbox|UnwindFetchor|Exabot|MJ12bot|YandexImages|TurnitinBot|Pingdom",
-            "MobileBot": "Googlebot-Mobile|AdsBot-Google-Mobile|YahooSeeker\/M1A1-R2D2",
-            "DesktopMode": "WPDesktop",
-            "TV": "SonyDTV|HbbTV",
-            "WebKit": "(webkit)[ \/]([\\w.]+)",
-            "Console": "\\b(Nintendo|Nintendo WiiU|Nintendo 3DS|PLAYSTATION|Xbox)\\b",
-            "Watch": "SM-V700"
-        }
-    };
-    
-        // following patterns come from http://detectmobilebrowsers.com/
-        impl.detectMobileBrowsers = {
-             ~~~~~~~~~~~~~~~~~~~~
-!!! error TS2339: Property 'detectMobileBrowsers' does not exist on type '{}'.
-            fullPattern: /(android|bb\d+|meego).+mobile|avantgo|bada\/|blackberry|blazer|compal|elaine|fennec|hiptop|iemobile|ip(hone|od)|iris|kindle|lge |maemo|midp|mmp|mobile.+firefox|netfront|opera m(ob|in)i|palm( os)?|phone|p(ixi|re)\/|plucker|pocket|psp|series(4|6)0|symbian|treo|up\.(browser|link)|vodafone|wap|windows ce|xda|xiino/i,
-            shortPattern: /1207|6310|6590|3gso|4thp|50[1-6]i|770s|802s|a wa|abac|ac(er|oo|s\-)|ai(ko|rn)|al(av|ca|co)|amoi|an(ex|ny|yw)|aptu|ar(ch|go)|as(te|us)|attw|au(di|\-m|r |s )|avan|be(ck|ll|nq)|bi(lb|rd)|bl(ac|az)|br(e|v)w|bumb|bw\-(n|u)|c55\/|capi|ccwa|cdm\-|cell|chtm|cldc|cmd\-|co(mp|nd)|craw|da(it|ll|ng)|dbte|dc\-s|devi|dica|dmob|do(c|p)o|ds(12|\-d)|el(49|ai)|em(l2|ul)|er(ic|k0)|esl8|ez([4-7]0|os|wa|ze)|fetc|fly(\-|_)|g1 u|g560|gene|gf\-5|g\-mo|go(\.w|od)|gr(ad|un)|haie|hcit|hd\-(m|p|t)|hei\-|hi(pt|ta)|hp( i|ip)|hs\-c|ht(c(\-| |_|a|g|p|s|t)|tp)|hu(aw|tc)|i\-(20|go|ma)|i230|iac( |\-|\/)|ibro|idea|ig01|ikom|im1k|inno|ipaq|iris|ja(t|v)a|jbro|jemu|jigs|kddi|keji|kgt( |\/)|klon|kpt |kwc\-|kyo(c|k)|le(no|xi)|lg( g|\/(k|l|u)|50|54|\-[a-w])|libw|lynx|m1\-w|m3ga|m50\/|ma(te|ui|xo)|mc(01|21|ca)|m\-cr|me(rc|ri)|mi(o8|oa|ts)|mmef|mo(01|02|bi|de|do|t(\-| |o|v)|zz)|mt(50|p1|v )|mwbp|mywa|n10[0-2]|n20[2-3]|n30(0|2)|n50(0|2|5)|n7(0(0|1)|10)|ne((c|m)\-|on|tf|wf|wg|wt)|nok(6|i)|nzph|o2im|op(ti|wv)|oran|owg1|p800|pan(a|d|t)|pdxg|pg(13|\-([1-8]|c))|phil|pire|pl(ay|uc)|pn\-2|po(ck|rt|se)|prox|psio|pt\-g|qa\-a|qc(07|12|21|32|60|\-[2-7]|i\-)|qtek|r380|r600|raks|rim9|ro(ve|zo)|s55\/|sa(ge|ma|mm|ms|ny|va)|sc(01|h\-|oo|p\-)|sdk\/|se(c(\-|0|1)|47|mc|nd|ri)|sgh\-|shar|sie(\-|m)|sk\-0|sl(45|id)|sm(al|ar|b3|it|t5)|so(ft|ny)|sp(01|h\-|v\-|v )|sy(01|mb)|t2(18|50)|t6(00|10|18)|ta(gt|lk)|tcl\-|tdg\-|tel(i|m)|tim\-|t\-mo|to(pl|sh)|ts(70|m\-|m3|m5)|tx\-9|up(\.b|g1|si)|utst|v400|v750|veri|vi(rg|te)|vk(40|5[0-3]|\-v)|vm40|voda|vulc|vx(52|53|60|61|70|80|81|83|85|98)|w3c(\-| )|webc|whit|wi(g |nc|nw)|wmlb|wonu|x700|yas\-|your|zeto|zte\-/i,
-            tabletPattern: /android|ipad|playbook|silk/i
-        };
-    
-        var hasOwnProp = Object.prototype.hasOwnProperty,
-            isArray;
-    
-        impl.FALLBACK_PHONE = 'UnknownPhone';
-             ~~~~~~~~~~~~~~
-!!! error TS2339: Property 'FALLBACK_PHONE' does not exist on type '{}'.
-        impl.FALLBACK_TABLET = 'UnknownTablet';
-             ~~~~~~~~~~~~~~~
-!!! error TS2339: Property 'FALLBACK_TABLET' does not exist on type '{}'.
-        impl.FALLBACK_MOBILE = 'UnknownMobile';
-             ~~~~~~~~~~~~~~~
-!!! error TS2339: Property 'FALLBACK_MOBILE' does not exist on type '{}'.
-    
-        isArray = ('isArray' in Array) ?
-            Array.isArray : function (value) { return Object.prototype.toString.call(value) === '[object Array]'; };
-        isArray = 'isArray' in Array
-            ? function (value) { return Object.prototype.toString.call(value) === '[object Array]'; }
-            : Array.isArray;
-                    ~~~~~~~
-!!! error TS2339: Property 'isArray' does not exist on type 'never'.
-    
-        function equalIC(a, b) {
-            return a != null && b != null && a.toLowerCase() === b.toLowerCase();
-        }
-    
-        function containsIC(array, value) {
-            var valueLC, i, len = array.length;
-            if (!len || !value) {
-                return false;
-            }
-            valueLC = value.toLowerCase();
-            for (i = 0; i < len; ++i) {
-                if (valueLC === array[i].toLowerCase()) {
-                    return true;
-                }
-            }
-            return false;
-        }
-    
-        function convertPropsToRegExp(object) {
-            for (var key in object) {
-                if (hasOwnProp.call(object, key)) {
-                    object[key] = new RegExp(object[key], 'i');
-                }
-            }
-        }
-    
-        (function init() {
-            var key, values, value, i, len, verPos, mobileDetectRules = impl.mobileDetectRules;
-                                                                             ~~~~~~~~~~~~~~~~~
-!!! error TS2339: Property 'mobileDetectRules' does not exist on type '{}'.
-            for (key in mobileDetectRules.props) {
-                if (hasOwnProp.call(mobileDetectRules.props, key)) {
-                    values = mobileDetectRules.props[key];
-                    if (!isArray(values)) {
-                        values = [values];
-                    }
-                    len = values.length;
-                    for (i = 0; i < len; ++i) {
-                        value = values[i];
-                        verPos = value.indexOf('[VER]');
-                        if (verPos >= 0) {
-                            value = value.substring(0, verPos) + '([\\w._\\+]+)' + value.substring(verPos + 5);
-                        }
-                        values[i] = new RegExp(value, 'i');
-                    }
-                    mobileDetectRules.props[key] = values;
-                }
-            }
-            convertPropsToRegExp(mobileDetectRules.oss);
-            convertPropsToRegExp(mobileDetectRules.phones);
-            convertPropsToRegExp(mobileDetectRules.tablets);
-            convertPropsToRegExp(mobileDetectRules.uas);
-            convertPropsToRegExp(mobileDetectRules.utils);
-    
-            // copy some patterns to oss0 which are tested first (see issue#15)
-            mobileDetectRules.oss0 = {
-                WindowsPhoneOS: mobileDetectRules.oss.WindowsPhoneOS,
-                WindowsMobileOS: mobileDetectRules.oss.WindowsMobileOS
-            };
-        }());
-    
-        /**
-         * Test userAgent string against a set of rules and find the first matched key.
-         * @param {Object} rules (key is String, value is RegExp)
-         * @param {String} userAgent the navigator.userAgent (or HTTP-Header 'User-Agent').
-         * @returns {String|null} the matched key if found, otherwise <tt>null</tt>
-         * @private
-         */
-        impl.findMatch = function(rules, userAgent) {
-             ~~~~~~~~~
-!!! error TS2339: Property 'findMatch' does not exist on type '{}'.
-            for (var key in rules) {
-                if (hasOwnProp.call(rules, key)) {
-                    if (rules[key].test(userAgent)) {
-                        return key;
-                    }
-                }
-            }
-            return null;
-        };
-    
-        /**
-         * Test userAgent string against a set of rules and return an array of matched keys.
-         * @param {Object} rules (key is String, value is RegExp)
-         * @param {String} userAgent the navigator.userAgent (or HTTP-Header 'User-Agent').
-         * @returns {Array} an array of matched keys, may be empty when there is no match, but not <tt>null</tt>
-         * @private
-         */
-        impl.findMatches = function(rules, userAgent) {
-             ~~~~~~~~~~~
-!!! error TS2339: Property 'findMatches' does not exist on type '{}'.
-            var result = [];
-            for (var key in rules) {
-                if (hasOwnProp.call(rules, key)) {
-                    if (rules[key].test(userAgent)) {
-                        result.push(key);
-                    }
-                }
-            }
-            return result;
-        };
-    
-        /**
-         * Check the version of the given property in the User-Agent.
-         *
-         * @param {String} propertyName
-         * @param {String} userAgent
-         * @return {String} version or <tt>null</tt> if version not found
-         * @private
-         */
-        impl.getVersionStr = function (propertyName, userAgent) {
-             ~~~~~~~~~~~~~
-!!! error TS2339: Property 'getVersionStr' does not exist on type '{}'.
-            var props = impl.mobileDetectRules.props, patterns, i, len, match;
-                             ~~~~~~~~~~~~~~~~~
-!!! error TS2339: Property 'mobileDetectRules' does not exist on type '{}'.
-            if (hasOwnProp.call(props, propertyName)) {
-                patterns = props[propertyName];
-                len = patterns.length;
-                for (i = 0; i < len; ++i) {
-                    match = patterns[i].exec(userAgent);
-                    if (match !== null) {
-                        return match[1];
-                    }
-                }
-            }
-            return null;
-        };
-    
-        /**
-         * Check the version of the given property in the User-Agent.
-         * Will return a float number. (eg. 2_0 will return 2.0, 4.3.1 will return 4.31)
-         *
-         * @param {String} propertyName
-         * @param {String} userAgent
-         * @return {Number} version or <tt>NaN</tt> if version not found
-         * @private
-         */
-        impl.getVersion = function (propertyName, userAgent) {
-             ~~~~~~~~~~
-!!! error TS2339: Property 'getVersion' does not exist on type '{}'.
-            var version = impl.getVersionStr(propertyName, userAgent);
-                               ~~~~~~~~~~~~~
-!!! error TS2339: Property 'getVersionStr' does not exist on type '{}'.
-            return version ? impl.prepareVersionNo(version) : NaN;
-                                  ~~~~~~~~~~~~~~~~
-!!! error TS2339: Property 'prepareVersionNo' does not exist on type '{}'.
-        };
-    
-        /**
-         * Prepare the version number.
-         *
-         * @param {String} version
-         * @return {Number} the version number as a floating number
-         * @private
-         */
-        impl.prepareVersionNo = function (version) {
-             ~~~~~~~~~~~~~~~~
-!!! error TS2339: Property 'prepareVersionNo' does not exist on type '{}'.
-            var numbers;
-    
-            numbers = version.split(/[a-z._ \/\-]/i);
-            if (numbers.length === 1) {
-                version = numbers[0];
-            }
-            if (numbers.length > 1) {
-                version = numbers[0] + '.';
-                numbers.shift();
-                version += numbers.join('');
-            }
-            return Number(version);
-        };
-    
-        impl.isMobileFallback = function (userAgent) {
-             ~~~~~~~~~~~~~~~~
-!!! error TS2339: Property 'isMobileFallback' does not exist on type '{}'.
-            return impl.detectMobileBrowsers.fullPattern.test(userAgent) ||
-                        ~~~~~~~~~~~~~~~~~~~~
-!!! error TS2339: Property 'detectMobileBrowsers' does not exist on type '{}'.
-                impl.detectMobileBrowsers.shortPattern.test(userAgent.substr(0,4));
-                     ~~~~~~~~~~~~~~~~~~~~
-!!! error TS2339: Property 'detectMobileBrowsers' does not exist on type '{}'.
-        };
-    
-        impl.isTabletFallback = function (userAgent) {
-             ~~~~~~~~~~~~~~~~
-!!! error TS2339: Property 'isTabletFallback' does not exist on type '{}'.
-            return impl.detectMobileBrowsers.tabletPattern.test(userAgent);
-                        ~~~~~~~~~~~~~~~~~~~~
-!!! error TS2339: Property 'detectMobileBrowsers' does not exist on type '{}'.
-        };
-    
-        impl.prepareDetectionCache = function (cache, userAgent, maxPhoneWidth) {
-             ~~~~~~~~~~~~~~~~~~~~~
-!!! error TS2339: Property 'prepareDetectionCache' does not exist on type '{}'.
-            if (cache.mobile !== undefined) {
-                return;
-            }
-            var phone, tablet, phoneSized;
-    
-            // first check for stronger tablet rules, then phone (see issue#5)
-            tablet = impl.findMatch(impl.mobileDetectRules.tablets, userAgent);
-                          ~~~~~~~~~
-!!! error TS2339: Property 'findMatch' does not exist on type '{}'.
-                                         ~~~~~~~~~~~~~~~~~
-!!! error TS2339: Property 'mobileDetectRules' does not exist on type '{}'.
-            if (tablet) {
-                cache.mobile = cache.tablet = tablet;
-                cache.phone = null;
-                return; // unambiguously identified as tablet
-            }
-    
-            phone = impl.findMatch(impl.mobileDetectRules.phones, userAgent);
-                         ~~~~~~~~~
-!!! error TS2339: Property 'findMatch' does not exist on type '{}'.
-                                        ~~~~~~~~~~~~~~~~~
-!!! error TS2339: Property 'mobileDetectRules' does not exist on type '{}'.
-            if (phone) {
-                cache.mobile = cache.phone = phone;
-                cache.tablet = null;
-                return; // unambiguously identified as phone
-            }
-    
-            // our rules haven't found a match -> try more general fallback rules
-            if (impl.isMobileFallback(userAgent)) {
-                     ~~~~~~~~~~~~~~~~
-!!! error TS2339: Property 'isMobileFallback' does not exist on type '{}'.
-                phoneSized = MobileDetect.isPhoneSized(maxPhoneWidth);
-                                          ~~~~~~~~~~~~
-!!! error TS2339: Property 'isPhoneSized' does not exist on type '(userAgent: any, maxPhoneWidth: any) => void'.
-                if (phoneSized === undefined) {
-                    cache.mobile = impl.FALLBACK_MOBILE;
-                                        ~~~~~~~~~~~~~~~
-!!! error TS2339: Property 'FALLBACK_MOBILE' does not exist on type '{}'.
-                    cache.tablet = cache.phone = null;
-                } else if (phoneSized) {
-                    cache.mobile = cache.phone = impl.FALLBACK_PHONE;
-                                                      ~~~~~~~~~~~~~~
-!!! error TS2339: Property 'FALLBACK_PHONE' does not exist on type '{}'.
-                    cache.tablet = null;
-                } else {
-                    cache.mobile = cache.tablet = impl.FALLBACK_TABLET;
-                                                       ~~~~~~~~~~~~~~~
-!!! error TS2339: Property 'FALLBACK_TABLET' does not exist on type '{}'.
-                    cache.phone = null;
-                }
-            } else if (impl.isTabletFallback(userAgent)) {
-                            ~~~~~~~~~~~~~~~~
-!!! error TS2339: Property 'isTabletFallback' does not exist on type '{}'.
-                cache.mobile = cache.tablet = impl.FALLBACK_TABLET;
-                                                   ~~~~~~~~~~~~~~~
-!!! error TS2339: Property 'FALLBACK_TABLET' does not exist on type '{}'.
-                cache.phone = null;
-            } else {
-                // not mobile at all!
-                cache.mobile = cache.tablet = cache.phone = null;
-            }
-        };
-    
-        // t is a reference to a MobileDetect instance
-        impl.mobileGrade = function (t) {
-             ~~~~~~~~~~~
-!!! error TS2339: Property 'mobileGrade' does not exist on type '{}'.
-            // impl note:
-            // To keep in sync w/ Mobile_Detect.php easily, the following code is tightly aligned to the PHP version.
-            // When changes are made in Mobile_Detect.php, copy this method and replace:
-            //     $this-> / t.
-            //     self::MOBILE_GRADE_(.) / '$1'
-            //     , self::VERSION_TYPE_FLOAT / (nothing)
-            //     isIOS() / os('iOS')
-            //     [reg] / (nothing)   <-- jsdelivr complaining about unescaped unicode character U+00AE
-            var $isMobile = t.mobile() !== null;
-    
-            if (
-                // Apple iOS 3.2-5.1 - Tested on the original iPad (4.3 / 5.0), iPad 2 (4.3), iPad 3 (5.1), original iPhone (3.1), iPhone 3 (3.2), 3GS (4.3), 4 (4.3 / 5.0), and 4S (5.1)
-                t.os('iOS') && t.version('iPad')>=4.3 ||
-                t.os('iOS') && t.version('iPhone')>=3.1 ||
-                t.os('iOS') && t.version('iPod')>=3.1 ||
-    
-                // Android 2.1-2.3 - Tested on the HTC Incredible (2.2), original Droid (2.2), HTC Aria (2.1), Google Nexus S (2.3). Functional on 1.5 & 1.6 but performance may be sluggish, tested on Google G1 (1.5)
-                // Android 3.1 (Honeycomb)  - Tested on the Samsung Galaxy Tab 10.1 and Motorola XOOM
-                // Android 4.0 (ICS)  - Tested on a Galaxy Nexus. Note: transition performance can be poor on upgraded devices
-                // Android 4.1 (Jelly Bean)  - Tested on a Galaxy Nexus and Galaxy 7
-                ( t.version('Android')>2.1 && t.is('Webkit') ) ||
-    
-                // Windows Phone 7-7.5 - Tested on the HTC Surround (7.0) HTC Trophy (7.5), LG-E900 (7.5), Nokia Lumia 800
-                t.version('Windows Phone OS')>=7.0 ||
-    
-                // Blackberry 7 - Tested on BlackBerry Torch 9810
-                // Blackberry 6.0 - Tested on the Torch 9800 and Style 9670
-                t.is('BlackBerry') && t.version('BlackBerry')>=6.0 ||
-                // Blackberry Playbook (1.0-2.0) - Tested on PlayBook
-                t.match('Playbook.*Tablet') ||
-    
-                // Palm WebOS (1.4-2.0) - Tested on the Palm Pixi (1.4), Pre (1.4), Pre 2 (2.0)
-                ( t.version('webOS')>=1.4 && t.match('Palm|Pre|Pixi') ) ||
-                // Palm WebOS 3.0  - Tested on HP TouchPad
-                t.match('hp.*TouchPad') ||
-    
-                // Firefox Mobile (12 Beta) - Tested on Android 2.3 device
-                ( t.is('Firefox') && t.version('Firefox')>=12 ) ||
-    
-                // Chrome for Android - Tested on Android 4.0, 4.1 device
-                ( t.is('Chrome') && t.is('AndroidOS') && t.version('Android')>=4.0 ) ||
-    
-                // Skyfire 4.1 - Tested on Android 2.3 device
-                ( t.is('Skyfire') && t.version('Skyfire')>=4.1 && t.is('AndroidOS') && t.version('Android')>=2.3 ) ||
-    
-                // Opera Mobile 11.5-12: Tested on Android 2.3
-                ( t.is('Opera') && t.version('Opera Mobi')>11 && t.is('AndroidOS') ) ||
-    
-                // Meego 1.2 - Tested on Nokia 950 and N9
-                t.is('MeeGoOS') ||
-    
-                // Tizen (pre-release) - Tested on early hardware
-                t.is('Tizen') ||
-    
-                // Samsung Bada 2.0 - Tested on a Samsung Wave 3, Dolphin browser
-                // @todo: more tests here!
-                t.is('Dolfin') && t.version('Bada')>=2.0 ||
-    
-                // UC Browser - Tested on Android 2.3 device
-                ( (t.is('UC Browser') || t.is('Dolfin')) && t.version('Android')>=2.3 ) ||
-    
-                // Kindle 3 and Fire  - Tested on the built-in WebKit browser for each
-                ( t.match('Kindle Fire') ||
-                    t.is('Kindle') && t.version('Kindle')>=3.0 ) ||
-    
-                // Nook Color 1.4.1 - Tested on original Nook Color, not Nook Tablet
-                t.is('AndroidOS') && t.is('NookTablet') ||
-    
-                // Chrome Desktop 11-21 - Tested on OS X 10.7 and Windows 7
-                t.version('Chrome')>=11 && !$isMobile ||
-    
-                // Safari Desktop 4-5 - Tested on OS X 10.7 and Windows 7
-                t.version('Safari')>=5.0 && !$isMobile ||
-    
-                // Firefox Desktop 4-13 - Tested on OS X 10.7 and Windows 7
-                t.version('Firefox')>=4.0 && !$isMobile ||
-    
-                // Internet Explorer 7-9 - Tested on Windows XP, Vista and 7
-                t.version('MSIE')>=7.0 && !$isMobile ||
-    
-                // Opera Desktop 10-12 - Tested on OS X 10.7 and Windows 7
-                // @reference: http://my.opera.com/community/openweb/idopera/
-                t.version('Opera')>=10 && !$isMobile
-    
-                ){
-                return 'A';
-            }
-    
-            if (
-                t.os('iOS') && t.version('iPad')<4.3 ||
-                t.os('iOS') && t.version('iPhone')<3.1 ||
-                t.os('iOS') && t.version('iPod')<3.1 ||
-    
-                // Blackberry 5.0: Tested on the Storm 2 9550, Bold 9770
-                t.is('Blackberry') && t.version('BlackBerry')>=5 && t.version('BlackBerry')<6 ||
-    
-                //Opera Mini (5.0-6.5) - Tested on iOS 3.2/4.3 and Android 2.3
-                ( t.version('Opera Mini')>=5.0 && t.version('Opera Mini')<=6.5 &&
-                    (t.version('Android')>=2.3 || t.is('iOS')) ) ||
-    
-                // Nokia Symbian^3 - Tested on Nokia N8 (Symbian^3), C7 (Symbian^3), also works on N97 (Symbian^1)
-                t.match('NokiaN8|NokiaC7|N97.*Series60|Symbian/3') ||
-    
-                // @todo: report this (tested on Nokia N71)
-                t.version('Opera Mobi')>=11 && t.is('SymbianOS')
-                ){
-                return 'B';
-            }
-    
-            if (
-            // Blackberry 4.x - Tested on the Curve 8330
-                t.version('BlackBerry')<5.0 ||
-                // Windows Mobile - Tested on the HTC Leo (WinMo 5.2)
-                t.match('MSIEMobile|Windows CE.*Mobile') || t.version('Windows Mobile')<=5.2
-    
-                ){
-                return 'C';
-            }
-    
-            //All older smartphone platforms and featurephones - Any device that doesn't support media queries
-            //will receive the basic, C grade experience.
-            return 'C';
-        };
-    
-        impl.detectOS = function (ua) {
-             ~~~~~~~~
-!!! error TS2339: Property 'detectOS' does not exist on type '{}'.
-            return impl.findMatch(impl.mobileDetectRules.oss0, ua) ||
-                        ~~~~~~~~~
-!!! error TS2339: Property 'findMatch' does not exist on type '{}'.
-                                       ~~~~~~~~~~~~~~~~~
-!!! error TS2339: Property 'mobileDetectRules' does not exist on type '{}'.
-                impl.findMatch(impl.mobileDetectRules.oss, ua);
-                     ~~~~~~~~~
-!!! error TS2339: Property 'findMatch' does not exist on type '{}'.
-                                    ~~~~~~~~~~~~~~~~~
-!!! error TS2339: Property 'mobileDetectRules' does not exist on type '{}'.
-        };
-    
-        impl.getDeviceSmallerSide = function () {
-             ~~~~~~~~~~~~~~~~~~~~
-!!! error TS2339: Property 'getDeviceSmallerSide' does not exist on type '{}'.
-            return window.screen.width < window.screen.height ?
-                window.screen.width :
-                window.screen.height;
-        };
-    
-        /**
-         * Constructor for MobileDetect object.
-         * <br>
-         * Such an object will keep a reference to the given user-agent string and cache most of the detect queries.<br>
-         * <div style="background-color: #d9edf7; border: 1px solid #bce8f1; color: #3a87ad; padding: 14px; border-radius: 2px; margin-top: 20px">
-         *     <strong>Find information how to download and install:</strong>
-         *     <a href="https://github.com/hgoebl/mobile-detect.js/">github.com/hgoebl/mobile-detect.js/</a>
-         * </div>
-         *
-         * @example <pre>
-         *     var md = new MobileDetect(window.navigator.userAgent);
-         *     if (md.mobile()) {
-         *         location.href = (md.mobileGrade() === 'A') ? '/mobile/' : '/lynx/';
-         *     }
-         * </pre>
-         *
-         * @param {string} userAgent typically taken from window.navigator.userAgent or http_header['User-Agent']
-         * @param {number} [maxPhoneWidth=600] <strong>only for browsers</strong> specify a value for the maximum
-         *        width of smallest device side (in logical "CSS" pixels) until a device detected as mobile will be handled
-         *        as phone.
-         *        This is only used in cases where the device cannot be classified as phone or tablet.<br>
-         *        See <a href="http://developer.android.com/guide/practices/screens_support.html">Declaring Tablet Layouts
-         *        for Android</a>.<br>
-         *        If you provide a value < 0, then this "fuzzy" check is disabled.
-         * @constructor
-         * @global
-         */
-        function MobileDetect(userAgent, maxPhoneWidth) {
-            this.ua = userAgent || '';
-            this._cache = {};
-            //600dp is typical 7" tablet minimum width
-            this.maxPhoneWidth = maxPhoneWidth || 600;
-        }
-    
-        MobileDetect.prototype = {
-            constructor: MobileDetect,
-    
-            /**
-             * Returns the detected phone or tablet type or <tt>null</tt> if it is not a mobile device.
-             * <br>
-             * For a list of possible return values see {@link MobileDetect#phone} and {@link MobileDetect#tablet}.<br>
-             * <br>
-             * If the device is not detected by the regular expressions from Mobile-Detect, a test is made against
-             * the patterns of <a href="http://detectmobilebrowsers.com/">detectmobilebrowsers.com</a>. If this test
-             * is positive, a value of <code>UnknownPhone</code>, <code>UnknownTablet</code> or
-             * <code>UnknownMobile</code> is returned.<br>
-             * When used in browser, the decision whether phone or tablet is made based on <code>screen.width/height</code>.<br>
-             * <br>
-             * When used server-side (node.js), there is no way to tell the difference between <code>UnknownTablet</code>
-             * and <code>UnknownMobile</code>, so you will get <code>UnknownMobile</code> here.<br>
-             * Be aware that since v1.0.0 in this special case you will get <code>UnknownMobile</code> only for:
-             * {@link MobileDetect#mobile}, not for {@link MobileDetect#phone} and {@link MobileDetect#tablet}.
-             * In versions before v1.0.0 all 3 methods returned <code>UnknownMobile</code> which was tedious to use.
-             * <br>
-             * In most cases you will use the return value just as a boolean.
-             *
-             * @returns {String} the key for the phone family or tablet family, e.g. "Nexus".
-             * @function MobileDetect#mobile
-             */
-            mobile: function () {
-                impl.prepareDetectionCache(this._cache, this.ua, this.maxPhoneWidth);
-                     ~~~~~~~~~~~~~~~~~~~~~
-!!! error TS2339: Property 'prepareDetectionCache' does not exist on type '{}'.
-                return this._cache.mobile;
-            },
-    
-            /**
-             * Returns the detected phone type/family string or <tt>null</tt>.
-             * <br>
-             * The returned tablet (family or producer) is one of following keys:<br>
-             * <br><tt>iPhone, BlackBerry, HTC, Nexus, Dell, Motorola, Samsung, LG, Sony, Asus,
-             * NokiaLumia, Micromax, Palm, Vertu, Pantech, Fly, Wiko, iMobile, SimValley,
-             * Wolfgang, Alcatel, Nintendo, Amoi, INQ, GenericPhone</tt><br>
-             * <br>
-             * If the device is not detected by the regular expressions from Mobile-Detect, a test is made against
-             * the patterns of <a href="http://detectmobilebrowsers.com/">detectmobilebrowsers.com</a>. If this test
-             * is positive, a value of <code>UnknownPhone</code> or <code>UnknownMobile</code> is returned.<br>
-             * When used in browser, the decision whether phone or tablet is made based on <code>screen.width/height</code>.<br>
-             * <br>
-             * When used server-side (node.js), there is no way to tell the difference between <code>UnknownTablet</code>
-             * and <code>UnknownMobile</code>, so you will get <code>null</code> here, while {@link MobileDetect#mobile}
-             * will return <code>UnknownMobile</code>.<br>
-             * Be aware that since v1.0.0 in this special case you will get <code>UnknownMobile</code> only for:
-             * {@link MobileDetect#mobile}, not for {@link MobileDetect#phone} and {@link MobileDetect#tablet}.
-             * In versions before v1.0.0 all 3 methods returned <code>UnknownMobile</code> which was tedious to use.
-             * <br>
-             * In most cases you will use the return value just as a boolean.
-             *
-             * @returns {String} the key of the phone family or producer, e.g. "iPhone"
-             * @function MobileDetect#phone
-             */
-            phone: function () {
-                impl.prepareDetectionCache(this._cache, this.ua, this.maxPhoneWidth);
-                     ~~~~~~~~~~~~~~~~~~~~~
-!!! error TS2339: Property 'prepareDetectionCache' does not exist on type '{}'.
-                return this._cache.phone;
-            },
-    
-            /**
-             * Returns the detected tablet type/family string or <tt>null</tt>.
-             * <br>
-             * The returned tablet (family or producer) is one of following keys:<br>
-             * <br><tt>iPad, NexusTablet, SamsungTablet, Kindle, SurfaceTablet, HPTablet, AsusTablet,
-             * BlackBerryTablet, HTCtablet, MotorolaTablet, NookTablet, AcerTablet,
-             * ToshibaTablet, LGTablet, FujitsuTablet, PrestigioTablet, LenovoTablet,
-             * DellTablet, YarvikTablet, MedionTablet, ArnovaTablet, IntensoTablet, IRUTablet,
-             * MegafonTablet, EbodaTablet, AllViewTablet, ArchosTablet, AinolTablet,
-             * NokiaLumiaTablet, SonyTablet, PhilipsTablet, CubeTablet, CobyTablet, MIDTablet,
-             * MSITablet, SMiTTablet, RockChipTablet, FlyTablet, bqTablet, HuaweiTablet,
-             * NecTablet, PantechTablet, BronchoTablet, VersusTablet, ZyncTablet,
-             * PositivoTablet, NabiTablet, KoboTablet, DanewTablet, TexetTablet,
-             * PlaystationTablet, TrekstorTablet, PyleAudioTablet, AdvanTablet,
-             * DanyTechTablet, GalapadTablet, MicromaxTablet, KarbonnTablet, AllFineTablet,
-             * PROSCANTablet, YONESTablet, ChangJiaTablet, GUTablet, PointOfViewTablet,
-             * OvermaxTablet, HCLTablet, DPSTablet, VistureTablet, CrestaTablet,
-             * MediatekTablet, ConcordeTablet, GoCleverTablet, ModecomTablet, VoninoTablet,
-             * ECSTablet, StorexTablet, VodafoneTablet, EssentielBTablet, RossMoorTablet,
-             * iMobileTablet, TolinoTablet, AudioSonicTablet, AMPETablet, SkkTablet,
-             * TecnoTablet, JXDTablet, iJoyTablet, FX2Tablet, XoroTablet, ViewsonicTablet,
-             * OdysTablet, CaptivaTablet, IconbitTablet, TeclastTablet, OndaTablet,
-             * JaytechTablet, BlaupunktTablet, DigmaTablet, EvolioTablet, LavaTablet,
-             * AocTablet, MpmanTablet, CelkonTablet, WolderTablet, MiTablet, NibiruTablet,
-             * NexoTablet, LeaderTablet, UbislateTablet, PocketBookTablet, KocasoTablet, Hudl,
-             * TelstraTablet, GenericTablet</tt><br>
-             * <br>
-             * If the device is not detected by the regular expressions from Mobile-Detect, a test is made against
-             * the patterns of <a href="http://detectmobilebrowsers.com/">detectmobilebrowsers.com</a>. If this test
-             * is positive, a value of <code>UnknownTablet</code> or <code>UnknownMobile</code> is returned.<br>
-             * When used in browser, the decision whether phone or tablet is made based on <code>screen.width/height</code>.<br>
-             * <br>
-             * When used server-side (node.js), there is no way to tell the difference between <code>UnknownTablet</code>
-             * and <code>UnknownMobile</code>, so you will get <code>null</code> here, while {@link MobileDetect#mobile}
-             * will return <code>UnknownMobile</code>.<br>
-             * Be aware that since v1.0.0 in this special case you will get <code>UnknownMobile</code> only for:
-             * {@link MobileDetect#mobile}, not for {@link MobileDetect#phone} and {@link MobileDetect#tablet}.
-             * In versions before v1.0.0 all 3 methods returned <code>UnknownMobile</code> which was tedious to use.
-             * <br>
-             * In most cases you will use the return value just as a boolean.
-             *
-             * @returns {String} the key of the tablet family or producer, e.g. "SamsungTablet"
-             * @function MobileDetect#tablet
-             */
-            tablet: function () {
-                impl.prepareDetectionCache(this._cache, this.ua, this.maxPhoneWidth);
-                     ~~~~~~~~~~~~~~~~~~~~~
-!!! error TS2339: Property 'prepareDetectionCache' does not exist on type '{}'.
-                return this._cache.tablet;
-            },
-    
-            /**
-             * Returns the (first) detected user-agent string or <tt>null</tt>.
-             * <br>
-             * The returned user-agent is one of following keys:<br>
-             * <br><tt>Vivaldi, Chrome, Dolfin, Opera, Skyfire, Edge, IE, Firefox, Bolt, TeaShark,
-             * Blazer, Safari, Tizen, UCBrowser, baiduboxapp, baidubrowser, DiigoBrowser,
-             * Puffin, Mercury, ObigoBrowser, NetFront, GenericBrowser, PaleMoon</tt><br>
-             * <br>
-             * In most cases calling {@link MobileDetect#userAgent} will be sufficient. But there are rare
-             * cases where a mobile device pretends to be more than one particular browser. You can get the
-             * list of all matches with {@link MobileDetect#userAgents} or check for a particular value by
-             * providing one of the defined keys as first argument to {@link MobileDetect#is}.
-             *
-             * @returns {String} the key for the detected user-agent or <tt>null</tt>
-             * @function MobileDetect#userAgent
-             */
-            userAgent: function () {
-                if (this._cache.userAgent === undefined) {
-                    this._cache.userAgent = impl.findMatch(impl.mobileDetectRules.uas, this.ua);
-                                                 ~~~~~~~~~
-!!! error TS2339: Property 'findMatch' does not exist on type '{}'.
-                                                                ~~~~~~~~~~~~~~~~~
-!!! error TS2339: Property 'mobileDetectRules' does not exist on type '{}'.
-                }
-                return this._cache.userAgent;
-            },
-    
-            /**
-             * Returns all detected user-agent strings.
-             * <br>
-             * The array is empty or contains one or more of following keys:<br>
-             * <br><tt>Vivaldi, Chrome, Dolfin, Opera, Skyfire, Edge, IE, Firefox, Bolt, TeaShark,
-             * Blazer, Safari, Tizen, UCBrowser, baiduboxapp, baidubrowser, DiigoBrowser,
-             * Puffin, Mercury, ObigoBrowser, NetFront, GenericBrowser, PaleMoon</tt><br>
-             * <br>
-             * In most cases calling {@link MobileDetect#userAgent} will be sufficient. But there are rare
-             * cases where a mobile device pretends to be more than one particular browser. You can get the
-             * list of all matches with {@link MobileDetect#userAgents} or check for a particular value by
-             * providing one of the defined keys as first argument to {@link MobileDetect#is}.
-             *
-             * @returns {Array} the array of detected user-agent keys or <tt>[]</tt>
-             * @function MobileDetect#userAgents
-             */
-            userAgents: function () {
-                if (this._cache.userAgents === undefined) {
-                    this._cache.userAgents = impl.findMatches(impl.mobileDetectRules.uas, this.ua);
-                                                  ~~~~~~~~~~~
-!!! error TS2339: Property 'findMatches' does not exist on type '{}'.
-                                                                   ~~~~~~~~~~~~~~~~~
-!!! error TS2339: Property 'mobileDetectRules' does not exist on type '{}'.
-                }
-                return this._cache.userAgents;
-            },
-    
-            /**
-             * Returns the detected operating system string or <tt>null</tt>.
-             * <br>
-             * The operating system is one of following keys:<br>
-             * <br><tt>AndroidOS, BlackBerryOS, PalmOS, SymbianOS, WindowsMobileOS, WindowsPhoneOS,
-             * iOS, MeeGoOS, MaemoOS, JavaOS, webOS, badaOS, BREWOS</tt><br>
-             *
-             * @returns {String} the key for the detected operating system.
-             * @function MobileDetect#os
-             */
-            os: function () {
-                if (this._cache.os === undefined) {
-                    this._cache.os = impl.detectOS(this.ua);
-                                          ~~~~~~~~
-!!! error TS2339: Property 'detectOS' does not exist on type '{}'.
-                }
-                return this._cache.os;
-            },
-    
-            /**
-             * Get the version (as Number) of the given property in the User-Agent.
-             * <br>
-             * Will return a float number. (eg. 2_0 will return 2.0, 4.3.1 will return 4.31)
-             *
-             * @param {String} key a key defining a thing which has a version.<br>
-             *        You can use one of following keys:<br>
-             * <br><tt>Mobile, Build, Version, VendorID, iPad, iPhone, iPod, Kindle, Chrome, Coast,
-             * Dolfin, Firefox, Fennec, Edge, IE, NetFront, NokiaBrowser, Opera, Opera Mini,
-             * Opera Mobi, UC Browser, MQQBrowser, MicroMessenger, baiduboxapp, baidubrowser,
-             * Iron, Safari, Skyfire, Tizen, Webkit, PaleMoon, Gecko, Trident, Presto, Goanna,
-             * iOS, Android, BlackBerry, BREW, Java, Windows Phone OS, Windows Phone, Windows
-             * CE, Windows NT, Symbian, webOS</tt><br>
-             *
-             * @returns {Number} the version as float or <tt>NaN</tt> if User-Agent doesn't contain this version.
-             *          Be careful when comparing this value with '==' operator!
-             * @function MobileDetect#version
-             */
-            version: function (key) {
-                return impl.getVersion(key, this.ua);
-                            ~~~~~~~~~~
-!!! error TS2339: Property 'getVersion' does not exist on type '{}'.
-            },
-    
-            /**
-             * Get the version (as String) of the given property in the User-Agent.
-             * <br>
-             *
-             * @param {String} key a key defining a thing which has a version.<br>
-             *        You can use one of following keys:<br>
-             * <br><tt>Mobile, Build, Version, VendorID, iPad, iPhone, iPod, Kindle, Chrome, Coast,
-             * Dolfin, Firefox, Fennec, Edge, IE, NetFront, NokiaBrowser, Opera, Opera Mini,
-             * Opera Mobi, UC Browser, MQQBrowser, MicroMessenger, baiduboxapp, baidubrowser,
-             * Iron, Safari, Skyfire, Tizen, Webkit, PaleMoon, Gecko, Trident, Presto, Goanna,
-             * iOS, Android, BlackBerry, BREW, Java, Windows Phone OS, Windows Phone, Windows
-             * CE, Windows NT, Symbian, webOS</tt><br>
-             *
-             * @returns {String} the "raw" version as String or <tt>null</tt> if User-Agent doesn't contain this version.
-             *
-             * @function MobileDetect#versionStr
-             */
-            versionStr: function (key) {
-                return impl.getVersionStr(key, this.ua);
-                            ~~~~~~~~~~~~~
-!!! error TS2339: Property 'getVersionStr' does not exist on type '{}'.
-            },
-    
-            /**
-             * Global test key against userAgent, os, phone, tablet and some other properties of userAgent string.
-             *
-             * @param {String} key the key (case-insensitive) of a userAgent, an operating system, phone or
-             *        tablet family.<br>
-             *        For a complete list of possible values, see {@link MobileDetect#userAgent},
-             *        {@link MobileDetect#os}, {@link MobileDetect#phone}, {@link MobileDetect#tablet}.<br>
-             *        Additionally you have following keys:<br>
-             * <br><tt>Bot, MobileBot, DesktopMode, TV, WebKit, Console, Watch</tt><br>
-             *
-             * @returns {boolean} <tt>true</tt> when the given key is one of the defined keys of userAgent, os, phone,
-             *                    tablet or one of the listed additional keys, otherwise <tt>false</tt>
-             * @function MobileDetect#is
-             */
-            is: function (key) {
-                return containsIC(this.userAgents(), key) ||
-                       equalIC(key, this.os()) ||
-                       equalIC(key, this.phone()) ||
-                       equalIC(key, this.tablet()) ||
-                       containsIC(impl.findMatches(impl.mobileDetectRules.utils, this.ua), key);
-                                       ~~~~~~~~~~~
-!!! error TS2339: Property 'findMatches' does not exist on type '{}'.
-                                                        ~~~~~~~~~~~~~~~~~
-!!! error TS2339: Property 'mobileDetectRules' does not exist on type '{}'.
-            },
-    
-            /**
-             * Do a quick test against navigator::userAgent.
-             *
-             * @param {String|RegExp} pattern the pattern, either as String or RegExp
-             *                        (a string will be converted to a case-insensitive RegExp).
-             * @returns {boolean} <tt>true</tt> when the pattern matches, otherwise <tt>false</tt>
-             * @function MobileDetect#match
-             */
-            match: function (pattern) {
-                if (!(pattern instanceof RegExp)) {
-                    pattern = new RegExp(pattern, 'i');
-                }
-                return pattern.test(this.ua);
-            },
-    
-            /**
-             * Checks whether the mobile device can be considered as phone regarding <code>screen.width</code>.
-             * <br>
-             * Obviously this method makes sense in browser environments only (not for Node.js)!
-             * @param {number} [maxPhoneWidth] the maximum logical pixels (aka. CSS-pixels) to be considered as phone.<br>
-             *        The argument is optional and if not present or falsy, the value of the constructor is taken.
-             * @returns {boolean|undefined} <code>undefined</code> if screen size wasn't detectable, else <code>true</code>
-             *          when screen.width is less or equal to maxPhoneWidth, otherwise <code>false</code>.<br>
-             *          Will always return <code>undefined</code> server-side.
-             */
-            isPhoneSized: function (maxPhoneWidth) {
-                return MobileDetect.isPhoneSized(maxPhoneWidth || this.maxPhoneWidth);
-                                    ~~~~~~~~~~~~
-!!! error TS2339: Property 'isPhoneSized' does not exist on type '(userAgent: any, maxPhoneWidth: any) => void'.
-            },
-    
-            /**
-             * Returns the mobile grade ('A', 'B', 'C').
-             *
-             * @returns {String} one of the mobile grades ('A', 'B', 'C').
-             * @function MobileDetect#mobileGrade
-             */
-            mobileGrade: function () {
-                if (this._cache.grade === undefined) {
-                    this._cache.grade = impl.mobileGrade(this);
-                                             ~~~~~~~~~~~
-!!! error TS2339: Property 'mobileGrade' does not exist on type '{}'.
-                }
-                return this._cache.grade;
-            }
-        };
-    
-        // environment-dependent
-        if (typeof window !== 'undefined' && window.screen) {
-            MobileDetect.isPhoneSized = function (maxPhoneWidth) {
-                         ~~~~~~~~~~~~
-!!! error TS2339: Property 'isPhoneSized' does not exist on type '(userAgent: any, maxPhoneWidth: any) => void'.
-                return maxPhoneWidth < 0 ? undefined : impl.getDeviceSmallerSide() <= maxPhoneWidth;
-                                                            ~~~~~~~~~~~~~~~~~~~~
-!!! error TS2339: Property 'getDeviceSmallerSide' does not exist on type '{}'.
-            };
-        } else {
-            MobileDetect.isPhoneSized = function () {};
-                         ~~~~~~~~~~~~
-!!! error TS2339: Property 'isPhoneSized' does not exist on type '(userAgent: any, maxPhoneWidth: any) => void'.
-        }
-    
-        // should not be replaced by a completely new object - just overwrite existing methods
-        MobileDetect._impl = impl;
-                     ~~~~~
-!!! error TS2339: Property '_impl' does not exist on type '(userAgent: any, maxPhoneWidth: any) => void'.
-    
-        MobileDetect.version = '1.3.3 2016-07-31';
-                     ~~~~~~~
-!!! error TS2339: Property 'version' does not exist on type '(userAgent: any, maxPhoneWidth: any) => void'.
-    
-        return MobileDetect;
-    }); // end of call of define()
-    })((function (undefined) {
-        if (typeof module !== 'undefined' && module.exports) {
-                   ~~~~~~
-!!! error TS2304: Cannot find name 'module'.
-                                             ~~~~~~
-!!! error TS2304: Cannot find name 'module'.
-            return function (factory) { module.exports = factory(); };
-                                        ~~~~~~
-!!! error TS2304: Cannot find name 'module'.
-        } else if (typeof define === 'function' && define.amd) {
-                          ~~~~~~
-!!! error TS2304: Cannot find name 'define'.
-                                                   ~~~~~~
-!!! error TS2304: Cannot find name 'define'.
-            return define;
-                   ~~~~~~
-!!! error TS2304: Cannot find name 'define'.
-        } else if (typeof window !== 'undefined') {
-            return function (factory) { window.MobileDetect = factory(); };
-                                               ~~~~~~~~~~~~
-!!! error TS2339: Property 'MobileDetect' does not exist on type 'Window'.
-        } else {
-            // please file a bug if you get this error!
-            throw new Error('unknown environment');
-        }
+tests/cases/conformance/fixSignatureCaching.ts(9,10): error TS2339: Property 'mobileDetectRules' does not exist on type '{}'.
+tests/cases/conformance/fixSignatureCaching.ts(284,10): error TS2339: Property 'detectMobileBrowsers' does not exist on type '{}'.
+tests/cases/conformance/fixSignatureCaching.ts(293,10): error TS2339: Property 'FALLBACK_PHONE' does not exist on type '{}'.
+tests/cases/conformance/fixSignatureCaching.ts(294,10): error TS2339: Property 'FALLBACK_TABLET' does not exist on type '{}'.
+tests/cases/conformance/fixSignatureCaching.ts(295,10): error TS2339: Property 'FALLBACK_MOBILE' does not exist on type '{}'.
+tests/cases/conformance/fixSignatureCaching.ts(301,17): error TS2339: Property 'isArray' does not exist on type 'never'.
+tests/cases/conformance/fixSignatureCaching.ts(330,74): error TS2339: Property 'mobileDetectRules' does not exist on type '{}'.
+tests/cases/conformance/fixSignatureCaching.ts(369,10): error TS2339: Property 'findMatch' does not exist on type '{}'.
+tests/cases/conformance/fixSignatureCaching.ts(387,10): error TS2339: Property 'findMatches' does not exist on type '{}'.
+tests/cases/conformance/fixSignatureCaching.ts(407,10): error TS2339: Property 'getVersionStr' does not exist on type '{}'.
+tests/cases/conformance/fixSignatureCaching.ts(408,26): error TS2339: Property 'mobileDetectRules' does not exist on type '{}'.
+tests/cases/conformance/fixSignatureCaching.ts(431,10): error TS2339: Property 'getVersion' does not exist on type '{}'.
+tests/cases/conformance/fixSignatureCaching.ts(432,28): error TS2339: Property 'getVersionStr' does not exist on type '{}'.
+tests/cases/conformance/fixSignatureCaching.ts(433,31): error TS2339: Property 'prepareVersionNo' does not exist on type '{}'.
+tests/cases/conformance/fixSignatureCaching.ts(443,10): error TS2339: Property 'prepareVersionNo' does not exist on type '{}'.
+tests/cases/conformance/fixSignatureCaching.ts(458,10): error TS2339: Property 'isMobileFallback' does not exist on type '{}'.
+tests/cases/conformance/fixSignatureCaching.ts(459,21): error TS2339: Property 'detectMobileBrowsers' does not exist on type '{}'.
+tests/cases/conformance/fixSignatureCaching.ts(460,18): error TS2339: Property 'detectMobileBrowsers' does not exist on type '{}'.
+tests/cases/conformance/fixSignatureCaching.ts(463,10): error TS2339: Property 'isTabletFallback' does not exist on type '{}'.
+tests/cases/conformance/fixSignatureCaching.ts(464,21): error TS2339: Property 'detectMobileBrowsers' does not exist on type '{}'.
+tests/cases/conformance/fixSignatureCaching.ts(467,10): error TS2339: Property 'prepareDetectionCache' does not exist on type '{}'.
+tests/cases/conformance/fixSignatureCaching.ts(474,23): error TS2339: Property 'findMatch' does not exist on type '{}'.
+tests/cases/conformance/fixSignatureCaching.ts(474,38): error TS2339: Property 'mobileDetectRules' does not exist on type '{}'.
+tests/cases/conformance/fixSignatureCaching.ts(481,22): error TS2339: Property 'findMatch' does not exist on type '{}'.
+tests/cases/conformance/fixSignatureCaching.ts(481,37): error TS2339: Property 'mobileDetectRules' does not exist on type '{}'.
+tests/cases/conformance/fixSignatureCaching.ts(489,18): error TS2339: Property 'isMobileFallback' does not exist on type '{}'.
+tests/cases/conformance/fixSignatureCaching.ts(490,39): error TS2339: Property 'isPhoneSized' does not exist on type '(userAgent: any, maxPhoneWidth: any) => void'.
+tests/cases/conformance/fixSignatureCaching.ts(492,37): error TS2339: Property 'FALLBACK_MOBILE' does not exist on type '{}'.
+tests/cases/conformance/fixSignatureCaching.ts(495,51): error TS2339: Property 'FALLBACK_PHONE' does not exist on type '{}'.
+tests/cases/conformance/fixSignatureCaching.ts(498,52): error TS2339: Property 'FALLBACK_TABLET' does not exist on type '{}'.
+tests/cases/conformance/fixSignatureCaching.ts(501,25): error TS2339: Property 'isTabletFallback' does not exist on type '{}'.
+tests/cases/conformance/fixSignatureCaching.ts(502,48): error TS2339: Property 'FALLBACK_TABLET' does not exist on type '{}'.
+tests/cases/conformance/fixSignatureCaching.ts(511,10): error TS2339: Property 'mobileGrade' does not exist on type '{}'.
+tests/cases/conformance/fixSignatureCaching.ts(636,10): error TS2339: Property 'detectOS' does not exist on type '{}'.
+tests/cases/conformance/fixSignatureCaching.ts(637,21): error TS2339: Property 'findMatch' does not exist on type '{}'.
+tests/cases/conformance/fixSignatureCaching.ts(637,36): error TS2339: Property 'mobileDetectRules' does not exist on type '{}'.
+tests/cases/conformance/fixSignatureCaching.ts(638,18): error TS2339: Property 'findMatch' does not exist on type '{}'.
+tests/cases/conformance/fixSignatureCaching.ts(638,33): error TS2339: Property 'mobileDetectRules' does not exist on type '{}'.
+tests/cases/conformance/fixSignatureCaching.ts(641,10): error TS2339: Property 'getDeviceSmallerSide' does not exist on type '{}'.
+tests/cases/conformance/fixSignatureCaching.ts(642,16): error TS2304: Cannot find name 'window'.
+tests/cases/conformance/fixSignatureCaching.ts(642,38): error TS2304: Cannot find name 'window'.
+tests/cases/conformance/fixSignatureCaching.ts(643,13): error TS2304: Cannot find name 'window'.
+tests/cases/conformance/fixSignatureCaching.ts(644,13): error TS2304: Cannot find name 'window'.
+tests/cases/conformance/fixSignatureCaching.ts(707,18): error TS2339: Property 'prepareDetectionCache' does not exist on type '{}'.
+tests/cases/conformance/fixSignatureCaching.ts(737,18): error TS2339: Property 'prepareDetectionCache' does not exist on type '{}'.
+tests/cases/conformance/fixSignatureCaching.ts(786,18): error TS2339: Property 'prepareDetectionCache' does not exist on type '{}'.
+tests/cases/conformance/fixSignatureCaching.ts(808,46): error TS2339: Property 'findMatch' does not exist on type '{}'.
+tests/cases/conformance/fixSignatureCaching.ts(808,61): error TS2339: Property 'mobileDetectRules' does not exist on type '{}'.
+tests/cases/conformance/fixSignatureCaching.ts(831,47): error TS2339: Property 'findMatches' does not exist on type '{}'.
+tests/cases/conformance/fixSignatureCaching.ts(831,64): error TS2339: Property 'mobileDetectRules' does not exist on type '{}'.
+tests/cases/conformance/fixSignatureCaching.ts(848,39): error TS2339: Property 'detectOS' does not exist on type '{}'.
+tests/cases/conformance/fixSignatureCaching.ts(872,25): error TS2339: Property 'getVersion' does not exist on type '{}'.
+tests/cases/conformance/fixSignatureCaching.ts(893,25): error TS2339: Property 'getVersionStr' does not exist on type '{}'.
+tests/cases/conformance/fixSignatureCaching.ts(915,36): error TS2339: Property 'findMatches' does not exist on type '{}'.
+tests/cases/conformance/fixSignatureCaching.ts(915,53): error TS2339: Property 'mobileDetectRules' does not exist on type '{}'.
+tests/cases/conformance/fixSignatureCaching.ts(944,33): error TS2339: Property 'isPhoneSized' does not exist on type '(userAgent: any, maxPhoneWidth: any) => void'.
+tests/cases/conformance/fixSignatureCaching.ts(955,42): error TS2339: Property 'mobileGrade' does not exist on type '{}'.
+tests/cases/conformance/fixSignatureCaching.ts(962,16): error TS2304: Cannot find name 'window'.
+tests/cases/conformance/fixSignatureCaching.ts(962,42): error TS2304: Cannot find name 'window'.
+tests/cases/conformance/fixSignatureCaching.ts(963,22): error TS2339: Property 'isPhoneSized' does not exist on type '(userAgent: any, maxPhoneWidth: any) => void'.
+tests/cases/conformance/fixSignatureCaching.ts(964,57): error TS2339: Property 'getDeviceSmallerSide' does not exist on type '{}'.
+tests/cases/conformance/fixSignatureCaching.ts(967,22): error TS2339: Property 'isPhoneSized' does not exist on type '(userAgent: any, maxPhoneWidth: any) => void'.
+tests/cases/conformance/fixSignatureCaching.ts(971,18): error TS2339: Property '_impl' does not exist on type '(userAgent: any, maxPhoneWidth: any) => void'.
+tests/cases/conformance/fixSignatureCaching.ts(973,18): error TS2339: Property 'version' does not exist on type '(userAgent: any, maxPhoneWidth: any) => void'.
+tests/cases/conformance/fixSignatureCaching.ts(978,16): error TS2304: Cannot find name 'module'.
+tests/cases/conformance/fixSignatureCaching.ts(978,42): error TS2304: Cannot find name 'module'.
+tests/cases/conformance/fixSignatureCaching.ts(979,37): error TS2304: Cannot find name 'module'.
+tests/cases/conformance/fixSignatureCaching.ts(980,23): error TS2304: Cannot find name 'define'.
+tests/cases/conformance/fixSignatureCaching.ts(980,48): error TS2304: Cannot find name 'define'.
+tests/cases/conformance/fixSignatureCaching.ts(981,16): error TS2304: Cannot find name 'define'.
+tests/cases/conformance/fixSignatureCaching.ts(982,23): error TS2304: Cannot find name 'window'.
+tests/cases/conformance/fixSignatureCaching.ts(983,37): error TS2304: Cannot find name 'window'.
+
+
+==== tests/cases/conformance/fixSignatureCaching.ts (72 errors) ====
+    // Repro from #10697
+    
+    (function (define, undefined) {
+    define(function () {
+        'use strict';
+    
+        var impl = {};
+    
+        impl.mobileDetectRules = {
+             ~~~~~~~~~~~~~~~~~
+!!! error TS2339: Property 'mobileDetectRules' does not exist on type '{}'.
+        "phones": {
+            "iPhone": "\\biPhone\\b|\\biPod\\b",
+            "BlackBerry": "BlackBerry|\\bBB10\\b|rim[0-9]+",
+            "HTC": "HTC|HTC.*(Sensation|Evo|Vision|Explorer|6800|8100|8900|A7272|S510e|C110e|Legend|Desire|T8282)|APX515CKT|Qtek9090|APA9292KT|HD_mini|Sensation.*Z710e|PG86100|Z715e|Desire.*(A8181|HD)|ADR6200|ADR6400L|ADR6425|001HT|Inspire 4G|Android.*\\bEVO\\b|T-Mobile G1|Z520m",
+            "Nexus": "Nexus One|Nexus S|Galaxy.*Nexus|Android.*Nexus.*Mobile|Nexus 4|Nexus 5|Nexus 6",
+            "Dell": "Dell.*Streak|Dell.*Aero|Dell.*Venue|DELL.*Venue Pro|Dell Flash|Dell Smoke|Dell Mini 3iX|XCD28|XCD35|\\b001DL\\b|\\b101DL\\b|\\bGS01\\b",
+            "Motorola": "Motorola|DROIDX|DROID BIONIC|\\bDroid\\b.*Build|Android.*Xoom|HRI39|MOT-|A1260|A1680|A555|A853|A855|A953|A955|A956|Motorola.*ELECTRIFY|Motorola.*i1|i867|i940|MB200|MB300|MB501|MB502|MB508|MB511|MB520|MB525|MB526|MB611|MB612|MB632|MB810|MB855|MB860|MB861|MB865|MB870|ME501|ME502|ME511|ME525|ME600|ME632|ME722|ME811|ME860|ME863|ME865|MT620|MT710|MT716|MT720|MT810|MT870|MT917|Motorola.*TITANIUM|WX435|WX445|XT300|XT301|XT311|XT316|XT317|XT319|XT320|XT390|XT502|XT530|XT531|XT532|XT535|XT603|XT610|XT611|XT615|XT681|XT701|XT702|XT711|XT720|XT800|XT806|XT860|XT862|XT875|XT882|XT883|XT894|XT901|XT907|XT909|XT910|XT912|XT928|XT926|XT915|XT919|XT925|XT1021|\\bMoto E\\b",
+            "Samsung": "Samsung|SM-G9250|GT-19300|SGH-I337|BGT-S5230|GT-B2100|GT-B2700|GT-B2710|GT-B3210|GT-B3310|GT-B3410|GT-B3730|GT-B3740|GT-B5510|GT-B5512|GT-B5722|GT-B6520|GT-B7300|GT-B7320|GT-B7330|GT-B7350|GT-B7510|GT-B7722|GT-B7800|GT-C3010|GT-C3011|GT-C3060|GT-C3200|GT-C3212|GT-C3212I|GT-C3262|GT-C3222|GT-C3300|GT-C3300K|GT-C3303|GT-C3303K|GT-C3310|GT-C3322|GT-C3330|GT-C3350|GT-C3500|GT-C3510|GT-C3530|GT-C3630|GT-C3780|GT-C5010|GT-C5212|GT-C6620|GT-C6625|GT-C6712|GT-E1050|GT-E1070|GT-E1075|GT-E1080|GT-E1081|GT-E1085|GT-E1087|GT-E1100|GT-E1107|GT-E1110|GT-E1120|GT-E1125|GT-E1130|GT-E1160|GT-E1170|GT-E1175|GT-E1180|GT-E1182|GT-E1200|GT-E1210|GT-E1225|GT-E1230|GT-E1390|GT-E2100|GT-E2120|GT-E2121|GT-E2152|GT-E2220|GT-E2222|GT-E2230|GT-E2232|GT-E2250|GT-E2370|GT-E2550|GT-E2652|GT-E3210|GT-E3213|GT-I5500|GT-I5503|GT-I5700|GT-I5800|GT-I5801|GT-I6410|GT-I6420|GT-I7110|GT-I7410|GT-I7500|GT-I8000|GT-I8150|GT-I8160|GT-I8190|GT-I8320|GT-I8330|GT-I8350|GT-I8530|GT-I8700|GT-I8703|GT-I8910|GT-I9000|GT-I9001|GT-I9003|GT-I9010|GT-I9020|GT-I9023|GT-I9070|GT-I9082|GT-I9100|GT-I9103|GT-I9220|GT-I9250|GT-I9300|GT-I9305|GT-I9500|GT-I9505|GT-M3510|GT-M5650|GT-M7500|GT-M7600|GT-M7603|GT-M8800|GT-M8910|GT-N7000|GT-S3110|GT-S3310|GT-S3350|GT-S3353|GT-S3370|GT-S3650|GT-S3653|GT-S3770|GT-S3850|GT-S5210|GT-S5220|GT-S5229|GT-S5230|GT-S5233|GT-S5250|GT-S5253|GT-S5260|GT-S5263|GT-S5270|GT-S5300|GT-S5330|GT-S5350|GT-S5360|GT-S5363|GT-S5369|GT-S5380|GT-S5380D|GT-S5560|GT-S5570|GT-S5600|GT-S5603|GT-S5610|GT-S5620|GT-S5660|GT-S5670|GT-S5690|GT-S5750|GT-S5780|GT-S5830|GT-S5839|GT-S6102|GT-S6500|GT-S7070|GT-S7200|GT-S7220|GT-S7230|GT-S7233|GT-S7250|GT-S7500|GT-S7530|GT-S7550|GT-S7562|GT-S7710|GT-S8000|GT-S8003|GT-S8500|GT-S8530|GT-S8600|SCH-A310|SCH-A530|SCH-A570|SCH-A610|SCH-A630|SCH-A650|SCH-A790|SCH-A795|SCH-A850|SCH-A870|SCH-A890|SCH-A930|SCH-A950|SCH-A970|SCH-A990|SCH-I100|SCH-I110|SCH-I400|SCH-I405|SCH-I500|SCH-I510|SCH-I515|SCH-I600|SCH-I730|SCH-I760|SCH-I770|SCH-I830|SCH-I910|SCH-I920|SCH-I959|SCH-LC11|SCH-N150|SCH-N300|SCH-R100|SCH-R300|SCH-R351|SCH-R400|SCH-R410|SCH-T300|SCH-U310|SCH-U320|SCH-U350|SCH-U360|SCH-U365|SCH-U370|SCH-U380|SCH-U410|SCH-U430|SCH-U450|SCH-U460|SCH-U470|SCH-U490|SCH-U540|SCH-U550|SCH-U620|SCH-U640|SCH-U650|SCH-U660|SCH-U700|SCH-U740|SCH-U750|SCH-U810|SCH-U820|SCH-U900|SCH-U940|SCH-U960|SCS-26UC|SGH-A107|SGH-A117|SGH-A127|SGH-A137|SGH-A157|SGH-A167|SGH-A177|SGH-A187|SGH-A197|SGH-A227|SGH-A237|SGH-A257|SGH-A437|SGH-A517|SGH-A597|SGH-A637|SGH-A657|SGH-A667|SGH-A687|SGH-A697|SGH-A707|SGH-A717|SGH-A727|SGH-A737|SGH-A747|SGH-A767|SGH-A777|SGH-A797|SGH-A817|SGH-A827|SGH-A837|SGH-A847|SGH-A867|SGH-A877|SGH-A887|SGH-A897|SGH-A927|SGH-B100|SGH-B130|SGH-B200|SGH-B220|SGH-C100|SGH-C110|SGH-C120|SGH-C130|SGH-C140|SGH-C160|SGH-C170|SGH-C180|SGH-C200|SGH-C207|SGH-C210|SGH-C225|SGH-C230|SGH-C417|SGH-C450|SGH-D307|SGH-D347|SGH-D357|SGH-D407|SGH-D415|SGH-D780|SGH-D807|SGH-D980|SGH-E105|SGH-E200|SGH-E315|SGH-E316|SGH-E317|SGH-E335|SGH-E590|SGH-E635|SGH-E715|SGH-E890|SGH-F300|SGH-F480|SGH-I200|SGH-I300|SGH-I320|SGH-I550|SGH-I577|SGH-I600|SGH-I607|SGH-I617|SGH-I627|SGH-I637|SGH-I677|SGH-I700|SGH-I717|SGH-I727|SGH-i747M|SGH-I777|SGH-I780|SGH-I827|SGH-I847|SGH-I857|SGH-I896|SGH-I897|SGH-I900|SGH-I907|SGH-I917|SGH-I927|SGH-I937|SGH-I997|SGH-J150|SGH-J200|SGH-L170|SGH-L700|SGH-M110|SGH-M150|SGH-M200|SGH-N105|SGH-N500|SGH-N600|SGH-N620|SGH-N625|SGH-N700|SGH-N710|SGH-P107|SGH-P207|SGH-P300|SGH-P310|SGH-P520|SGH-P735|SGH-P777|SGH-Q105|SGH-R210|SGH-R220|SGH-R225|SGH-S105|SGH-S307|SGH-T109|SGH-T119|SGH-T139|SGH-T209|SGH-T219|SGH-T229|SGH-T239|SGH-T249|SGH-T259|SGH-T309|SGH-T319|SGH-T329|SGH-T339|SGH-T349|SGH-T359|SGH-T369|SGH-T379|SGH-T409|SGH-T429|SGH-T439|SGH-T459|SGH-T469|SGH-T479|SGH-T499|SGH-T509|SGH-T519|SGH-T539|SGH-T559|SGH-T589|SGH-T609|SGH-T619|SGH-T629|SGH-T639|SGH-T659|SGH-T669|SGH-T679|SGH-T709|SGH-T719|SGH-T729|SGH-T739|SGH-T746|SGH-T749|SGH-T759|SGH-T769|SGH-T809|SGH-T819|SGH-T839|SGH-T919|SGH-T929|SGH-T939|SGH-T959|SGH-T989|SGH-U100|SGH-U200|SGH-U800|SGH-V205|SGH-V206|SGH-X100|SGH-X105|SGH-X120|SGH-X140|SGH-X426|SGH-X427|SGH-X475|SGH-X495|SGH-X497|SGH-X507|SGH-X600|SGH-X610|SGH-X620|SGH-X630|SGH-X700|SGH-X820|SGH-X890|SGH-Z130|SGH-Z150|SGH-Z170|SGH-ZX10|SGH-ZX20|SHW-M110|SPH-A120|SPH-A400|SPH-A420|SPH-A460|SPH-A500|SPH-A560|SPH-A600|SPH-A620|SPH-A660|SPH-A700|SPH-A740|SPH-A760|SPH-A790|SPH-A800|SPH-A820|SPH-A840|SPH-A880|SPH-A900|SPH-A940|SPH-A960|SPH-D600|SPH-D700|SPH-D710|SPH-D720|SPH-I300|SPH-I325|SPH-I330|SPH-I350|SPH-I500|SPH-I600|SPH-I700|SPH-L700|SPH-M100|SPH-M220|SPH-M240|SPH-M300|SPH-M305|SPH-M320|SPH-M330|SPH-M350|SPH-M360|SPH-M370|SPH-M380|SPH-M510|SPH-M540|SPH-M550|SPH-M560|SPH-M570|SPH-M580|SPH-M610|SPH-M620|SPH-M630|SPH-M800|SPH-M810|SPH-M850|SPH-M900|SPH-M910|SPH-M920|SPH-M930|SPH-N100|SPH-N200|SPH-N240|SPH-N300|SPH-N400|SPH-Z400|SWC-E100|SCH-i909|GT-N7100|GT-N7105|SCH-I535|SM-N900A|SGH-I317|SGH-T999L|GT-S5360B|GT-I8262|GT-S6802|GT-S6312|GT-S6310|GT-S5312|GT-S5310|GT-I9105|GT-I8510|GT-S6790N|SM-G7105|SM-N9005|GT-S5301|GT-I9295|GT-I9195|SM-C101|GT-S7392|GT-S7560|GT-B7610|GT-I5510|GT-S7582|GT-S7530E|GT-I8750|SM-G9006V|SM-G9008V|SM-G9009D|SM-G900A|SM-G900D|SM-G900F|SM-G900H|SM-G900I|SM-G900J|SM-G900K|SM-G900L|SM-G900M|SM-G900P|SM-G900R4|SM-G900S|SM-G900T|SM-G900V|SM-G900W8|SHV-E160K|SCH-P709|SCH-P729|SM-T2558|GT-I9205|SM-G9350|SM-J120F",
+            "LG": "\\bLG\\b;|LG[- ]?(C800|C900|E400|E610|E900|E-900|F160|F180K|F180L|F180S|730|855|L160|LS740|LS840|LS970|LU6200|MS690|MS695|MS770|MS840|MS870|MS910|P500|P700|P705|VM696|AS680|AS695|AX840|C729|E970|GS505|272|C395|E739BK|E960|L55C|L75C|LS696|LS860|P769BK|P350|P500|P509|P870|UN272|US730|VS840|VS950|LN272|LN510|LS670|LS855|LW690|MN270|MN510|P509|P769|P930|UN200|UN270|UN510|UN610|US670|US740|US760|UX265|UX840|VN271|VN530|VS660|VS700|VS740|VS750|VS910|VS920|VS930|VX9200|VX11000|AX840A|LW770|P506|P925|P999|E612|D955|D802|MS323)",
+            "Sony": "SonyST|SonyLT|SonyEricsson|SonyEricssonLT15iv|LT18i|E10i|LT28h|LT26w|SonyEricssonMT27i|C5303|C6902|C6903|C6906|C6943|D2533",
+            "Asus": "Asus.*Galaxy|PadFone.*Mobile",
+            "NokiaLumia": "Lumia [0-9]{3,4}",
+            "Micromax": "Micromax.*\\b(A210|A92|A88|A72|A111|A110Q|A115|A116|A110|A90S|A26|A51|A35|A54|A25|A27|A89|A68|A65|A57|A90)\\b",
+            "Palm": "PalmSource|Palm",
+            "Vertu": "Vertu|Vertu.*Ltd|Vertu.*Ascent|Vertu.*Ayxta|Vertu.*Constellation(F|Quest)?|Vertu.*Monika|Vertu.*Signature",
+            "Pantech": "PANTECH|IM-A850S|IM-A840S|IM-A830L|IM-A830K|IM-A830S|IM-A820L|IM-A810K|IM-A810S|IM-A800S|IM-T100K|IM-A725L|IM-A780L|IM-A775C|IM-A770K|IM-A760S|IM-A750K|IM-A740S|IM-A730S|IM-A720L|IM-A710K|IM-A690L|IM-A690S|IM-A650S|IM-A630K|IM-A600S|VEGA PTL21|PT003|P8010|ADR910L|P6030|P6020|P9070|P4100|P9060|P5000|CDM8992|TXT8045|ADR8995|IS11PT|P2030|P6010|P8000|PT002|IS06|CDM8999|P9050|PT001|TXT8040|P2020|P9020|P2000|P7040|P7000|C790",
+            "Fly": "IQ230|IQ444|IQ450|IQ440|IQ442|IQ441|IQ245|IQ256|IQ236|IQ255|IQ235|IQ245|IQ275|IQ240|IQ285|IQ280|IQ270|IQ260|IQ250",
+            "Wiko": "KITE 4G|HIGHWAY|GETAWAY|STAIRWAY|DARKSIDE|DARKFULL|DARKNIGHT|DARKMOON|SLIDE|WAX 4G|RAINBOW|BLOOM|SUNSET|GOA(?!nna)|LENNY|BARRY|IGGY|OZZY|CINK FIVE|CINK PEAX|CINK PEAX 2|CINK SLIM|CINK SLIM 2|CINK +|CINK KING|CINK PEAX|CINK SLIM|SUBLIM",
+            "iMobile": "i-mobile (IQ|i-STYLE|idea|ZAA|Hitz)",
+            "SimValley": "\\b(SP-80|XT-930|SX-340|XT-930|SX-310|SP-360|SP60|SPT-800|SP-120|SPT-800|SP-140|SPX-5|SPX-8|SP-100|SPX-8|SPX-12)\\b",
+            "Wolfgang": "AT-B24D|AT-AS50HD|AT-AS40W|AT-AS55HD|AT-AS45q2|AT-B26D|AT-AS50Q",
+            "Alcatel": "Alcatel",
+            "Nintendo": "Nintendo 3DS",
+            "Amoi": "Amoi",
+            "INQ": "INQ",
+            "GenericPhone": "Tapatalk|PDA;|SAGEM|\\bmmp\\b|pocket|\\bpsp\\b|symbian|Smartphone|smartfon|treo|up.browser|up.link|vodafone|\\bwap\\b|nokia|Series40|Series60|S60|SonyEricsson|N900|MAUI.*WAP.*Browser"
+        },
+        "tablets": {
+            "iPad": "iPad|iPad.*Mobile",
+            "NexusTablet": "Android.*Nexus[\\s]+(7|9|10)",
+            "SamsungTablet": "SAMSUNG.*Tablet|Galaxy.*Tab|SC-01C|GT-P1000|GT-P1003|GT-P1010|GT-P3105|GT-P6210|GT-P6800|GT-P6810|GT-P7100|GT-P7300|GT-P7310|GT-P7500|GT-P7510|SCH-I800|SCH-I815|SCH-I905|SGH-I957|SGH-I987|SGH-T849|SGH-T859|SGH-T869|SPH-P100|GT-P3100|GT-P3108|GT-P3110|GT-P5100|GT-P5110|GT-P6200|GT-P7320|GT-P7511|GT-N8000|GT-P8510|SGH-I497|SPH-P500|SGH-T779|SCH-I705|SCH-I915|GT-N8013|GT-P3113|GT-P5113|GT-P8110|GT-N8010|GT-N8005|GT-N8020|GT-P1013|GT-P6201|GT-P7501|GT-N5100|GT-N5105|GT-N5110|SHV-E140K|SHV-E140L|SHV-E140S|SHV-E150S|SHV-E230K|SHV-E230L|SHV-E230S|SHW-M180K|SHW-M180L|SHW-M180S|SHW-M180W|SHW-M300W|SHW-M305W|SHW-M380K|SHW-M380S|SHW-M380W|SHW-M430W|SHW-M480K|SHW-M480S|SHW-M480W|SHW-M485W|SHW-M486W|SHW-M500W|GT-I9228|SCH-P739|SCH-I925|GT-I9200|GT-P5200|GT-P5210|GT-P5210X|SM-T311|SM-T310|SM-T310X|SM-T210|SM-T210R|SM-T211|SM-P600|SM-P601|SM-P605|SM-P900|SM-P901|SM-T217|SM-T217A|SM-T217S|SM-P6000|SM-T3100|SGH-I467|XE500|SM-T110|GT-P5220|GT-I9200X|GT-N5110X|GT-N5120|SM-P905|SM-T111|SM-T2105|SM-T315|SM-T320|SM-T320X|SM-T321|SM-T520|SM-T525|SM-T530NU|SM-T230NU|SM-T330NU|SM-T900|XE500T1C|SM-P605V|SM-P905V|SM-T337V|SM-T537V|SM-T707V|SM-T807V|SM-P600X|SM-P900X|SM-T210X|SM-T230|SM-T230X|SM-T325|GT-P7503|SM-T531|SM-T330|SM-T530|SM-T705|SM-T705C|SM-T535|SM-T331|SM-T800|SM-T700|SM-T537|SM-T807|SM-P907A|SM-T337A|SM-T537A|SM-T707A|SM-T807A|SM-T237|SM-T807P|SM-P607T|SM-T217T|SM-T337T|SM-T807T|SM-T116NQ|SM-P550|SM-T350|SM-T550|SM-T9000|SM-P9000|SM-T705Y|SM-T805|GT-P3113|SM-T710|SM-T810|SM-T815|SM-T360|SM-T533|SM-T113|SM-T335|SM-T715|SM-T560|SM-T670|SM-T677|SM-T377|SM-T567|SM-T357T|SM-T555|SM-T561",
+            "Kindle": "Kindle|Silk.*Accelerated|Android.*\\b(KFOT|KFTT|KFJWI|KFJWA|KFOTE|KFSOWI|KFTHWI|KFTHWA|KFAPWI|KFAPWA|WFJWAE|KFSAWA|KFSAWI|KFASWI|KFARWI)\\b",
+            "SurfaceTablet": "Windows NT [0-9.]+; ARM;.*(Tablet|ARMBJS)",
+            "HPTablet": "HP Slate (7|8|10)|HP ElitePad 900|hp-tablet|EliteBook.*Touch|HP 8|Slate 21|HP SlateBook 10",
+            "AsusTablet": "^.*PadFone((?!Mobile).)*$|Transformer|TF101|TF101G|TF300T|TF300TG|TF300TL|TF700T|TF700KL|TF701T|TF810C|ME171|ME301T|ME302C|ME371MG|ME370T|ME372MG|ME172V|ME173X|ME400C|Slider SL101|\\bK00F\\b|\\bK00C\\b|\\bK00E\\b|\\bK00L\\b|TX201LA|ME176C|ME102A|\\bM80TA\\b|ME372CL|ME560CG|ME372CG|ME302KL| K010 | K017 |ME572C|ME103K|ME170C|ME171C|\\bME70C\\b|ME581C|ME581CL|ME8510C|ME181C|P01Y|PO1MA",
+            "BlackBerryTablet": "PlayBook|RIM Tablet",
+            "HTCtablet": "HTC_Flyer_P512|HTC Flyer|HTC Jetstream|HTC-P715a|HTC EVO View 4G|PG41200|PG09410",
+            "MotorolaTablet": "xoom|sholest|MZ615|MZ605|MZ505|MZ601|MZ602|MZ603|MZ604|MZ606|MZ607|MZ608|MZ609|MZ615|MZ616|MZ617",
+            "NookTablet": "Android.*Nook|NookColor|nook browser|BNRV200|BNRV200A|BNTV250|BNTV250A|BNTV400|BNTV600|LogicPD Zoom2",
+            "AcerTablet": "Android.*; \\b(A100|A101|A110|A200|A210|A211|A500|A501|A510|A511|A700|A701|W500|W500P|W501|W501P|W510|W511|W700|G100|G100W|B1-A71|B1-710|B1-711|A1-810|A1-811|A1-830)\\b|W3-810|\\bA3-A10\\b|\\bA3-A11\\b|\\bA3-A20",
+            "ToshibaTablet": "Android.*(AT100|AT105|AT200|AT205|AT270|AT275|AT300|AT305|AT1S5|AT500|AT570|AT700|AT830)|TOSHIBA.*FOLIO",
+            "LGTablet": "\\bL-06C|LG-V909|LG-V900|LG-V700|LG-V510|LG-V500|LG-V410|LG-V400|LG-VK810\\b",
+            "FujitsuTablet": "Android.*\\b(F-01D|F-02F|F-05E|F-10D|M532|Q572)\\b",
+            "PrestigioTablet": "PMP3170B|PMP3270B|PMP3470B|PMP7170B|PMP3370B|PMP3570C|PMP5870C|PMP3670B|PMP5570C|PMP5770D|PMP3970B|PMP3870C|PMP5580C|PMP5880D|PMP5780D|PMP5588C|PMP7280C|PMP7280C3G|PMP7280|PMP7880D|PMP5597D|PMP5597|PMP7100D|PER3464|PER3274|PER3574|PER3884|PER5274|PER5474|PMP5097CPRO|PMP5097|PMP7380D|PMP5297C|PMP5297C_QUAD|PMP812E|PMP812E3G|PMP812F|PMP810E|PMP880TD|PMT3017|PMT3037|PMT3047|PMT3057|PMT7008|PMT5887|PMT5001|PMT5002",
+            "LenovoTablet": "Lenovo TAB|Idea(Tab|Pad)( A1|A10| K1|)|ThinkPad([ ]+)?Tablet|YT3-X90L|YT3-X90F|YT3-X90X|Lenovo.*(S2109|S2110|S5000|S6000|K3011|A3000|A3500|A1000|A2107|A2109|A1107|A5500|A7600|B6000|B8000|B8080)(-|)(FL|F|HV|H|)",
+            "DellTablet": "Venue 11|Venue 8|Venue 7|Dell Streak 10|Dell Streak 7",
+            "YarvikTablet": "Android.*\\b(TAB210|TAB211|TAB224|TAB250|TAB260|TAB264|TAB310|TAB360|TAB364|TAB410|TAB411|TAB420|TAB424|TAB450|TAB460|TAB461|TAB464|TAB465|TAB467|TAB468|TAB07-100|TAB07-101|TAB07-150|TAB07-151|TAB07-152|TAB07-200|TAB07-201-3G|TAB07-210|TAB07-211|TAB07-212|TAB07-214|TAB07-220|TAB07-400|TAB07-485|TAB08-150|TAB08-200|TAB08-201-3G|TAB08-201-30|TAB09-100|TAB09-211|TAB09-410|TAB10-150|TAB10-201|TAB10-211|TAB10-400|TAB10-410|TAB13-201|TAB274EUK|TAB275EUK|TAB374EUK|TAB462EUK|TAB474EUK|TAB9-200)\\b",
+            "MedionTablet": "Android.*\\bOYO\\b|LIFE.*(P9212|P9514|P9516|S9512)|LIFETAB",
+            "ArnovaTablet": "AN10G2|AN7bG3|AN7fG3|AN8G3|AN8cG3|AN7G3|AN9G3|AN7dG3|AN7dG3ST|AN7dG3ChildPad|AN10bG3|AN10bG3DT|AN9G2",
+            "IntensoTablet": "INM8002KP|INM1010FP|INM805ND|Intenso Tab|TAB1004",
+            "IRUTablet": "M702pro",
+            "MegafonTablet": "MegaFon V9|\\bZTE V9\\b|Android.*\\bMT7A\\b",
+            "EbodaTablet": "E-Boda (Supreme|Impresspeed|Izzycomm|Essential)",
+            "AllViewTablet": "Allview.*(Viva|Alldro|City|Speed|All TV|Frenzy|Quasar|Shine|TX1|AX1|AX2)",
+            "ArchosTablet": "\\b(101G9|80G9|A101IT)\\b|Qilive 97R|Archos5|\\bARCHOS (70|79|80|90|97|101|FAMILYPAD|)(b|)(G10| Cobalt| TITANIUM(HD|)| Xenon| Neon|XSK| 2| XS 2| PLATINUM| CARBON|GAMEPAD)\\b",
+            "AinolTablet": "NOVO7|NOVO8|NOVO10|Novo7Aurora|Novo7Basic|NOVO7PALADIN|novo9-Spark",
+            "NokiaLumiaTablet": "Lumia 2520",
+            "SonyTablet": "Sony.*Tablet|Xperia Tablet|Sony Tablet S|SO-03E|SGPT12|SGPT13|SGPT114|SGPT121|SGPT122|SGPT123|SGPT111|SGPT112|SGPT113|SGPT131|SGPT132|SGPT133|SGPT211|SGPT212|SGPT213|SGP311|SGP312|SGP321|EBRD1101|EBRD1102|EBRD1201|SGP351|SGP341|SGP511|SGP512|SGP521|SGP541|SGP551|SGP621|SGP612|SOT31",
+            "PhilipsTablet": "\\b(PI2010|PI3000|PI3100|PI3105|PI3110|PI3205|PI3210|PI3900|PI4010|PI7000|PI7100)\\b",
+            "CubeTablet": "Android.*(K8GT|U9GT|U10GT|U16GT|U17GT|U18GT|U19GT|U20GT|U23GT|U30GT)|CUBE U8GT",
+            "CobyTablet": "MID1042|MID1045|MID1125|MID1126|MID7012|MID7014|MID7015|MID7034|MID7035|MID7036|MID7042|MID7048|MID7127|MID8042|MID8048|MID8127|MID9042|MID9740|MID9742|MID7022|MID7010",
+            "MIDTablet": "M9701|M9000|M9100|M806|M1052|M806|T703|MID701|MID713|MID710|MID727|MID760|MID830|MID728|MID933|MID125|MID810|MID732|MID120|MID930|MID800|MID731|MID900|MID100|MID820|MID735|MID980|MID130|MID833|MID737|MID960|MID135|MID860|MID736|MID140|MID930|MID835|MID733|MID4X10",
+            "MSITablet": "MSI \\b(Primo 73K|Primo 73L|Primo 81L|Primo 77|Primo 93|Primo 75|Primo 76|Primo 73|Primo 81|Primo 91|Primo 90|Enjoy 71|Enjoy 7|Enjoy 10)\\b",
+            "SMiTTablet": "Android.*(\\bMID\\b|MID-560|MTV-T1200|MTV-PND531|MTV-P1101|MTV-PND530)",
+            "RockChipTablet": "Android.*(RK2818|RK2808A|RK2918|RK3066)|RK2738|RK2808A",
+            "FlyTablet": "IQ310|Fly Vision",
+            "bqTablet": "Android.*(bq)?.*(Elcano|Curie|Edison|Maxwell|Kepler|Pascal|Tesla|Hypatia|Platon|Newton|Livingstone|Cervantes|Avant|Aquaris E10)|Maxwell.*Lite|Maxwell.*Plus",
+            "HuaweiTablet": "MediaPad|MediaPad 7 Youth|IDEOS S7|S7-201c|S7-202u|S7-101|S7-103|S7-104|S7-105|S7-106|S7-201|S7-Slim",
+            "NecTablet": "\\bN-06D|\\bN-08D",
+            "PantechTablet": "Pantech.*P4100",
+            "BronchoTablet": "Broncho.*(N701|N708|N802|a710)",
+            "VersusTablet": "TOUCHPAD.*[78910]|\\bTOUCHTAB\\b",
+            "ZyncTablet": "z1000|Z99 2G|z99|z930|z999|z990|z909|Z919|z900",
+            "PositivoTablet": "TB07STA|TB10STA|TB07FTA|TB10FTA",
+            "NabiTablet": "Android.*\\bNabi",
+            "KoboTablet": "Kobo Touch|\\bK080\\b|\\bVox\\b Build|\\bArc\\b Build",
+            "DanewTablet": "DSlide.*\\b(700|701R|702|703R|704|802|970|971|972|973|974|1010|1012)\\b",
+            "TexetTablet": "NaviPad|TB-772A|TM-7045|TM-7055|TM-9750|TM-7016|TM-7024|TM-7026|TM-7041|TM-7043|TM-7047|TM-8041|TM-9741|TM-9747|TM-9748|TM-9751|TM-7022|TM-7021|TM-7020|TM-7011|TM-7010|TM-7023|TM-7025|TM-7037W|TM-7038W|TM-7027W|TM-9720|TM-9725|TM-9737W|TM-1020|TM-9738W|TM-9740|TM-9743W|TB-807A|TB-771A|TB-727A|TB-725A|TB-719A|TB-823A|TB-805A|TB-723A|TB-715A|TB-707A|TB-705A|TB-709A|TB-711A|TB-890HD|TB-880HD|TB-790HD|TB-780HD|TB-770HD|TB-721HD|TB-710HD|TB-434HD|TB-860HD|TB-840HD|TB-760HD|TB-750HD|TB-740HD|TB-730HD|TB-722HD|TB-720HD|TB-700HD|TB-500HD|TB-470HD|TB-431HD|TB-430HD|TB-506|TB-504|TB-446|TB-436|TB-416|TB-146SE|TB-126SE",
+            "PlaystationTablet": "Playstation.*(Portable|Vita)",
+            "TrekstorTablet": "ST10416-1|VT10416-1|ST70408-1|ST702xx-1|ST702xx-2|ST80208|ST97216|ST70104-2|VT10416-2|ST10216-2A|SurfTab",
+            "PyleAudioTablet": "\\b(PTBL10CEU|PTBL10C|PTBL72BC|PTBL72BCEU|PTBL7CEU|PTBL7C|PTBL92BC|PTBL92BCEU|PTBL9CEU|PTBL9CUK|PTBL9C)\\b",
+            "AdvanTablet": "Android.* \\b(E3A|T3X|T5C|T5B|T3E|T3C|T3B|T1J|T1F|T2A|T1H|T1i|E1C|T1-E|T5-A|T4|E1-B|T2Ci|T1-B|T1-D|O1-A|E1-A|T1-A|T3A|T4i)\\b ",
+            "DanyTechTablet": "Genius Tab G3|Genius Tab S2|Genius Tab Q3|Genius Tab G4|Genius Tab Q4|Genius Tab G-II|Genius TAB GII|Genius TAB GIII|Genius Tab S1",
+            "GalapadTablet": "Android.*\\bG1\\b",
+            "MicromaxTablet": "Funbook|Micromax.*\\b(P250|P560|P360|P362|P600|P300|P350|P500|P275)\\b",
+            "KarbonnTablet": "Android.*\\b(A39|A37|A34|ST8|ST10|ST7|Smart Tab3|Smart Tab2)\\b",
+            "AllFineTablet": "Fine7 Genius|Fine7 Shine|Fine7 Air|Fine8 Style|Fine9 More|Fine10 Joy|Fine11 Wide",
+            "PROSCANTablet": "\\b(PEM63|PLT1023G|PLT1041|PLT1044|PLT1044G|PLT1091|PLT4311|PLT4311PL|PLT4315|PLT7030|PLT7033|PLT7033D|PLT7035|PLT7035D|PLT7044K|PLT7045K|PLT7045KB|PLT7071KG|PLT7072|PLT7223G|PLT7225G|PLT7777G|PLT7810K|PLT7849G|PLT7851G|PLT7852G|PLT8015|PLT8031|PLT8034|PLT8036|PLT8080K|PLT8082|PLT8088|PLT8223G|PLT8234G|PLT8235G|PLT8816K|PLT9011|PLT9045K|PLT9233G|PLT9735|PLT9760G|PLT9770G)\\b",
+            "YONESTablet": "BQ1078|BC1003|BC1077|RK9702|BC9730|BC9001|IT9001|BC7008|BC7010|BC708|BC728|BC7012|BC7030|BC7027|BC7026",
+            "ChangJiaTablet": "TPC7102|TPC7103|TPC7105|TPC7106|TPC7107|TPC7201|TPC7203|TPC7205|TPC7210|TPC7708|TPC7709|TPC7712|TPC7110|TPC8101|TPC8103|TPC8105|TPC8106|TPC8203|TPC8205|TPC8503|TPC9106|TPC9701|TPC97101|TPC97103|TPC97105|TPC97106|TPC97111|TPC97113|TPC97203|TPC97603|TPC97809|TPC97205|TPC10101|TPC10103|TPC10106|TPC10111|TPC10203|TPC10205|TPC10503",
+            "GUTablet": "TX-A1301|TX-M9002|Q702|kf026",
+            "PointOfViewTablet": "TAB-P506|TAB-navi-7-3G-M|TAB-P517|TAB-P-527|TAB-P701|TAB-P703|TAB-P721|TAB-P731N|TAB-P741|TAB-P825|TAB-P905|TAB-P925|TAB-PR945|TAB-PL1015|TAB-P1025|TAB-PI1045|TAB-P1325|TAB-PROTAB[0-9]+|TAB-PROTAB25|TAB-PROTAB26|TAB-PROTAB27|TAB-PROTAB26XL|TAB-PROTAB2-IPS9|TAB-PROTAB30-IPS9|TAB-PROTAB25XXL|TAB-PROTAB26-IPS10|TAB-PROTAB30-IPS10",
+            "OvermaxTablet": "OV-(SteelCore|NewBase|Basecore|Baseone|Exellen|Quattor|EduTab|Solution|ACTION|BasicTab|TeddyTab|MagicTab|Stream|TB-08|TB-09)",
+            "HCLTablet": "HCL.*Tablet|Connect-3G-2.0|Connect-2G-2.0|ME Tablet U1|ME Tablet U2|ME Tablet G1|ME Tablet X1|ME Tablet Y2|ME Tablet Sync",
+            "DPSTablet": "DPS Dream 9|DPS Dual 7",
+            "VistureTablet": "V97 HD|i75 3G|Visture V4( HD)?|Visture V5( HD)?|Visture V10",
+            "CrestaTablet": "CTP(-)?810|CTP(-)?818|CTP(-)?828|CTP(-)?838|CTP(-)?888|CTP(-)?978|CTP(-)?980|CTP(-)?987|CTP(-)?988|CTP(-)?989",
+            "MediatekTablet": "\\bMT8125|MT8389|MT8135|MT8377\\b",
+            "ConcordeTablet": "Concorde([ ]+)?Tab|ConCorde ReadMan",
+            "GoCleverTablet": "GOCLEVER TAB|A7GOCLEVER|M1042|M7841|M742|R1042BK|R1041|TAB A975|TAB A7842|TAB A741|TAB A741L|TAB M723G|TAB M721|TAB A1021|TAB I921|TAB R721|TAB I720|TAB T76|TAB R70|TAB R76.2|TAB R106|TAB R83.2|TAB M813G|TAB I721|GCTA722|TAB I70|TAB I71|TAB S73|TAB R73|TAB R74|TAB R93|TAB R75|TAB R76.1|TAB A73|TAB A93|TAB A93.2|TAB T72|TAB R83|TAB R974|TAB R973|TAB A101|TAB A103|TAB A104|TAB A104.2|R105BK|M713G|A972BK|TAB A971|TAB R974.2|TAB R104|TAB R83.3|TAB A1042",
+            "ModecomTablet": "FreeTAB 9000|FreeTAB 7.4|FreeTAB 7004|FreeTAB 7800|FreeTAB 2096|FreeTAB 7.5|FreeTAB 1014|FreeTAB 1001 |FreeTAB 8001|FreeTAB 9706|FreeTAB 9702|FreeTAB 7003|FreeTAB 7002|FreeTAB 1002|FreeTAB 7801|FreeTAB 1331|FreeTAB 1004|FreeTAB 8002|FreeTAB 8014|FreeTAB 9704|FreeTAB 1003",
+            "VoninoTablet": "\\b(Argus[ _]?S|Diamond[ _]?79HD|Emerald[ _]?78E|Luna[ _]?70C|Onyx[ _]?S|Onyx[ _]?Z|Orin[ _]?HD|Orin[ _]?S|Otis[ _]?S|SpeedStar[ _]?S|Magnet[ _]?M9|Primus[ _]?94[ _]?3G|Primus[ _]?94HD|Primus[ _]?QS|Android.*\\bQ8\\b|Sirius[ _]?EVO[ _]?QS|Sirius[ _]?QS|Spirit[ _]?S)\\b",
+            "ECSTablet": "V07OT2|TM105A|S10OT1|TR10CS1",
+            "StorexTablet": "eZee[_']?(Tab|Go)[0-9]+|TabLC7|Looney Tunes Tab",
+            "VodafoneTablet": "SmartTab([ ]+)?[0-9]+|SmartTabII10|SmartTabII7|VF-1497",
+            "EssentielBTablet": "Smart[ ']?TAB[ ]+?[0-9]+|Family[ ']?TAB2",
+            "RossMoorTablet": "RM-790|RM-997|RMD-878G|RMD-974R|RMT-705A|RMT-701|RME-601|RMT-501|RMT-711",
+            "iMobileTablet": "i-mobile i-note",
+            "TolinoTablet": "tolino tab [0-9.]+|tolino shine",
+            "AudioSonicTablet": "\\bC-22Q|T7-QC|T-17B|T-17P\\b",
+            "AMPETablet": "Android.* A78 ",
+            "SkkTablet": "Android.* (SKYPAD|PHOENIX|CYCLOPS)",
+            "TecnoTablet": "TECNO P9",
+            "JXDTablet": "Android.* \\b(F3000|A3300|JXD5000|JXD3000|JXD2000|JXD300B|JXD300|S5800|S7800|S602b|S5110b|S7300|S5300|S602|S603|S5100|S5110|S601|S7100a|P3000F|P3000s|P101|P200s|P1000m|P200m|P9100|P1000s|S6600b|S908|P1000|P300|S18|S6600|S9100)\\b",
+            "iJoyTablet": "Tablet (Spirit 7|Essentia|Galatea|Fusion|Onix 7|Landa|Titan|Scooby|Deox|Stella|Themis|Argon|Unique 7|Sygnus|Hexen|Finity 7|Cream|Cream X2|Jade|Neon 7|Neron 7|Kandy|Scape|Saphyr 7|Rebel|Biox|Rebel|Rebel 8GB|Myst|Draco 7|Myst|Tab7-004|Myst|Tadeo Jones|Tablet Boing|Arrow|Draco Dual Cam|Aurix|Mint|Amity|Revolution|Finity 9|Neon 9|T9w|Amity 4GB Dual Cam|Stone 4GB|Stone 8GB|Andromeda|Silken|X2|Andromeda II|Halley|Flame|Saphyr 9,7|Touch 8|Planet|Triton|Unique 10|Hexen 10|Memphis 4GB|Memphis 8GB|Onix 10)",
+            "FX2Tablet": "FX2 PAD7|FX2 PAD10",
+            "XoroTablet": "KidsPAD 701|PAD[ ]?712|PAD[ ]?714|PAD[ ]?716|PAD[ ]?717|PAD[ ]?718|PAD[ ]?720|PAD[ ]?721|PAD[ ]?722|PAD[ ]?790|PAD[ ]?792|PAD[ ]?900|PAD[ ]?9715D|PAD[ ]?9716DR|PAD[ ]?9718DR|PAD[ ]?9719QR|PAD[ ]?9720QR|TelePAD1030|Telepad1032|TelePAD730|TelePAD731|TelePAD732|TelePAD735Q|TelePAD830|TelePAD9730|TelePAD795|MegaPAD 1331|MegaPAD 1851|MegaPAD 2151",
+            "ViewsonicTablet": "ViewPad 10pi|ViewPad 10e|ViewPad 10s|ViewPad E72|ViewPad7|ViewPad E100|ViewPad 7e|ViewSonic VB733|VB100a",
+            "OdysTablet": "LOOX|XENO10|ODYS[ -](Space|EVO|Xpress|NOON)|\\bXELIO\\b|Xelio10Pro|XELIO7PHONETAB|XELIO10EXTREME|XELIOPT2|NEO_QUAD10",
+            "CaptivaTablet": "CAPTIVA PAD",
+            "IconbitTablet": "NetTAB|NT-3702|NT-3702S|NT-3702S|NT-3603P|NT-3603P|NT-0704S|NT-0704S|NT-3805C|NT-3805C|NT-0806C|NT-0806C|NT-0909T|NT-0909T|NT-0907S|NT-0907S|NT-0902S|NT-0902S",
+            "TeclastTablet": "T98 4G|\\bP80\\b|\\bX90HD\\b|X98 Air|X98 Air 3G|\\bX89\\b|P80 3G|\\bX80h\\b|P98 Air|\\bX89HD\\b|P98 3G|\\bP90HD\\b|P89 3G|X98 3G|\\bP70h\\b|P79HD 3G|G18d 3G|\\bP79HD\\b|\\bP89s\\b|\\bA88\\b|\\bP10HD\\b|\\bP19HD\\b|G18 3G|\\bP78HD\\b|\\bA78\\b|\\bP75\\b|G17s 3G|G17h 3G|\\bP85t\\b|\\bP90\\b|\\bP11\\b|\\bP98t\\b|\\bP98HD\\b|\\bG18d\\b|\\bP85s\\b|\\bP11HD\\b|\\bP88s\\b|\\bA80HD\\b|\\bA80se\\b|\\bA10h\\b|\\bP89\\b|\\bP78s\\b|\\bG18\\b|\\bP85\\b|\\bA70h\\b|\\bA70\\b|\\bG17\\b|\\bP18\\b|\\bA80s\\b|\\bA11s\\b|\\bP88HD\\b|\\bA80h\\b|\\bP76s\\b|\\bP76h\\b|\\bP98\\b|\\bA10HD\\b|\\bP78\\b|\\bP88\\b|\\bA11\\b|\\bA10t\\b|\\bP76a\\b|\\bP76t\\b|\\bP76e\\b|\\bP85HD\\b|\\bP85a\\b|\\bP86\\b|\\bP75HD\\b|\\bP76v\\b|\\bA12\\b|\\bP75a\\b|\\bA15\\b|\\bP76Ti\\b|\\bP81HD\\b|\\bA10\\b|\\bT760VE\\b|\\bT720HD\\b|\\bP76\\b|\\bP73\\b|\\bP71\\b|\\bP72\\b|\\bT720SE\\b|\\bC520Ti\\b|\\bT760\\b|\\bT720VE\\b|T720-3GE|T720-WiFi",
+            "OndaTablet": "\\b(V975i|Vi30|VX530|V701|Vi60|V701s|Vi50|V801s|V719|Vx610w|VX610W|V819i|Vi10|VX580W|Vi10|V711s|V813|V811|V820w|V820|Vi20|V711|VI30W|V712|V891w|V972|V819w|V820w|Vi60|V820w|V711|V813s|V801|V819|V975s|V801|V819|V819|V818|V811|V712|V975m|V101w|V961w|V812|V818|V971|V971s|V919|V989|V116w|V102w|V973|Vi40)\\b[\\s]+",
+            "JaytechTablet": "TPC-PA762",
+            "BlaupunktTablet": "Endeavour 800NG|Endeavour 1010",
+            "DigmaTablet": "\\b(iDx10|iDx9|iDx8|iDx7|iDxD7|iDxD8|iDsQ8|iDsQ7|iDsQ8|iDsD10|iDnD7|3TS804H|iDsQ11|iDj7|iDs10)\\b",
+            "EvolioTablet": "ARIA_Mini_wifi|Aria[ _]Mini|Evolio X10|Evolio X7|Evolio X8|\\bEvotab\\b|\\bNeura\\b",
+            "LavaTablet": "QPAD E704|\\bIvoryS\\b|E-TAB IVORY|\\bE-TAB\\b",
+            "AocTablet": "MW0811|MW0812|MW0922|MTK8382|MW1031|MW0831|MW0821|MW0931|MW0712",
+            "MpmanTablet": "MP11 OCTA|MP10 OCTA|MPQC1114|MPQC1004|MPQC994|MPQC974|MPQC973|MPQC804|MPQC784|MPQC780|\\bMPG7\\b|MPDCG75|MPDCG71|MPDC1006|MP101DC|MPDC9000|MPDC905|MPDC706HD|MPDC706|MPDC705|MPDC110|MPDC100|MPDC99|MPDC97|MPDC88|MPDC8|MPDC77|MP709|MID701|MID711|MID170|MPDC703|MPQC1010",
+            "CelkonTablet": "CT695|CT888|CT[\\s]?910|CT7 Tab|CT9 Tab|CT3 Tab|CT2 Tab|CT1 Tab|C820|C720|\\bCT-1\\b",
+            "WolderTablet": "miTab \\b(DIAMOND|SPACE|BROOKLYN|NEO|FLY|MANHATTAN|FUNK|EVOLUTION|SKY|GOCAR|IRON|GENIUS|POP|MINT|EPSILON|BROADWAY|JUMP|HOP|LEGEND|NEW AGE|LINE|ADVANCE|FEEL|FOLLOW|LIKE|LINK|LIVE|THINK|FREEDOM|CHICAGO|CLEVELAND|BALTIMORE-GH|IOWA|BOSTON|SEATTLE|PHOENIX|DALLAS|IN 101|MasterChef)\\b",
+            "MiTablet": "\\bMI PAD\\b|\\bHM NOTE 1W\\b",
+            "NibiruTablet": "Nibiru M1|Nibiru Jupiter One",
+            "NexoTablet": "NEXO NOVA|NEXO 10|NEXO AVIO|NEXO FREE|NEXO GO|NEXO EVO|NEXO 3G|NEXO SMART|NEXO KIDDO|NEXO MOBI",
+            "LeaderTablet": "TBLT10Q|TBLT10I|TBL-10WDKB|TBL-10WDKBO2013|TBL-W230V2|TBL-W450|TBL-W500|SV572|TBLT7I|TBA-AC7-8G|TBLT79|TBL-8W16|TBL-10W32|TBL-10WKB|TBL-W100",
+            "UbislateTablet": "UbiSlate[\\s]?7C",
+            "PocketBookTablet": "Pocketbook",
+            "KocasoTablet": "\\b(TB-1207)\\b",
+            "Hudl": "Hudl HT7S3|Hudl 2",
+            "TelstraTablet": "T-Hub2",
+            "GenericTablet": "Android.*\\b97D\\b|Tablet(?!.*PC)|BNTV250A|MID-WCDMA|LogicPD Zoom2|\\bA7EB\\b|CatNova8|A1_07|CT704|CT1002|\\bM721\\b|rk30sdk|\\bEVOTAB\\b|M758A|ET904|ALUMIUM10|Smartfren Tab|Endeavour 1010|Tablet-PC-4|Tagi Tab|\\bM6pro\\b|CT1020W|arc 10HD|\\bJolla\\b|\\bTP750\\b"
+        },
+        "oss": {
+            "AndroidOS": "Android",
+            "BlackBerryOS": "blackberry|\\bBB10\\b|rim tablet os",
+            "PalmOS": "PalmOS|avantgo|blazer|elaine|hiptop|palm|plucker|xiino",
+            "SymbianOS": "Symbian|SymbOS|Series60|Series40|SYB-[0-9]+|\\bS60\\b",
+            "WindowsMobileOS": "Windows CE.*(PPC|Smartphone|Mobile|[0-9]{3}x[0-9]{3})|Window Mobile|Windows Phone [0-9.]+|WCE;",
+            "WindowsPhoneOS": "Windows Phone 10.0|Windows Phone 8.1|Windows Phone 8.0|Windows Phone OS|XBLWP7|ZuneWP7|Windows NT 6.[23]; ARM;",
+            "iOS": "\\biPhone.*Mobile|\\biPod|\\biPad",
+            "MeeGoOS": "MeeGo",
+            "MaemoOS": "Maemo",
+            "JavaOS": "J2ME\/|\\bMIDP\\b|\\bCLDC\\b",
+            "webOS": "webOS|hpwOS",
+            "badaOS": "\\bBada\\b",
+            "BREWOS": "BREW"
+        },
+        "uas": {
+            "Vivaldi": "Vivaldi",
+            "Chrome": "\\bCrMo\\b|CriOS|Android.*Chrome\/[.0-9]* (Mobile)?",
+            "Dolfin": "\\bDolfin\\b",
+            "Opera": "Opera.*Mini|Opera.*Mobi|Android.*Opera|Mobile.*OPR\/[0-9.]+|Coast\/[0-9.]+",
+            "Skyfire": "Skyfire",
+            "Edge": "Mobile Safari\/[.0-9]* Edge",
+            "IE": "IEMobile|MSIEMobile",
+            "Firefox": "fennec|firefox.*maemo|(Mobile|Tablet).*Firefox|Firefox.*Mobile",
+            "Bolt": "bolt",
+            "TeaShark": "teashark",
+            "Blazer": "Blazer",
+            "Safari": "Version.*Mobile.*Safari|Safari.*Mobile|MobileSafari",
+            "Tizen": "Tizen",
+            "UCBrowser": "UC.*Browser|UCWEB",
+            "baiduboxapp": "baiduboxapp",
+            "baidubrowser": "baidubrowser",
+            "DiigoBrowser": "DiigoBrowser",
+            "Puffin": "Puffin",
+            "Mercury": "\\bMercury\\b",
+            "ObigoBrowser": "Obigo",
+            "NetFront": "NF-Browser",
+            "GenericBrowser": "NokiaBrowser|OviBrowser|OneBrowser|TwonkyBeamBrowser|SEMC.*Browser|FlyFlow|Minimo|NetFront|Novarra-Vision|MQQBrowser|MicroMessenger",
+            "PaleMoon": "Android.*PaleMoon|Mobile.*PaleMoon"
+        },
+        "props": {
+            "Mobile": "Mobile\/[VER]",
+            "Build": "Build\/[VER]",
+            "Version": "Version\/[VER]",
+            "VendorID": "VendorID\/[VER]",
+            "iPad": "iPad.*CPU[a-z ]+[VER]",
+            "iPhone": "iPhone.*CPU[a-z ]+[VER]",
+            "iPod": "iPod.*CPU[a-z ]+[VER]",
+            "Kindle": "Kindle\/[VER]",
+            "Chrome": [
+                "Chrome\/[VER]",
+                "CriOS\/[VER]",
+                "CrMo\/[VER]"
+            ],
+            "Coast": [
+                "Coast\/[VER]"
+            ],
+            "Dolfin": "Dolfin\/[VER]",
+            "Firefox": "Firefox\/[VER]",
+            "Fennec": "Fennec\/[VER]",
+            "Edge": "Edge\/[VER]",
+            "IE": [
+                "IEMobile\/[VER];",
+                "IEMobile [VER]",
+                "MSIE [VER];",
+                "Trident\/[0-9.]+;.*rv:[VER]"
+            ],
+            "NetFront": "NetFront\/[VER]",
+            "NokiaBrowser": "NokiaBrowser\/[VER]",
+            "Opera": [
+                " OPR\/[VER]",
+                "Opera Mini\/[VER]",
+                "Version\/[VER]"
+            ],
+            "Opera Mini": "Opera Mini\/[VER]",
+            "Opera Mobi": "Version\/[VER]",
+            "UC Browser": "UC Browser[VER]",
+            "MQQBrowser": "MQQBrowser\/[VER]",
+            "MicroMessenger": "MicroMessenger\/[VER]",
+            "baiduboxapp": "baiduboxapp\/[VER]",
+            "baidubrowser": "baidubrowser\/[VER]",
+            "Iron": "Iron\/[VER]",
+            "Safari": [
+                "Version\/[VER]",
+                "Safari\/[VER]"
+            ],
+            "Skyfire": "Skyfire\/[VER]",
+            "Tizen": "Tizen\/[VER]",
+            "Webkit": "webkit[ \/][VER]",
+            "PaleMoon": "PaleMoon\/[VER]",
+            "Gecko": "Gecko\/[VER]",
+            "Trident": "Trident\/[VER]",
+            "Presto": "Presto\/[VER]",
+            "Goanna": "Goanna\/[VER]",
+            "iOS": " \\bi?OS\\b [VER][ ;]{1}",
+            "Android": "Android [VER]",
+            "BlackBerry": [
+                "BlackBerry[\\w]+\/[VER]",
+                "BlackBerry.*Version\/[VER]",
+                "Version\/[VER]"
+            ],
+            "BREW": "BREW [VER]",
+            "Java": "Java\/[VER]",
+            "Windows Phone OS": [
+                "Windows Phone OS [VER]",
+                "Windows Phone [VER]"
+            ],
+            "Windows Phone": "Windows Phone [VER]",
+            "Windows CE": "Windows CE\/[VER]",
+            "Windows NT": "Windows NT [VER]",
+            "Symbian": [
+                "SymbianOS\/[VER]",
+                "Symbian\/[VER]"
+            ],
+            "webOS": [
+                "webOS\/[VER]",
+                "hpwOS\/[VER];"
+            ]
+        },
+        "utils": {
+            "Bot": "Googlebot|facebookexternalhit|AdsBot-Google|Google Keyword Suggestion|Facebot|YandexBot|bingbot|ia_archiver|AhrefsBot|Ezooms|GSLFbot|WBSearchBot|Twitterbot|TweetmemeBot|Twikle|PaperLiBot|Wotbox|UnwindFetchor|Exabot|MJ12bot|YandexImages|TurnitinBot|Pingdom",
+            "MobileBot": "Googlebot-Mobile|AdsBot-Google-Mobile|YahooSeeker\/M1A1-R2D2",
+            "DesktopMode": "WPDesktop",
+            "TV": "SonyDTV|HbbTV",
+            "WebKit": "(webkit)[ \/]([\\w.]+)",
+            "Console": "\\b(Nintendo|Nintendo WiiU|Nintendo 3DS|PLAYSTATION|Xbox)\\b",
+            "Watch": "SM-V700"
+        }
+    };
+    
+        // following patterns come from http://detectmobilebrowsers.com/
+        impl.detectMobileBrowsers = {
+             ~~~~~~~~~~~~~~~~~~~~
+!!! error TS2339: Property 'detectMobileBrowsers' does not exist on type '{}'.
+            fullPattern: /(android|bb\d+|meego).+mobile|avantgo|bada\/|blackberry|blazer|compal|elaine|fennec|hiptop|iemobile|ip(hone|od)|iris|kindle|lge |maemo|midp|mmp|mobile.+firefox|netfront|opera m(ob|in)i|palm( os)?|phone|p(ixi|re)\/|plucker|pocket|psp|series(4|6)0|symbian|treo|up\.(browser|link)|vodafone|wap|windows ce|xda|xiino/i,
+            shortPattern: /1207|6310|6590|3gso|4thp|50[1-6]i|770s|802s|a wa|abac|ac(er|oo|s\-)|ai(ko|rn)|al(av|ca|co)|amoi|an(ex|ny|yw)|aptu|ar(ch|go)|as(te|us)|attw|au(di|\-m|r |s )|avan|be(ck|ll|nq)|bi(lb|rd)|bl(ac|az)|br(e|v)w|bumb|bw\-(n|u)|c55\/|capi|ccwa|cdm\-|cell|chtm|cldc|cmd\-|co(mp|nd)|craw|da(it|ll|ng)|dbte|dc\-s|devi|dica|dmob|do(c|p)o|ds(12|\-d)|el(49|ai)|em(l2|ul)|er(ic|k0)|esl8|ez([4-7]0|os|wa|ze)|fetc|fly(\-|_)|g1 u|g560|gene|gf\-5|g\-mo|go(\.w|od)|gr(ad|un)|haie|hcit|hd\-(m|p|t)|hei\-|hi(pt|ta)|hp( i|ip)|hs\-c|ht(c(\-| |_|a|g|p|s|t)|tp)|hu(aw|tc)|i\-(20|go|ma)|i230|iac( |\-|\/)|ibro|idea|ig01|ikom|im1k|inno|ipaq|iris|ja(t|v)a|jbro|jemu|jigs|kddi|keji|kgt( |\/)|klon|kpt |kwc\-|kyo(c|k)|le(no|xi)|lg( g|\/(k|l|u)|50|54|\-[a-w])|libw|lynx|m1\-w|m3ga|m50\/|ma(te|ui|xo)|mc(01|21|ca)|m\-cr|me(rc|ri)|mi(o8|oa|ts)|mmef|mo(01|02|bi|de|do|t(\-| |o|v)|zz)|mt(50|p1|v )|mwbp|mywa|n10[0-2]|n20[2-3]|n30(0|2)|n50(0|2|5)|n7(0(0|1)|10)|ne((c|m)\-|on|tf|wf|wg|wt)|nok(6|i)|nzph|o2im|op(ti|wv)|oran|owg1|p800|pan(a|d|t)|pdxg|pg(13|\-([1-8]|c))|phil|pire|pl(ay|uc)|pn\-2|po(ck|rt|se)|prox|psio|pt\-g|qa\-a|qc(07|12|21|32|60|\-[2-7]|i\-)|qtek|r380|r600|raks|rim9|ro(ve|zo)|s55\/|sa(ge|ma|mm|ms|ny|va)|sc(01|h\-|oo|p\-)|sdk\/|se(c(\-|0|1)|47|mc|nd|ri)|sgh\-|shar|sie(\-|m)|sk\-0|sl(45|id)|sm(al|ar|b3|it|t5)|so(ft|ny)|sp(01|h\-|v\-|v )|sy(01|mb)|t2(18|50)|t6(00|10|18)|ta(gt|lk)|tcl\-|tdg\-|tel(i|m)|tim\-|t\-mo|to(pl|sh)|ts(70|m\-|m3|m5)|tx\-9|up(\.b|g1|si)|utst|v400|v750|veri|vi(rg|te)|vk(40|5[0-3]|\-v)|vm40|voda|vulc|vx(52|53|60|61|70|80|81|83|85|98)|w3c(\-| )|webc|whit|wi(g |nc|nw)|wmlb|wonu|x700|yas\-|your|zeto|zte\-/i,
+            tabletPattern: /android|ipad|playbook|silk/i
+        };
+    
+        var hasOwnProp = Object.prototype.hasOwnProperty,
+            isArray;
+    
+        impl.FALLBACK_PHONE = 'UnknownPhone';
+             ~~~~~~~~~~~~~~
+!!! error TS2339: Property 'FALLBACK_PHONE' does not exist on type '{}'.
+        impl.FALLBACK_TABLET = 'UnknownTablet';
+             ~~~~~~~~~~~~~~~
+!!! error TS2339: Property 'FALLBACK_TABLET' does not exist on type '{}'.
+        impl.FALLBACK_MOBILE = 'UnknownMobile';
+             ~~~~~~~~~~~~~~~
+!!! error TS2339: Property 'FALLBACK_MOBILE' does not exist on type '{}'.
+    
+        isArray = ('isArray' in Array) ?
+            Array.isArray : function (value) { return Object.prototype.toString.call(value) === '[object Array]'; };
+        isArray = 'isArray' in Array
+            ? function (value) { return Object.prototype.toString.call(value) === '[object Array]'; }
+            : Array.isArray;
+                    ~~~~~~~
+!!! error TS2339: Property 'isArray' does not exist on type 'never'.
+    
+        function equalIC(a, b) {
+            return a != null && b != null && a.toLowerCase() === b.toLowerCase();
+        }
+    
+        function containsIC(array, value) {
+            var valueLC, i, len = array.length;
+            if (!len || !value) {
+                return false;
+            }
+            valueLC = value.toLowerCase();
+            for (i = 0; i < len; ++i) {
+                if (valueLC === array[i].toLowerCase()) {
+                    return true;
+                }
+            }
+            return false;
+        }
+    
+        function convertPropsToRegExp(object) {
+            for (var key in object) {
+                if (hasOwnProp.call(object, key)) {
+                    object[key] = new RegExp(object[key], 'i');
+                }
+            }
+        }
+    
+        (function init() {
+            var key, values, value, i, len, verPos, mobileDetectRules = impl.mobileDetectRules;
+                                                                             ~~~~~~~~~~~~~~~~~
+!!! error TS2339: Property 'mobileDetectRules' does not exist on type '{}'.
+            for (key in mobileDetectRules.props) {
+                if (hasOwnProp.call(mobileDetectRules.props, key)) {
+                    values = mobileDetectRules.props[key];
+                    if (!isArray(values)) {
+                        values = [values];
+                    }
+                    len = values.length;
+                    for (i = 0; i < len; ++i) {
+                        value = values[i];
+                        verPos = value.indexOf('[VER]');
+                        if (verPos >= 0) {
+                            value = value.substring(0, verPos) + '([\\w._\\+]+)' + value.substring(verPos + 5);
+                        }
+                        values[i] = new RegExp(value, 'i');
+                    }
+                    mobileDetectRules.props[key] = values;
+                }
+            }
+            convertPropsToRegExp(mobileDetectRules.oss);
+            convertPropsToRegExp(mobileDetectRules.phones);
+            convertPropsToRegExp(mobileDetectRules.tablets);
+            convertPropsToRegExp(mobileDetectRules.uas);
+            convertPropsToRegExp(mobileDetectRules.utils);
+    
+            // copy some patterns to oss0 which are tested first (see issue#15)
+            mobileDetectRules.oss0 = {
+                WindowsPhoneOS: mobileDetectRules.oss.WindowsPhoneOS,
+                WindowsMobileOS: mobileDetectRules.oss.WindowsMobileOS
+            };
+        }());
+    
+        /**
+         * Test userAgent string against a set of rules and find the first matched key.
+         * @param {Object} rules (key is String, value is RegExp)
+         * @param {String} userAgent the navigator.userAgent (or HTTP-Header 'User-Agent').
+         * @returns {String|null} the matched key if found, otherwise <tt>null</tt>
+         * @private
+         */
+        impl.findMatch = function(rules, userAgent) {
+             ~~~~~~~~~
+!!! error TS2339: Property 'findMatch' does not exist on type '{}'.
+            for (var key in rules) {
+                if (hasOwnProp.call(rules, key)) {
+                    if (rules[key].test(userAgent)) {
+                        return key;
+                    }
+                }
+            }
+            return null;
+        };
+    
+        /**
+         * Test userAgent string against a set of rules and return an array of matched keys.
+         * @param {Object} rules (key is String, value is RegExp)
+         * @param {String} userAgent the navigator.userAgent (or HTTP-Header 'User-Agent').
+         * @returns {Array} an array of matched keys, may be empty when there is no match, but not <tt>null</tt>
+         * @private
+         */
+        impl.findMatches = function(rules, userAgent) {
+             ~~~~~~~~~~~
+!!! error TS2339: Property 'findMatches' does not exist on type '{}'.
+            var result = [];
+            for (var key in rules) {
+                if (hasOwnProp.call(rules, key)) {
+                    if (rules[key].test(userAgent)) {
+                        result.push(key);
+                    }
+                }
+            }
+            return result;
+        };
+    
+        /**
+         * Check the version of the given property in the User-Agent.
+         *
+         * @param {String} propertyName
+         * @param {String} userAgent
+         * @return {String} version or <tt>null</tt> if version not found
+         * @private
+         */
+        impl.getVersionStr = function (propertyName, userAgent) {
+             ~~~~~~~~~~~~~
+!!! error TS2339: Property 'getVersionStr' does not exist on type '{}'.
+            var props = impl.mobileDetectRules.props, patterns, i, len, match;
+                             ~~~~~~~~~~~~~~~~~
+!!! error TS2339: Property 'mobileDetectRules' does not exist on type '{}'.
+            if (hasOwnProp.call(props, propertyName)) {
+                patterns = props[propertyName];
+                len = patterns.length;
+                for (i = 0; i < len; ++i) {
+                    match = patterns[i].exec(userAgent);
+                    if (match !== null) {
+                        return match[1];
+                    }
+                }
+            }
+            return null;
+        };
+    
+        /**
+         * Check the version of the given property in the User-Agent.
+         * Will return a float number. (eg. 2_0 will return 2.0, 4.3.1 will return 4.31)
+         *
+         * @param {String} propertyName
+         * @param {String} userAgent
+         * @return {Number} version or <tt>NaN</tt> if version not found
+         * @private
+         */
+        impl.getVersion = function (propertyName, userAgent) {
+             ~~~~~~~~~~
+!!! error TS2339: Property 'getVersion' does not exist on type '{}'.
+            var version = impl.getVersionStr(propertyName, userAgent);
+                               ~~~~~~~~~~~~~
+!!! error TS2339: Property 'getVersionStr' does not exist on type '{}'.
+            return version ? impl.prepareVersionNo(version) : NaN;
+                                  ~~~~~~~~~~~~~~~~
+!!! error TS2339: Property 'prepareVersionNo' does not exist on type '{}'.
+        };
+    
+        /**
+         * Prepare the version number.
+         *
+         * @param {String} version
+         * @return {Number} the version number as a floating number
+         * @private
+         */
+        impl.prepareVersionNo = function (version) {
+             ~~~~~~~~~~~~~~~~
+!!! error TS2339: Property 'prepareVersionNo' does not exist on type '{}'.
+            var numbers;
+    
+            numbers = version.split(/[a-z._ \/\-]/i);
+            if (numbers.length === 1) {
+                version = numbers[0];
+            }
+            if (numbers.length > 1) {
+                version = numbers[0] + '.';
+                numbers.shift();
+                version += numbers.join('');
+            }
+            return Number(version);
+        };
+    
+        impl.isMobileFallback = function (userAgent) {
+             ~~~~~~~~~~~~~~~~
+!!! error TS2339: Property 'isMobileFallback' does not exist on type '{}'.
+            return impl.detectMobileBrowsers.fullPattern.test(userAgent) ||
+                        ~~~~~~~~~~~~~~~~~~~~
+!!! error TS2339: Property 'detectMobileBrowsers' does not exist on type '{}'.
+                impl.detectMobileBrowsers.shortPattern.test(userAgent.substr(0,4));
+                     ~~~~~~~~~~~~~~~~~~~~
+!!! error TS2339: Property 'detectMobileBrowsers' does not exist on type '{}'.
+        };
+    
+        impl.isTabletFallback = function (userAgent) {
+             ~~~~~~~~~~~~~~~~
+!!! error TS2339: Property 'isTabletFallback' does not exist on type '{}'.
+            return impl.detectMobileBrowsers.tabletPattern.test(userAgent);
+                        ~~~~~~~~~~~~~~~~~~~~
+!!! error TS2339: Property 'detectMobileBrowsers' does not exist on type '{}'.
+        };
+    
+        impl.prepareDetectionCache = function (cache, userAgent, maxPhoneWidth) {
+             ~~~~~~~~~~~~~~~~~~~~~
+!!! error TS2339: Property 'prepareDetectionCache' does not exist on type '{}'.
+            if (cache.mobile !== undefined) {
+                return;
+            }
+            var phone, tablet, phoneSized;
+    
+            // first check for stronger tablet rules, then phone (see issue#5)
+            tablet = impl.findMatch(impl.mobileDetectRules.tablets, userAgent);
+                          ~~~~~~~~~
+!!! error TS2339: Property 'findMatch' does not exist on type '{}'.
+                                         ~~~~~~~~~~~~~~~~~
+!!! error TS2339: Property 'mobileDetectRules' does not exist on type '{}'.
+            if (tablet) {
+                cache.mobile = cache.tablet = tablet;
+                cache.phone = null;
+                return; // unambiguously identified as tablet
+            }
+    
+            phone = impl.findMatch(impl.mobileDetectRules.phones, userAgent);
+                         ~~~~~~~~~
+!!! error TS2339: Property 'findMatch' does not exist on type '{}'.
+                                        ~~~~~~~~~~~~~~~~~
+!!! error TS2339: Property 'mobileDetectRules' does not exist on type '{}'.
+            if (phone) {
+                cache.mobile = cache.phone = phone;
+                cache.tablet = null;
+                return; // unambiguously identified as phone
+            }
+    
+            // our rules haven't found a match -> try more general fallback rules
+            if (impl.isMobileFallback(userAgent)) {
+                     ~~~~~~~~~~~~~~~~
+!!! error TS2339: Property 'isMobileFallback' does not exist on type '{}'.
+                phoneSized = MobileDetect.isPhoneSized(maxPhoneWidth);
+                                          ~~~~~~~~~~~~
+!!! error TS2339: Property 'isPhoneSized' does not exist on type '(userAgent: any, maxPhoneWidth: any) => void'.
+                if (phoneSized === undefined) {
+                    cache.mobile = impl.FALLBACK_MOBILE;
+                                        ~~~~~~~~~~~~~~~
+!!! error TS2339: Property 'FALLBACK_MOBILE' does not exist on type '{}'.
+                    cache.tablet = cache.phone = null;
+                } else if (phoneSized) {
+                    cache.mobile = cache.phone = impl.FALLBACK_PHONE;
+                                                      ~~~~~~~~~~~~~~
+!!! error TS2339: Property 'FALLBACK_PHONE' does not exist on type '{}'.
+                    cache.tablet = null;
+                } else {
+                    cache.mobile = cache.tablet = impl.FALLBACK_TABLET;
+                                                       ~~~~~~~~~~~~~~~
+!!! error TS2339: Property 'FALLBACK_TABLET' does not exist on type '{}'.
+                    cache.phone = null;
+                }
+            } else if (impl.isTabletFallback(userAgent)) {
+                            ~~~~~~~~~~~~~~~~
+!!! error TS2339: Property 'isTabletFallback' does not exist on type '{}'.
+                cache.mobile = cache.tablet = impl.FALLBACK_TABLET;
+                                                   ~~~~~~~~~~~~~~~
+!!! error TS2339: Property 'FALLBACK_TABLET' does not exist on type '{}'.
+                cache.phone = null;
+            } else {
+                // not mobile at all!
+                cache.mobile = cache.tablet = cache.phone = null;
+            }
+        };
+    
+        // t is a reference to a MobileDetect instance
+        impl.mobileGrade = function (t) {
+             ~~~~~~~~~~~
+!!! error TS2339: Property 'mobileGrade' does not exist on type '{}'.
+            // impl note:
+            // To keep in sync w/ Mobile_Detect.php easily, the following code is tightly aligned to the PHP version.
+            // When changes are made in Mobile_Detect.php, copy this method and replace:
+            //     $this-> / t.
+            //     self::MOBILE_GRADE_(.) / '$1'
+            //     , self::VERSION_TYPE_FLOAT / (nothing)
+            //     isIOS() / os('iOS')
+            //     [reg] / (nothing)   <-- jsdelivr complaining about unescaped unicode character U+00AE
+            var $isMobile = t.mobile() !== null;
+    
+            if (
+                // Apple iOS 3.2-5.1 - Tested on the original iPad (4.3 / 5.0), iPad 2 (4.3), iPad 3 (5.1), original iPhone (3.1), iPhone 3 (3.2), 3GS (4.3), 4 (4.3 / 5.0), and 4S (5.1)
+                t.os('iOS') && t.version('iPad')>=4.3 ||
+                t.os('iOS') && t.version('iPhone')>=3.1 ||
+                t.os('iOS') && t.version('iPod')>=3.1 ||
+    
+                // Android 2.1-2.3 - Tested on the HTC Incredible (2.2), original Droid (2.2), HTC Aria (2.1), Google Nexus S (2.3). Functional on 1.5 & 1.6 but performance may be sluggish, tested on Google G1 (1.5)
+                // Android 3.1 (Honeycomb)  - Tested on the Samsung Galaxy Tab 10.1 and Motorola XOOM
+                // Android 4.0 (ICS)  - Tested on a Galaxy Nexus. Note: transition performance can be poor on upgraded devices
+                // Android 4.1 (Jelly Bean)  - Tested on a Galaxy Nexus and Galaxy 7
+                ( t.version('Android')>2.1 && t.is('Webkit') ) ||
+    
+                // Windows Phone 7-7.5 - Tested on the HTC Surround (7.0) HTC Trophy (7.5), LG-E900 (7.5), Nokia Lumia 800
+                t.version('Windows Phone OS')>=7.0 ||
+    
+                // Blackberry 7 - Tested on BlackBerry Torch 9810
+                // Blackberry 6.0 - Tested on the Torch 9800 and Style 9670
+                t.is('BlackBerry') && t.version('BlackBerry')>=6.0 ||
+                // Blackberry Playbook (1.0-2.0) - Tested on PlayBook
+                t.match('Playbook.*Tablet') ||
+    
+                // Palm WebOS (1.4-2.0) - Tested on the Palm Pixi (1.4), Pre (1.4), Pre 2 (2.0)
+                ( t.version('webOS')>=1.4 && t.match('Palm|Pre|Pixi') ) ||
+                // Palm WebOS 3.0  - Tested on HP TouchPad
+                t.match('hp.*TouchPad') ||
+    
+                // Firefox Mobile (12 Beta) - Tested on Android 2.3 device
+                ( t.is('Firefox') && t.version('Firefox')>=12 ) ||
+    
+                // Chrome for Android - Tested on Android 4.0, 4.1 device
+                ( t.is('Chrome') && t.is('AndroidOS') && t.version('Android')>=4.0 ) ||
+    
+                // Skyfire 4.1 - Tested on Android 2.3 device
+                ( t.is('Skyfire') && t.version('Skyfire')>=4.1 && t.is('AndroidOS') && t.version('Android')>=2.3 ) ||
+    
+                // Opera Mobile 11.5-12: Tested on Android 2.3
+                ( t.is('Opera') && t.version('Opera Mobi')>11 && t.is('AndroidOS') ) ||
+    
+                // Meego 1.2 - Tested on Nokia 950 and N9
+                t.is('MeeGoOS') ||
+    
+                // Tizen (pre-release) - Tested on early hardware
+                t.is('Tizen') ||
+    
+                // Samsung Bada 2.0 - Tested on a Samsung Wave 3, Dolphin browser
+                // @todo: more tests here!
+                t.is('Dolfin') && t.version('Bada')>=2.0 ||
+    
+                // UC Browser - Tested on Android 2.3 device
+                ( (t.is('UC Browser') || t.is('Dolfin')) && t.version('Android')>=2.3 ) ||
+    
+                // Kindle 3 and Fire  - Tested on the built-in WebKit browser for each
+                ( t.match('Kindle Fire') ||
+                    t.is('Kindle') && t.version('Kindle')>=3.0 ) ||
+    
+                // Nook Color 1.4.1 - Tested on original Nook Color, not Nook Tablet
+                t.is('AndroidOS') && t.is('NookTablet') ||
+    
+                // Chrome Desktop 11-21 - Tested on OS X 10.7 and Windows 7
+                t.version('Chrome')>=11 && !$isMobile ||
+    
+                // Safari Desktop 4-5 - Tested on OS X 10.7 and Windows 7
+                t.version('Safari')>=5.0 && !$isMobile ||
+    
+                // Firefox Desktop 4-13 - Tested on OS X 10.7 and Windows 7
+                t.version('Firefox')>=4.0 && !$isMobile ||
+    
+                // Internet Explorer 7-9 - Tested on Windows XP, Vista and 7
+                t.version('MSIE')>=7.0 && !$isMobile ||
+    
+                // Opera Desktop 10-12 - Tested on OS X 10.7 and Windows 7
+                // @reference: http://my.opera.com/community/openweb/idopera/
+                t.version('Opera')>=10 && !$isMobile
+    
+                ){
+                return 'A';
+            }
+    
+            if (
+                t.os('iOS') && t.version('iPad')<4.3 ||
+                t.os('iOS') && t.version('iPhone')<3.1 ||
+                t.os('iOS') && t.version('iPod')<3.1 ||
+    
+                // Blackberry 5.0: Tested on the Storm 2 9550, Bold 9770
+                t.is('Blackberry') && t.version('BlackBerry')>=5 && t.version('BlackBerry')<6 ||
+    
+                //Opera Mini (5.0-6.5) - Tested on iOS 3.2/4.3 and Android 2.3
+                ( t.version('Opera Mini')>=5.0 && t.version('Opera Mini')<=6.5 &&
+                    (t.version('Android')>=2.3 || t.is('iOS')) ) ||
+    
+                // Nokia Symbian^3 - Tested on Nokia N8 (Symbian^3), C7 (Symbian^3), also works on N97 (Symbian^1)
+                t.match('NokiaN8|NokiaC7|N97.*Series60|Symbian/3') ||
+    
+                // @todo: report this (tested on Nokia N71)
+                t.version('Opera Mobi')>=11 && t.is('SymbianOS')
+                ){
+                return 'B';
+            }
+    
+            if (
+            // Blackberry 4.x - Tested on the Curve 8330
+                t.version('BlackBerry')<5.0 ||
+                // Windows Mobile - Tested on the HTC Leo (WinMo 5.2)
+                t.match('MSIEMobile|Windows CE.*Mobile') || t.version('Windows Mobile')<=5.2
+    
+                ){
+                return 'C';
+            }
+    
+            //All older smartphone platforms and featurephones - Any device that doesn't support media queries
+            //will receive the basic, C grade experience.
+            return 'C';
+        };
+    
+        impl.detectOS = function (ua) {
+             ~~~~~~~~
+!!! error TS2339: Property 'detectOS' does not exist on type '{}'.
+            return impl.findMatch(impl.mobileDetectRules.oss0, ua) ||
+                        ~~~~~~~~~
+!!! error TS2339: Property 'findMatch' does not exist on type '{}'.
+                                       ~~~~~~~~~~~~~~~~~
+!!! error TS2339: Property 'mobileDetectRules' does not exist on type '{}'.
+                impl.findMatch(impl.mobileDetectRules.oss, ua);
+                     ~~~~~~~~~
+!!! error TS2339: Property 'findMatch' does not exist on type '{}'.
+                                    ~~~~~~~~~~~~~~~~~
+!!! error TS2339: Property 'mobileDetectRules' does not exist on type '{}'.
+        };
+    
+        impl.getDeviceSmallerSide = function () {
+             ~~~~~~~~~~~~~~~~~~~~
+!!! error TS2339: Property 'getDeviceSmallerSide' does not exist on type '{}'.
+            return window.screen.width < window.screen.height ?
+                   ~~~~~~
+!!! error TS2304: Cannot find name 'window'.
+                                         ~~~~~~
+!!! error TS2304: Cannot find name 'window'.
+                window.screen.width :
+                ~~~~~~
+!!! error TS2304: Cannot find name 'window'.
+                window.screen.height;
+                ~~~~~~
+!!! error TS2304: Cannot find name 'window'.
+        };
+    
+        /**
+         * Constructor for MobileDetect object.
+         * <br>
+         * Such an object will keep a reference to the given user-agent string and cache most of the detect queries.<br>
+         * <div style="background-color: #d9edf7; border: 1px solid #bce8f1; color: #3a87ad; padding: 14px; border-radius: 2px; margin-top: 20px">
+         *     <strong>Find information how to download and install:</strong>
+         *     <a href="https://github.com/hgoebl/mobile-detect.js/">github.com/hgoebl/mobile-detect.js/</a>
+         * </div>
+         *
+         * @example <pre>
+         *     var md = new MobileDetect(window.navigator.userAgent);
+         *     if (md.mobile()) {
+         *         location.href = (md.mobileGrade() === 'A') ? '/mobile/' : '/lynx/';
+         *     }
+         * </pre>
+         *
+         * @param {string} userAgent typically taken from window.navigator.userAgent or http_header['User-Agent']
+         * @param {number} [maxPhoneWidth=600] <strong>only for browsers</strong> specify a value for the maximum
+         *        width of smallest device side (in logical "CSS" pixels) until a device detected as mobile will be handled
+         *        as phone.
+         *        This is only used in cases where the device cannot be classified as phone or tablet.<br>
+         *        See <a href="http://developer.android.com/guide/practices/screens_support.html">Declaring Tablet Layouts
+         *        for Android</a>.<br>
+         *        If you provide a value < 0, then this "fuzzy" check is disabled.
+         * @constructor
+         * @global
+         */
+        function MobileDetect(userAgent, maxPhoneWidth) {
+            this.ua = userAgent || '';
+            this._cache = {};
+            //600dp is typical 7" tablet minimum width
+            this.maxPhoneWidth = maxPhoneWidth || 600;
+        }
+    
+        MobileDetect.prototype = {
+            constructor: MobileDetect,
+    
+            /**
+             * Returns the detected phone or tablet type or <tt>null</tt> if it is not a mobile device.
+             * <br>
+             * For a list of possible return values see {@link MobileDetect#phone} and {@link MobileDetect#tablet}.<br>
+             * <br>
+             * If the device is not detected by the regular expressions from Mobile-Detect, a test is made against
+             * the patterns of <a href="http://detectmobilebrowsers.com/">detectmobilebrowsers.com</a>. If this test
+             * is positive, a value of <code>UnknownPhone</code>, <code>UnknownTablet</code> or
+             * <code>UnknownMobile</code> is returned.<br>
+             * When used in browser, the decision whether phone or tablet is made based on <code>screen.width/height</code>.<br>
+             * <br>
+             * When used server-side (node.js), there is no way to tell the difference between <code>UnknownTablet</code>
+             * and <code>UnknownMobile</code>, so you will get <code>UnknownMobile</code> here.<br>
+             * Be aware that since v1.0.0 in this special case you will get <code>UnknownMobile</code> only for:
+             * {@link MobileDetect#mobile}, not for {@link MobileDetect#phone} and {@link MobileDetect#tablet}.
+             * In versions before v1.0.0 all 3 methods returned <code>UnknownMobile</code> which was tedious to use.
+             * <br>
+             * In most cases you will use the return value just as a boolean.
+             *
+             * @returns {String} the key for the phone family or tablet family, e.g. "Nexus".
+             * @function MobileDetect#mobile
+             */
+            mobile: function () {
+                impl.prepareDetectionCache(this._cache, this.ua, this.maxPhoneWidth);
+                     ~~~~~~~~~~~~~~~~~~~~~
+!!! error TS2339: Property 'prepareDetectionCache' does not exist on type '{}'.
+                return this._cache.mobile;
+            },
+    
+            /**
+             * Returns the detected phone type/family string or <tt>null</tt>.
+             * <br>
+             * The returned tablet (family or producer) is one of following keys:<br>
+             * <br><tt>iPhone, BlackBerry, HTC, Nexus, Dell, Motorola, Samsung, LG, Sony, Asus,
+             * NokiaLumia, Micromax, Palm, Vertu, Pantech, Fly, Wiko, iMobile, SimValley,
+             * Wolfgang, Alcatel, Nintendo, Amoi, INQ, GenericPhone</tt><br>
+             * <br>
+             * If the device is not detected by the regular expressions from Mobile-Detect, a test is made against
+             * the patterns of <a href="http://detectmobilebrowsers.com/">detectmobilebrowsers.com</a>. If this test
+             * is positive, a value of <code>UnknownPhone</code> or <code>UnknownMobile</code> is returned.<br>
+             * When used in browser, the decision whether phone or tablet is made based on <code>screen.width/height</code>.<br>
+             * <br>
+             * When used server-side (node.js), there is no way to tell the difference between <code>UnknownTablet</code>
+             * and <code>UnknownMobile</code>, so you will get <code>null</code> here, while {@link MobileDetect#mobile}
+             * will return <code>UnknownMobile</code>.<br>
+             * Be aware that since v1.0.0 in this special case you will get <code>UnknownMobile</code> only for:
+             * {@link MobileDetect#mobile}, not for {@link MobileDetect#phone} and {@link MobileDetect#tablet}.
+             * In versions before v1.0.0 all 3 methods returned <code>UnknownMobile</code> which was tedious to use.
+             * <br>
+             * In most cases you will use the return value just as a boolean.
+             *
+             * @returns {String} the key of the phone family or producer, e.g. "iPhone"
+             * @function MobileDetect#phone
+             */
+            phone: function () {
+                impl.prepareDetectionCache(this._cache, this.ua, this.maxPhoneWidth);
+                     ~~~~~~~~~~~~~~~~~~~~~
+!!! error TS2339: Property 'prepareDetectionCache' does not exist on type '{}'.
+                return this._cache.phone;
+            },
+    
+            /**
+             * Returns the detected tablet type/family string or <tt>null</tt>.
+             * <br>
+             * The returned tablet (family or producer) is one of following keys:<br>
+             * <br><tt>iPad, NexusTablet, SamsungTablet, Kindle, SurfaceTablet, HPTablet, AsusTablet,
+             * BlackBerryTablet, HTCtablet, MotorolaTablet, NookTablet, AcerTablet,
+             * ToshibaTablet, LGTablet, FujitsuTablet, PrestigioTablet, LenovoTablet,
+             * DellTablet, YarvikTablet, MedionTablet, ArnovaTablet, IntensoTablet, IRUTablet,
+             * MegafonTablet, EbodaTablet, AllViewTablet, ArchosTablet, AinolTablet,
+             * NokiaLumiaTablet, SonyTablet, PhilipsTablet, CubeTablet, CobyTablet, MIDTablet,
+             * MSITablet, SMiTTablet, RockChipTablet, FlyTablet, bqTablet, HuaweiTablet,
+             * NecTablet, PantechTablet, BronchoTablet, VersusTablet, ZyncTablet,
+             * PositivoTablet, NabiTablet, KoboTablet, DanewTablet, TexetTablet,
+             * PlaystationTablet, TrekstorTablet, PyleAudioTablet, AdvanTablet,
+             * DanyTechTablet, GalapadTablet, MicromaxTablet, KarbonnTablet, AllFineTablet,
+             * PROSCANTablet, YONESTablet, ChangJiaTablet, GUTablet, PointOfViewTablet,
+             * OvermaxTablet, HCLTablet, DPSTablet, VistureTablet, CrestaTablet,
+             * MediatekTablet, ConcordeTablet, GoCleverTablet, ModecomTablet, VoninoTablet,
+             * ECSTablet, StorexTablet, VodafoneTablet, EssentielBTablet, RossMoorTablet,
+             * iMobileTablet, TolinoTablet, AudioSonicTablet, AMPETablet, SkkTablet,
+             * TecnoTablet, JXDTablet, iJoyTablet, FX2Tablet, XoroTablet, ViewsonicTablet,
+             * OdysTablet, CaptivaTablet, IconbitTablet, TeclastTablet, OndaTablet,
+             * JaytechTablet, BlaupunktTablet, DigmaTablet, EvolioTablet, LavaTablet,
+             * AocTablet, MpmanTablet, CelkonTablet, WolderTablet, MiTablet, NibiruTablet,
+             * NexoTablet, LeaderTablet, UbislateTablet, PocketBookTablet, KocasoTablet, Hudl,
+             * TelstraTablet, GenericTablet</tt><br>
+             * <br>
+             * If the device is not detected by the regular expressions from Mobile-Detect, a test is made against
+             * the patterns of <a href="http://detectmobilebrowsers.com/">detectmobilebrowsers.com</a>. If this test
+             * is positive, a value of <code>UnknownTablet</code> or <code>UnknownMobile</code> is returned.<br>
+             * When used in browser, the decision whether phone or tablet is made based on <code>screen.width/height</code>.<br>
+             * <br>
+             * When used server-side (node.js), there is no way to tell the difference between <code>UnknownTablet</code>
+             * and <code>UnknownMobile</code>, so you will get <code>null</code> here, while {@link MobileDetect#mobile}
+             * will return <code>UnknownMobile</code>.<br>
+             * Be aware that since v1.0.0 in this special case you will get <code>UnknownMobile</code> only for:
+             * {@link MobileDetect#mobile}, not for {@link MobileDetect#phone} and {@link MobileDetect#tablet}.
+             * In versions before v1.0.0 all 3 methods returned <code>UnknownMobile</code> which was tedious to use.
+             * <br>
+             * In most cases you will use the return value just as a boolean.
+             *
+             * @returns {String} the key of the tablet family or producer, e.g. "SamsungTablet"
+             * @function MobileDetect#tablet
+             */
+            tablet: function () {
+                impl.prepareDetectionCache(this._cache, this.ua, this.maxPhoneWidth);
+                     ~~~~~~~~~~~~~~~~~~~~~
+!!! error TS2339: Property 'prepareDetectionCache' does not exist on type '{}'.
+                return this._cache.tablet;
+            },
+    
+            /**
+             * Returns the (first) detected user-agent string or <tt>null</tt>.
+             * <br>
+             * The returned user-agent is one of following keys:<br>
+             * <br><tt>Vivaldi, Chrome, Dolfin, Opera, Skyfire, Edge, IE, Firefox, Bolt, TeaShark,
+             * Blazer, Safari, Tizen, UCBrowser, baiduboxapp, baidubrowser, DiigoBrowser,
+             * Puffin, Mercury, ObigoBrowser, NetFront, GenericBrowser, PaleMoon</tt><br>
+             * <br>
+             * In most cases calling {@link MobileDetect#userAgent} will be sufficient. But there are rare
+             * cases where a mobile device pretends to be more than one particular browser. You can get the
+             * list of all matches with {@link MobileDetect#userAgents} or check for a particular value by
+             * providing one of the defined keys as first argument to {@link MobileDetect#is}.
+             *
+             * @returns {String} the key for the detected user-agent or <tt>null</tt>
+             * @function MobileDetect#userAgent
+             */
+            userAgent: function () {
+                if (this._cache.userAgent === undefined) {
+                    this._cache.userAgent = impl.findMatch(impl.mobileDetectRules.uas, this.ua);
+                                                 ~~~~~~~~~
+!!! error TS2339: Property 'findMatch' does not exist on type '{}'.
+                                                                ~~~~~~~~~~~~~~~~~
+!!! error TS2339: Property 'mobileDetectRules' does not exist on type '{}'.
+                }
+                return this._cache.userAgent;
+            },
+    
+            /**
+             * Returns all detected user-agent strings.
+             * <br>
+             * The array is empty or contains one or more of following keys:<br>
+             * <br><tt>Vivaldi, Chrome, Dolfin, Opera, Skyfire, Edge, IE, Firefox, Bolt, TeaShark,
+             * Blazer, Safari, Tizen, UCBrowser, baiduboxapp, baidubrowser, DiigoBrowser,
+             * Puffin, Mercury, ObigoBrowser, NetFront, GenericBrowser, PaleMoon</tt><br>
+             * <br>
+             * In most cases calling {@link MobileDetect#userAgent} will be sufficient. But there are rare
+             * cases where a mobile device pretends to be more than one particular browser. You can get the
+             * list of all matches with {@link MobileDetect#userAgents} or check for a particular value by
+             * providing one of the defined keys as first argument to {@link MobileDetect#is}.
+             *
+             * @returns {Array} the array of detected user-agent keys or <tt>[]</tt>
+             * @function MobileDetect#userAgents
+             */
+            userAgents: function () {
+                if (this._cache.userAgents === undefined) {
+                    this._cache.userAgents = impl.findMatches(impl.mobileDetectRules.uas, this.ua);
+                                                  ~~~~~~~~~~~
+!!! error TS2339: Property 'findMatches' does not exist on type '{}'.
+                                                                   ~~~~~~~~~~~~~~~~~
+!!! error TS2339: Property 'mobileDetectRules' does not exist on type '{}'.
+                }
+                return this._cache.userAgents;
+            },
+    
+            /**
+             * Returns the detected operating system string or <tt>null</tt>.
+             * <br>
+             * The operating system is one of following keys:<br>
+             * <br><tt>AndroidOS, BlackBerryOS, PalmOS, SymbianOS, WindowsMobileOS, WindowsPhoneOS,
+             * iOS, MeeGoOS, MaemoOS, JavaOS, webOS, badaOS, BREWOS</tt><br>
+             *
+             * @returns {String} the key for the detected operating system.
+             * @function MobileDetect#os
+             */
+            os: function () {
+                if (this._cache.os === undefined) {
+                    this._cache.os = impl.detectOS(this.ua);
+                                          ~~~~~~~~
+!!! error TS2339: Property 'detectOS' does not exist on type '{}'.
+                }
+                return this._cache.os;
+            },
+    
+            /**
+             * Get the version (as Number) of the given property in the User-Agent.
+             * <br>
+             * Will return a float number. (eg. 2_0 will return 2.0, 4.3.1 will return 4.31)
+             *
+             * @param {String} key a key defining a thing which has a version.<br>
+             *        You can use one of following keys:<br>
+             * <br><tt>Mobile, Build, Version, VendorID, iPad, iPhone, iPod, Kindle, Chrome, Coast,
+             * Dolfin, Firefox, Fennec, Edge, IE, NetFront, NokiaBrowser, Opera, Opera Mini,
+             * Opera Mobi, UC Browser, MQQBrowser, MicroMessenger, baiduboxapp, baidubrowser,
+             * Iron, Safari, Skyfire, Tizen, Webkit, PaleMoon, Gecko, Trident, Presto, Goanna,
+             * iOS, Android, BlackBerry, BREW, Java, Windows Phone OS, Windows Phone, Windows
+             * CE, Windows NT, Symbian, webOS</tt><br>
+             *
+             * @returns {Number} the version as float or <tt>NaN</tt> if User-Agent doesn't contain this version.
+             *          Be careful when comparing this value with '==' operator!
+             * @function MobileDetect#version
+             */
+            version: function (key) {
+                return impl.getVersion(key, this.ua);
+                            ~~~~~~~~~~
+!!! error TS2339: Property 'getVersion' does not exist on type '{}'.
+            },
+    
+            /**
+             * Get the version (as String) of the given property in the User-Agent.
+             * <br>
+             *
+             * @param {String} key a key defining a thing which has a version.<br>
+             *        You can use one of following keys:<br>
+             * <br><tt>Mobile, Build, Version, VendorID, iPad, iPhone, iPod, Kindle, Chrome, Coast,
+             * Dolfin, Firefox, Fennec, Edge, IE, NetFront, NokiaBrowser, Opera, Opera Mini,
+             * Opera Mobi, UC Browser, MQQBrowser, MicroMessenger, baiduboxapp, baidubrowser,
+             * Iron, Safari, Skyfire, Tizen, Webkit, PaleMoon, Gecko, Trident, Presto, Goanna,
+             * iOS, Android, BlackBerry, BREW, Java, Windows Phone OS, Windows Phone, Windows
+             * CE, Windows NT, Symbian, webOS</tt><br>
+             *
+             * @returns {String} the "raw" version as String or <tt>null</tt> if User-Agent doesn't contain this version.
+             *
+             * @function MobileDetect#versionStr
+             */
+            versionStr: function (key) {
+                return impl.getVersionStr(key, this.ua);
+                            ~~~~~~~~~~~~~
+!!! error TS2339: Property 'getVersionStr' does not exist on type '{}'.
+            },
+    
+            /**
+             * Global test key against userAgent, os, phone, tablet and some other properties of userAgent string.
+             *
+             * @param {String} key the key (case-insensitive) of a userAgent, an operating system, phone or
+             *        tablet family.<br>
+             *        For a complete list of possible values, see {@link MobileDetect#userAgent},
+             *        {@link MobileDetect#os}, {@link MobileDetect#phone}, {@link MobileDetect#tablet}.<br>
+             *        Additionally you have following keys:<br>
+             * <br><tt>Bot, MobileBot, DesktopMode, TV, WebKit, Console, Watch</tt><br>
+             *
+             * @returns {boolean} <tt>true</tt> when the given key is one of the defined keys of userAgent, os, phone,
+             *                    tablet or one of the listed additional keys, otherwise <tt>false</tt>
+             * @function MobileDetect#is
+             */
+            is: function (key) {
+                return containsIC(this.userAgents(), key) ||
+                       equalIC(key, this.os()) ||
+                       equalIC(key, this.phone()) ||
+                       equalIC(key, this.tablet()) ||
+                       containsIC(impl.findMatches(impl.mobileDetectRules.utils, this.ua), key);
+                                       ~~~~~~~~~~~
+!!! error TS2339: Property 'findMatches' does not exist on type '{}'.
+                                                        ~~~~~~~~~~~~~~~~~
+!!! error TS2339: Property 'mobileDetectRules' does not exist on type '{}'.
+            },
+    
+            /**
+             * Do a quick test against navigator::userAgent.
+             *
+             * @param {String|RegExp} pattern the pattern, either as String or RegExp
+             *                        (a string will be converted to a case-insensitive RegExp).
+             * @returns {boolean} <tt>true</tt> when the pattern matches, otherwise <tt>false</tt>
+             * @function MobileDetect#match
+             */
+            match: function (pattern) {
+                if (!(pattern instanceof RegExp)) {
+                    pattern = new RegExp(pattern, 'i');
+                }
+                return pattern.test(this.ua);
+            },
+    
+            /**
+             * Checks whether the mobile device can be considered as phone regarding <code>screen.width</code>.
+             * <br>
+             * Obviously this method makes sense in browser environments only (not for Node.js)!
+             * @param {number} [maxPhoneWidth] the maximum logical pixels (aka. CSS-pixels) to be considered as phone.<br>
+             *        The argument is optional and if not present or falsy, the value of the constructor is taken.
+             * @returns {boolean|undefined} <code>undefined</code> if screen size wasn't detectable, else <code>true</code>
+             *          when screen.width is less or equal to maxPhoneWidth, otherwise <code>false</code>.<br>
+             *          Will always return <code>undefined</code> server-side.
+             */
+            isPhoneSized: function (maxPhoneWidth) {
+                return MobileDetect.isPhoneSized(maxPhoneWidth || this.maxPhoneWidth);
+                                    ~~~~~~~~~~~~
+!!! error TS2339: Property 'isPhoneSized' does not exist on type '(userAgent: any, maxPhoneWidth: any) => void'.
+            },
+    
+            /**
+             * Returns the mobile grade ('A', 'B', 'C').
+             *
+             * @returns {String} one of the mobile grades ('A', 'B', 'C').
+             * @function MobileDetect#mobileGrade
+             */
+            mobileGrade: function () {
+                if (this._cache.grade === undefined) {
+                    this._cache.grade = impl.mobileGrade(this);
+                                             ~~~~~~~~~~~
+!!! error TS2339: Property 'mobileGrade' does not exist on type '{}'.
+                }
+                return this._cache.grade;
+            }
+        };
+    
+        // environment-dependent
+        if (typeof window !== 'undefined' && window.screen) {
+                   ~~~~~~
+!!! error TS2304: Cannot find name 'window'.
+                                             ~~~~~~
+!!! error TS2304: Cannot find name 'window'.
+            MobileDetect.isPhoneSized = function (maxPhoneWidth) {
+                         ~~~~~~~~~~~~
+!!! error TS2339: Property 'isPhoneSized' does not exist on type '(userAgent: any, maxPhoneWidth: any) => void'.
+                return maxPhoneWidth < 0 ? undefined : impl.getDeviceSmallerSide() <= maxPhoneWidth;
+                                                            ~~~~~~~~~~~~~~~~~~~~
+!!! error TS2339: Property 'getDeviceSmallerSide' does not exist on type '{}'.
+            };
+        } else {
+            MobileDetect.isPhoneSized = function () {};
+                         ~~~~~~~~~~~~
+!!! error TS2339: Property 'isPhoneSized' does not exist on type '(userAgent: any, maxPhoneWidth: any) => void'.
+        }
+    
+        // should not be replaced by a completely new object - just overwrite existing methods
+        MobileDetect._impl = impl;
+                     ~~~~~
+!!! error TS2339: Property '_impl' does not exist on type '(userAgent: any, maxPhoneWidth: any) => void'.
+    
+        MobileDetect.version = '1.3.3 2016-07-31';
+                     ~~~~~~~
+!!! error TS2339: Property 'version' does not exist on type '(userAgent: any, maxPhoneWidth: any) => void'.
+    
+        return MobileDetect;
+    }); // end of call of define()
+    })((function (undefined) {
+        if (typeof module !== 'undefined' && module.exports) {
+                   ~~~~~~
+!!! error TS2304: Cannot find name 'module'.
+                                             ~~~~~~
+!!! error TS2304: Cannot find name 'module'.
+            return function (factory) { module.exports = factory(); };
+                                        ~~~~~~
+!!! error TS2304: Cannot find name 'module'.
+        } else if (typeof define === 'function' && define.amd) {
+                          ~~~~~~
+!!! error TS2304: Cannot find name 'define'.
+                                                   ~~~~~~
+!!! error TS2304: Cannot find name 'define'.
+            return define;
+                   ~~~~~~
+!!! error TS2304: Cannot find name 'define'.
+        } else if (typeof window !== 'undefined') {
+                          ~~~~~~
+!!! error TS2304: Cannot find name 'window'.
+            return function (factory) { window.MobileDetect = factory(); };
+                                        ~~~~~~
+!!! error TS2304: Cannot find name 'window'.
+        } else {
+            // please file a bug if you get this error!
+            throw new Error('unknown environment');
+        }
     })());