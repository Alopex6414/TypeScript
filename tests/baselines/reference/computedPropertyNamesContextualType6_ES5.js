--- conflicted
+++ resolved
@@ -1,4 +1,4 @@
-//// [computedPropertyNamesContextualType6_ES5.ts]
+//// [computedPropertyNamesContextualType6_ES5.ts]
 interface I<T> {
     [s: string]: T;
 }
@@ -11,25 +11,16 @@
     ["hi" + "bye"]: true,
     [0 + 1]: 0,
     [+"hi"]: [0]
-});
-
-//// [computedPropertyNamesContextualType6_ES5.js]
-foo((_a = {
-    p: "",
-    0: function () { }
-}, _a.p =
-<<<<<<< HEAD
-"", _a[0] =
-function () { }, _a["hi" + "bye"] =
-true, _a[0 + 1] =
-0, _a[+"hi"] =
-[0], _a));
-=======
-    "", _a[0] =
-    function () { }, _a["hi" + "bye"] =
-    true, _a[0 + 1] =
-    0, _a[+"hi"] =
-    [0],
-    _a));
->>>>>>> 21fb559b
-var _a;
+});
+
+//// [computedPropertyNamesContextualType6_ES5.js]
+foo((_a = {
+    p: "",
+    0: function () { }
+}, _a.p =
+    "", _a[0] =
+    function () { }, _a["hi" + "bye"] =
+    true, _a[0 + 1] =
+    0, _a[+"hi"] =
+    [0], _a));
+var _a;