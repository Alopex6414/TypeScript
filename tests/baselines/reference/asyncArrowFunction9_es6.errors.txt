tests/cases/conformance/async/es6/asyncArrowFunction/asyncArrowFunction9_es6.ts(1,11): error TS2304: Cannot find name 'async'.
tests/cases/conformance/async/es6/asyncArrowFunction/asyncArrowFunction9_es6.ts(1,18): error TS2304: Cannot find name 'a'.
tests/cases/conformance/async/es6/asyncArrowFunction/asyncArrowFunction9_es6.ts(1,37): error TS1005: ',' expected.
<<<<<<< HEAD
tests/cases/conformance/async/es6/asyncArrowFunction/asyncArrowFunction9_es6.ts(1,39): error TS2403: Subsequent variable declarations must have the same type.  Variable 'Promise' has type 'PromiseConstructor' at lib.es6.d.ts 5438:12, but here has type 'void'.
tests/cases/conformance/async/es6/asyncArrowFunction/asyncArrowFunction9_es6.ts(1,46): error TS1005: '=' expected.
=======
tests/cases/conformance/async/es6/asyncArrowFunction/asyncArrowFunction9_es6.ts(1,39): error TS2403: Subsequent variable declarations must have the same type.  Variable 'Promise' must be of type 'PromiseConstructor', but here has type 'any'.
tests/cases/conformance/async/es6/asyncArrowFunction/asyncArrowFunction9_es6.ts(1,46): error TS1005: ',' expected.
>>>>>>> 2efc92d1
tests/cases/conformance/async/es6/asyncArrowFunction/asyncArrowFunction9_es6.ts(1,53): error TS1109: Expression expected.


==== tests/cases/conformance/async/es6/asyncArrowFunction/asyncArrowFunction9_es6.ts (6 errors) ====
    var foo = async (a = await => await): Promise<void> => {
              ~~~~~
!!! error TS2304: Cannot find name 'async'.
                     ~
!!! error TS2304: Cannot find name 'a'.
                                        ~
!!! error TS1005: ',' expected.
                                          ~~~~~~~
<<<<<<< HEAD
!!! error TS2403: Subsequent variable declarations must have the same type.  Variable 'Promise' has type 'PromiseConstructor' at lib.es6.d.ts 5438:12, but here has type 'void'.
=======
!!! error TS2403: Subsequent variable declarations must have the same type.  Variable 'Promise' must be of type 'PromiseConstructor', but here has type 'any'.
>>>>>>> 2efc92d1
                                                 ~
!!! error TS1005: ',' expected.
                                                        ~~
!!! error TS1109: Expression expected.
    }<|MERGE_RESOLUTION|>--- conflicted
+++ resolved
@@ -1,32 +1,23 @@
-tests/cases/conformance/async/es6/asyncArrowFunction/asyncArrowFunction9_es6.ts(1,11): error TS2304: Cannot find name 'async'.
-tests/cases/conformance/async/es6/asyncArrowFunction/asyncArrowFunction9_es6.ts(1,18): error TS2304: Cannot find name 'a'.
-tests/cases/conformance/async/es6/asyncArrowFunction/asyncArrowFunction9_es6.ts(1,37): error TS1005: ',' expected.
-<<<<<<< HEAD
-tests/cases/conformance/async/es6/asyncArrowFunction/asyncArrowFunction9_es6.ts(1,39): error TS2403: Subsequent variable declarations must have the same type.  Variable 'Promise' has type 'PromiseConstructor' at lib.es6.d.ts 5438:12, but here has type 'void'.
-tests/cases/conformance/async/es6/asyncArrowFunction/asyncArrowFunction9_es6.ts(1,46): error TS1005: '=' expected.
-=======
-tests/cases/conformance/async/es6/asyncArrowFunction/asyncArrowFunction9_es6.ts(1,39): error TS2403: Subsequent variable declarations must have the same type.  Variable 'Promise' must be of type 'PromiseConstructor', but here has type 'any'.
-tests/cases/conformance/async/es6/asyncArrowFunction/asyncArrowFunction9_es6.ts(1,46): error TS1005: ',' expected.
->>>>>>> 2efc92d1
-tests/cases/conformance/async/es6/asyncArrowFunction/asyncArrowFunction9_es6.ts(1,53): error TS1109: Expression expected.
-
-
-==== tests/cases/conformance/async/es6/asyncArrowFunction/asyncArrowFunction9_es6.ts (6 errors) ====
-    var foo = async (a = await => await): Promise<void> => {
-              ~~~~~
-!!! error TS2304: Cannot find name 'async'.
-                     ~
-!!! error TS2304: Cannot find name 'a'.
-                                        ~
-!!! error TS1005: ',' expected.
-                                          ~~~~~~~
-<<<<<<< HEAD
-!!! error TS2403: Subsequent variable declarations must have the same type.  Variable 'Promise' has type 'PromiseConstructor' at lib.es6.d.ts 5438:12, but here has type 'void'.
-=======
-!!! error TS2403: Subsequent variable declarations must have the same type.  Variable 'Promise' must be of type 'PromiseConstructor', but here has type 'any'.
->>>>>>> 2efc92d1
-                                                 ~
-!!! error TS1005: ',' expected.
-                                                        ~~
-!!! error TS1109: Expression expected.
+tests/cases/conformance/async/es6/asyncArrowFunction/asyncArrowFunction9_es6.ts(1,11): error TS2304: Cannot find name 'async'.
+tests/cases/conformance/async/es6/asyncArrowFunction/asyncArrowFunction9_es6.ts(1,18): error TS2304: Cannot find name 'a'.
+tests/cases/conformance/async/es6/asyncArrowFunction/asyncArrowFunction9_es6.ts(1,37): error TS1005: ',' expected.
+tests/cases/conformance/async/es6/asyncArrowFunction/asyncArrowFunction9_es6.ts(1,39): error TS2403: Subsequent variable declarations must have the same type.  Variable 'Promise' must be of type 'PromiseConstructor', but here has type 'any'.
+tests/cases/conformance/async/es6/asyncArrowFunction/asyncArrowFunction9_es6.ts(1,46): error TS1005: ',' expected.
+tests/cases/conformance/async/es6/asyncArrowFunction/asyncArrowFunction9_es6.ts(1,53): error TS1109: Expression expected.
+
+
+==== tests/cases/conformance/async/es6/asyncArrowFunction/asyncArrowFunction9_es6.ts (6 errors) ====
+    var foo = async (a = await => await): Promise<void> => {
+              ~~~~~
+!!! error TS2304: Cannot find name 'async'.
+                     ~
+!!! error TS2304: Cannot find name 'a'.
+                                        ~
+!!! error TS1005: ',' expected.
+                                          ~~~~~~~
+!!! error TS2403: Subsequent variable declarations must have the same type.  Variable 'Promise' must be of type 'PromiseConstructor', but here has type 'any'.
+                                                 ~
+!!! error TS1005: ',' expected.
+                                                        ~~
+!!! error TS1109: Expression expected.
     }