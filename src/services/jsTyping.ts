--- conflicted
+++ resolved
@@ -1,331 +1,326 @@
-// Copyright (c) Microsoft. All rights reserved. Licensed under the Apache License, Version 2.0.
-// See LICENSE.txt in the project root for complete license information.
-
-/// <reference path='../compiler/types.ts' />
-/// <reference path='../compiler/core.ts' />
-/// <reference path='../compiler/commandLineParser.ts' />
-/// <reference path='../services/semver.ts' />
-
-/* @internal */
-namespace ts.JsTyping {
-
-    export interface TypingResolutionHost {
-        directoryExists(path: string): boolean;
-        fileExists(fileName: string): boolean;
-        readFile(path: string, encoding?: string): string | undefined;
-        readDirectory(rootDir: string, extensions: ReadonlyArray<string>, excludes: ReadonlyArray<string> | undefined, includes: ReadonlyArray<string> | undefined, depth?: number): string[];
-    }
-
-    interface PackageJson {
-        _requiredBy?: string[];
-        dependencies?: MapLike<string>;
-        devDependencies?: MapLike<string>;
-        name?: string;
-        optionalDependencies?: MapLike<string>;
-        peerDependencies?: MapLike<string>;
-        types?: string;
-        typings?: string;
-    }
-
-    export interface CachedTyping {
-        typingLocation: string;
-        version: Semver;
-    }
-
-    /* @internal */
-<<<<<<< HEAD
-    export function isTypingUpToDate(cachedTyping: JsTyping.CachedTyping, availableTypingVersions: MapLike<string>) {
-        const availableVersion = Semver.parse(getProperty(availableTypingVersions, `ts${ts.versionMajorMinor}`) || getProperty(availableTypingVersions, "latest")!);
-=======
-    export function isTypingUpToDate(cachedTyping: CachedTyping, availableTypingVersions: MapLike<string>) {
-        const availableVersion = Semver.parse(getProperty(availableTypingVersions, `ts${versionMajorMinor}`) || getProperty(availableTypingVersions, "latest"));
->>>>>>> b1515735
-        return !availableVersion.greaterThan(cachedTyping.version);
-    }
-
-    /* @internal */
-    export const nodeCoreModuleList: ReadonlyArray<string> = [
-        "buffer", "querystring", "events", "http", "cluster",
-        "zlib", "os", "https", "punycode", "repl", "readline",
-        "vm", "child_process", "url", "dns", "net",
-        "dgram", "fs", "path", "string_decoder", "tls",
-        "crypto", "stream", "util", "assert", "tty", "domain",
-        "constants", "process", "v8", "timers", "console"];
-
-    const nodeCoreModules = arrayToSet(nodeCoreModuleList);
-
-    /**
-     * A map of loose file names to library names that we are confident require typings
-     */
-    export type SafeList = ReadonlyMap<string>;
-
-    export function loadSafeList(host: TypingResolutionHost, safeListPath: Path): SafeList {
-        const result = readConfigFile(safeListPath, path => host.readFile(path));
-        return createMapFromTemplate<string>(result.config);
-    }
-
-    export function loadTypesMap(host: TypingResolutionHost, typesMapPath: Path): SafeList | undefined {
-        const result = readConfigFile(typesMapPath, path => host.readFile(path));
-        if (result.config) {
-            return createMapFromTemplate<string>(result.config.simpleMap);
-        }
-        return undefined;
-    }
-
-    /**
-     * @param host is the object providing I/O related operations.
-     * @param fileNames are the file names that belong to the same project
-     * @param projectRootPath is the path to the project root directory
-     * @param safeListPath is the path used to retrieve the safe list
-     * @param packageNameToTypingLocation is the map of package names to their cached typing locations and installed versions
-     * @param typeAcquisition is used to customize the typing acquisition process
-     * @param compilerOptions are used as a source for typing inference
-     */
-    export function discoverTypings(
-        host: TypingResolutionHost,
-        log: ((message: string) => void) | undefined,
-        fileNames: string[],
-        projectRootPath: Path,
-        safeList: SafeList,
-        packageNameToTypingLocation: ReadonlyMap<CachedTyping>,
-        typeAcquisition: TypeAcquisition,
-        unresolvedImports: ReadonlyArray<string>,
-        typesRegistry: ReadonlyMap<MapLike<string>>):
-        { cachedTypingPaths: string[], newTypingNames: string[], filesToWatch: string[] } {
-
-        if (!typeAcquisition || !typeAcquisition.enable) {
-            return { cachedTypingPaths: [], newTypingNames: [], filesToWatch: [] };
-        }
-
-        // A typing name to typing file path mapping
-        const inferredTypings = createMap<string>();
-
-        // Only infer typings for .js and .jsx files
-        fileNames = mapDefined(fileNames, fileName => {
-            const path = normalizePath(fileName);
-            if (hasJavaScriptFileExtension(path)) {
-                return path;
-            }
-        });
-
-        const filesToWatch: string[] = [];
-
-        if (typeAcquisition.include) addInferredTypings(typeAcquisition.include, "Explicitly included types");
-        const exclude = typeAcquisition.exclude || [];
-
-        // Directories to search for package.json, bower.json and other typing information
-        const possibleSearchDirs = arrayToSet(fileNames, getDirectoryPath);
-        possibleSearchDirs.set(projectRootPath, true);
-        possibleSearchDirs.forEach((_true, searchDir) => {
-            const packageJsonPath = combinePaths(searchDir, "package.json");
-            getTypingNamesFromJson(packageJsonPath, filesToWatch);
-
-            const bowerJsonPath = combinePaths(searchDir, "bower.json");
-            getTypingNamesFromJson(bowerJsonPath, filesToWatch);
-
-            const bowerComponentsPath = combinePaths(searchDir, "bower_components");
-            getTypingNamesFromPackagesFolder(bowerComponentsPath, filesToWatch);
-
-            const nodeModulesPath = combinePaths(searchDir, "node_modules");
-            getTypingNamesFromPackagesFolder(nodeModulesPath, filesToWatch);
-        });
-        getTypingNamesFromSourceFileNames(fileNames);
-
-        // add typings for unresolved imports
-        if (unresolvedImports) {
-            const module = deduplicate<string>(
-                unresolvedImports.map(moduleId => nodeCoreModules.has(moduleId) ? "node" : moduleId),
-                equateStringsCaseSensitive,
-                compareStringsCaseSensitive);
-            addInferredTypings(module, "Inferred typings from unresolved imports");
-        }
-        // Add the cached typing locations for inferred typings that are already installed
-        packageNameToTypingLocation.forEach((typing, name) => {
-            if (inferredTypings.has(name) && inferredTypings.get(name) === undefined && isTypingUpToDate(typing, typesRegistry.get(name)!)) {
-                inferredTypings.set(name, typing.typingLocation);
-            }
-        });
-
-        // Remove typings that the user has added to the exclude list
-        for (const excludeTypingName of exclude) {
-            const didDelete = inferredTypings.delete(excludeTypingName);
-            if (didDelete && log) log(`Typing for ${excludeTypingName} is in exclude list, will be ignored.`);
-        }
-
-        const newTypingNames: string[] = [];
-        const cachedTypingPaths: string[] = [];
-        inferredTypings.forEach((inferred, typing) => {
-            if (inferred !== undefined) {
-                cachedTypingPaths.push(inferred);
-            }
-            else {
-                newTypingNames.push(typing);
-            }
-        });
-        const result = { cachedTypingPaths, newTypingNames, filesToWatch };
-        if (log) log(`Result: ${JSON.stringify(result)}`);
-        return result;
-
-        function addInferredTyping(typingName: string) {
-            if (!inferredTypings.has(typingName)) {
-                inferredTypings.set(typingName, undefined!); // TODO: GH#18217
-            }
-        }
-        function addInferredTypings(typingNames: ReadonlyArray<string>, message: string) {
-            if (log) log(`${message}: ${JSON.stringify(typingNames)}`);
-            forEach(typingNames, addInferredTyping);
-        }
-
-        /**
-         * Get the typing info from common package manager json files like package.json or bower.json
-         */
-        function getTypingNamesFromJson(jsonPath: string, filesToWatch: Push<string>) {
-            if (!host.fileExists(jsonPath)) {
-                return;
-            }
-
-            filesToWatch.push(jsonPath);
-            const jsonConfig: PackageJson = readConfigFile(jsonPath, path => host.readFile(path)).config;
-            const jsonTypingNames = flatMap([jsonConfig.dependencies, jsonConfig.devDependencies, jsonConfig.optionalDependencies, jsonConfig.peerDependencies], getOwnKeys);
-            addInferredTypings(jsonTypingNames, `Typing names in '${jsonPath}' dependencies`);
-        }
-
-        /**
-         * Infer typing names from given file names. For example, the file name "jquery-min.2.3.4.js"
-         * should be inferred to the 'jquery' typing name; and "angular-route.1.2.3.js" should be inferred
-         * to the 'angular-route' typing name.
-         * @param fileNames are the names for source files in the project
-         */
-        function getTypingNamesFromSourceFileNames(fileNames: string[]) {
-            const fromFileNames = mapDefined(fileNames, j => {
-                if (!hasJavaScriptFileExtension(j)) return undefined;
-
-                const inferredTypingName = removeFileExtension(getBaseFileName(j.toLowerCase()));
-                const cleanedTypingName = removeMinAndVersionNumbers(inferredTypingName);
-                return safeList.get(cleanedTypingName);
-            });
-            if (fromFileNames.length) {
-                addInferredTypings(fromFileNames, "Inferred typings from file names");
-            }
-
-            const hasJsxFile = some(fileNames, f => fileExtensionIs(f, Extension.Jsx));
-            if (hasJsxFile) {
-                if (log) log(`Inferred 'react' typings due to presence of '.jsx' extension`);
-                addInferredTyping("react");
-            }
-        }
-
-        /**
-         * Infer typing names from packages folder (ex: node_module, bower_components)
-         * @param packagesFolderPath is the path to the packages folder
-         */
-        function getTypingNamesFromPackagesFolder(packagesFolderPath: string, filesToWatch: Push<string>) {
-            filesToWatch.push(packagesFolderPath);
-
-            // Todo: add support for ModuleResolutionHost too
-            if (!host.directoryExists(packagesFolderPath)) {
-                return;
-            }
-
-            // depth of 2, so we access `node_modules/foo` but not `node_modules/foo/bar`
-            const fileNames = host.readDirectory(packagesFolderPath, [Extension.Json], /*excludes*/ undefined, /*includes*/ undefined, /*depth*/ 2);
-            if (log) log(`Searching for typing names in ${packagesFolderPath}; all files: ${JSON.stringify(fileNames)}`);
-            const packageNames: string[] = [];
-            for (const fileName of fileNames) {
-                const normalizedFileName = normalizePath(fileName);
-                const baseFileName = getBaseFileName(normalizedFileName);
-                if (baseFileName !== "package.json" && baseFileName !== "bower.json") {
-                    continue;
-                }
-                const result = readConfigFile(normalizedFileName, (path: string) => host.readFile(path));
-                const packageJson: PackageJson = result.config;
-
-                // npm 3's package.json contains a "_requiredBy" field
-                // we should include all the top level module names for npm 2, and only module names whose
-                // "_requiredBy" field starts with "#" or equals "/" for npm 3.
-                if (baseFileName === "package.json" && packageJson._requiredBy &&
-                    filter(packageJson._requiredBy, (r: string) => r[0] === "#" || r === "/").length === 0) {
-                    continue;
-                }
-
-                // If the package has its own d.ts typings, those will take precedence. Otherwise the package name will be used
-                // to download d.ts files from DefinitelyTyped
-                if (!packageJson.name) {
-                    continue;
-                }
-                const ownTypes = packageJson.types || packageJson.typings;
-                if (ownTypes) {
-                    const absolutePath = getNormalizedAbsolutePath(ownTypes, getDirectoryPath(normalizedFileName));
-                    if (log) log(`    Package '${packageJson.name}' provides its own types.`);
-                    inferredTypings.set(packageJson.name, absolutePath);
-                }
-                else {
-                    packageNames.push(packageJson.name);
-                }
-            }
-            addInferredTypings(packageNames, "    Found package names");
-        }
-
-    }
-
-    export const enum PackageNameValidationResult {
-        Ok,
-        ScopedPackagesNotSupported,
-        EmptyName,
-        NameTooLong,
-        NameStartsWithDot,
-        NameStartsWithUnderscore,
-        NameContainsNonURISafeCharacters
-    }
-
-    const maxPackageNameLength = 214;
-
-    /**
-     * Validates package name using rules defined at https://docs.npmjs.com/files/package.json
-     */
-    export function validatePackageName(packageName: string): PackageNameValidationResult {
-        if (!packageName) {
-            return PackageNameValidationResult.EmptyName;
-        }
-        if (packageName.length > maxPackageNameLength) {
-            return PackageNameValidationResult.NameTooLong;
-        }
-        if (packageName.charCodeAt(0) === CharacterCodes.dot) {
-            return PackageNameValidationResult.NameStartsWithDot;
-        }
-        if (packageName.charCodeAt(0) === CharacterCodes._) {
-            return PackageNameValidationResult.NameStartsWithUnderscore;
-        }
-        // check if name is scope package like: starts with @ and has one '/' in the middle
-        // scoped packages are not currently supported
-        // TODO: when support will be added we'll need to split and check both scope and package name
-        if (/^@[^/]+\/[^/]+$/.test(packageName)) {
-            return PackageNameValidationResult.ScopedPackagesNotSupported;
-        }
-        if (encodeURIComponent(packageName) !== packageName) {
-            return PackageNameValidationResult.NameContainsNonURISafeCharacters;
-        }
-        return PackageNameValidationResult.Ok;
-    }
-
-    export function renderPackageNameValidationFailure(result: PackageNameValidationResult, typing: string): string {
-        switch (result) {
-            case PackageNameValidationResult.EmptyName:
-                return `Package name '${typing}' cannot be empty`;
-            case PackageNameValidationResult.NameTooLong:
-                return `Package name '${typing}' should be less than ${maxPackageNameLength} characters`;
-            case PackageNameValidationResult.NameStartsWithDot:
-                return `Package name '${typing}' cannot start with '.'`;
-            case PackageNameValidationResult.NameStartsWithUnderscore:
-                return `Package name '${typing}' cannot start with '_'`;
-            case PackageNameValidationResult.ScopedPackagesNotSupported:
-                return `Package '${typing}' is scoped and currently is not supported`;
-            case PackageNameValidationResult.NameContainsNonURISafeCharacters:
-                return `Package name '${typing}' contains non URI safe characters`;
-            case PackageNameValidationResult.Ok:
-                return Debug.fail(); // Shouldn't have called this.
-            default:
-                throw Debug.assertNever(result);
-        }
-    }
-}
+// Copyright (c) Microsoft. All rights reserved. Licensed under the Apache License, Version 2.0.
+// See LICENSE.txt in the project root for complete license information.
+
+/// <reference path='../compiler/types.ts' />
+/// <reference path='../compiler/core.ts' />
+/// <reference path='../compiler/commandLineParser.ts' />
+/// <reference path='../services/semver.ts' />
+
+/* @internal */
+namespace ts.JsTyping {
+
+    export interface TypingResolutionHost {
+        directoryExists(path: string): boolean;
+        fileExists(fileName: string): boolean;
+        readFile(path: string, encoding?: string): string | undefined;
+        readDirectory(rootDir: string, extensions: ReadonlyArray<string>, excludes: ReadonlyArray<string> | undefined, includes: ReadonlyArray<string> | undefined, depth?: number): string[];
+    }
+
+    interface PackageJson {
+        _requiredBy?: string[];
+        dependencies?: MapLike<string>;
+        devDependencies?: MapLike<string>;
+        name?: string;
+        optionalDependencies?: MapLike<string>;
+        peerDependencies?: MapLike<string>;
+        types?: string;
+        typings?: string;
+    }
+
+    export interface CachedTyping {
+        typingLocation: string;
+        version: Semver;
+    }
+
+    /* @internal */
+    export function isTypingUpToDate(cachedTyping: CachedTyping, availableTypingVersions: MapLike<string>) {
+        const availableVersion = Semver.parse(getProperty(availableTypingVersions, `ts${versionMajorMinor}`) || getProperty(availableTypingVersions, "latest")!);
+        return !availableVersion.greaterThan(cachedTyping.version);
+    }
+
+    /* @internal */
+    export const nodeCoreModuleList: ReadonlyArray<string> = [
+        "buffer", "querystring", "events", "http", "cluster",
+        "zlib", "os", "https", "punycode", "repl", "readline",
+        "vm", "child_process", "url", "dns", "net",
+        "dgram", "fs", "path", "string_decoder", "tls",
+        "crypto", "stream", "util", "assert", "tty", "domain",
+        "constants", "process", "v8", "timers", "console"];
+
+    const nodeCoreModules = arrayToSet(nodeCoreModuleList);
+
+    /**
+     * A map of loose file names to library names that we are confident require typings
+     */
+    export type SafeList = ReadonlyMap<string>;
+
+    export function loadSafeList(host: TypingResolutionHost, safeListPath: Path): SafeList {
+        const result = readConfigFile(safeListPath, path => host.readFile(path));
+        return createMapFromTemplate<string>(result.config);
+    }
+
+    export function loadTypesMap(host: TypingResolutionHost, typesMapPath: Path): SafeList | undefined {
+        const result = readConfigFile(typesMapPath, path => host.readFile(path));
+        if (result.config) {
+            return createMapFromTemplate<string>(result.config.simpleMap);
+        }
+        return undefined;
+    }
+
+    /**
+     * @param host is the object providing I/O related operations.
+     * @param fileNames are the file names that belong to the same project
+     * @param projectRootPath is the path to the project root directory
+     * @param safeListPath is the path used to retrieve the safe list
+     * @param packageNameToTypingLocation is the map of package names to their cached typing locations and installed versions
+     * @param typeAcquisition is used to customize the typing acquisition process
+     * @param compilerOptions are used as a source for typing inference
+     */
+    export function discoverTypings(
+        host: TypingResolutionHost,
+        log: ((message: string) => void) | undefined,
+        fileNames: string[],
+        projectRootPath: Path,
+        safeList: SafeList,
+        packageNameToTypingLocation: ReadonlyMap<CachedTyping>,
+        typeAcquisition: TypeAcquisition,
+        unresolvedImports: ReadonlyArray<string>,
+        typesRegistry: ReadonlyMap<MapLike<string>>):
+        { cachedTypingPaths: string[], newTypingNames: string[], filesToWatch: string[] } {
+
+        if (!typeAcquisition || !typeAcquisition.enable) {
+            return { cachedTypingPaths: [], newTypingNames: [], filesToWatch: [] };
+        }
+
+        // A typing name to typing file path mapping
+        const inferredTypings = createMap<string>();
+
+        // Only infer typings for .js and .jsx files
+        fileNames = mapDefined(fileNames, fileName => {
+            const path = normalizePath(fileName);
+            if (hasJavaScriptFileExtension(path)) {
+                return path;
+            }
+        });
+
+        const filesToWatch: string[] = [];
+
+        if (typeAcquisition.include) addInferredTypings(typeAcquisition.include, "Explicitly included types");
+        const exclude = typeAcquisition.exclude || [];
+
+        // Directories to search for package.json, bower.json and other typing information
+        const possibleSearchDirs = arrayToSet(fileNames, getDirectoryPath);
+        possibleSearchDirs.set(projectRootPath, true);
+        possibleSearchDirs.forEach((_true, searchDir) => {
+            const packageJsonPath = combinePaths(searchDir, "package.json");
+            getTypingNamesFromJson(packageJsonPath, filesToWatch);
+
+            const bowerJsonPath = combinePaths(searchDir, "bower.json");
+            getTypingNamesFromJson(bowerJsonPath, filesToWatch);
+
+            const bowerComponentsPath = combinePaths(searchDir, "bower_components");
+            getTypingNamesFromPackagesFolder(bowerComponentsPath, filesToWatch);
+
+            const nodeModulesPath = combinePaths(searchDir, "node_modules");
+            getTypingNamesFromPackagesFolder(nodeModulesPath, filesToWatch);
+        });
+        getTypingNamesFromSourceFileNames(fileNames);
+
+        // add typings for unresolved imports
+        if (unresolvedImports) {
+            const module = deduplicate<string>(
+                unresolvedImports.map(moduleId => nodeCoreModules.has(moduleId) ? "node" : moduleId),
+                equateStringsCaseSensitive,
+                compareStringsCaseSensitive);
+            addInferredTypings(module, "Inferred typings from unresolved imports");
+        }
+        // Add the cached typing locations for inferred typings that are already installed
+        packageNameToTypingLocation.forEach((typing, name) => {
+            if (inferredTypings.has(name) && inferredTypings.get(name) === undefined && isTypingUpToDate(typing, typesRegistry.get(name)!)) {
+                inferredTypings.set(name, typing.typingLocation);
+            }
+        });
+
+        // Remove typings that the user has added to the exclude list
+        for (const excludeTypingName of exclude) {
+            const didDelete = inferredTypings.delete(excludeTypingName);
+            if (didDelete && log) log(`Typing for ${excludeTypingName} is in exclude list, will be ignored.`);
+        }
+
+        const newTypingNames: string[] = [];
+        const cachedTypingPaths: string[] = [];
+        inferredTypings.forEach((inferred, typing) => {
+            if (inferred !== undefined) {
+                cachedTypingPaths.push(inferred);
+            }
+            else {
+                newTypingNames.push(typing);
+            }
+        });
+        const result = { cachedTypingPaths, newTypingNames, filesToWatch };
+        if (log) log(`Result: ${JSON.stringify(result)}`);
+        return result;
+
+        function addInferredTyping(typingName: string) {
+            if (!inferredTypings.has(typingName)) {
+                inferredTypings.set(typingName, undefined!); // TODO: GH#18217
+            }
+        }
+        function addInferredTypings(typingNames: ReadonlyArray<string>, message: string) {
+            if (log) log(`${message}: ${JSON.stringify(typingNames)}`);
+            forEach(typingNames, addInferredTyping);
+        }
+
+        /**
+         * Get the typing info from common package manager json files like package.json or bower.json
+         */
+        function getTypingNamesFromJson(jsonPath: string, filesToWatch: Push<string>) {
+            if (!host.fileExists(jsonPath)) {
+                return;
+            }
+
+            filesToWatch.push(jsonPath);
+            const jsonConfig: PackageJson = readConfigFile(jsonPath, path => host.readFile(path)).config;
+            const jsonTypingNames = flatMap([jsonConfig.dependencies, jsonConfig.devDependencies, jsonConfig.optionalDependencies, jsonConfig.peerDependencies], getOwnKeys);
+            addInferredTypings(jsonTypingNames, `Typing names in '${jsonPath}' dependencies`);
+        }
+
+        /**
+         * Infer typing names from given file names. For example, the file name "jquery-min.2.3.4.js"
+         * should be inferred to the 'jquery' typing name; and "angular-route.1.2.3.js" should be inferred
+         * to the 'angular-route' typing name.
+         * @param fileNames are the names for source files in the project
+         */
+        function getTypingNamesFromSourceFileNames(fileNames: string[]) {
+            const fromFileNames = mapDefined(fileNames, j => {
+                if (!hasJavaScriptFileExtension(j)) return undefined;
+
+                const inferredTypingName = removeFileExtension(getBaseFileName(j.toLowerCase()));
+                const cleanedTypingName = removeMinAndVersionNumbers(inferredTypingName);
+                return safeList.get(cleanedTypingName);
+            });
+            if (fromFileNames.length) {
+                addInferredTypings(fromFileNames, "Inferred typings from file names");
+            }
+
+            const hasJsxFile = some(fileNames, f => fileExtensionIs(f, Extension.Jsx));
+            if (hasJsxFile) {
+                if (log) log(`Inferred 'react' typings due to presence of '.jsx' extension`);
+                addInferredTyping("react");
+            }
+        }
+
+        /**
+         * Infer typing names from packages folder (ex: node_module, bower_components)
+         * @param packagesFolderPath is the path to the packages folder
+         */
+        function getTypingNamesFromPackagesFolder(packagesFolderPath: string, filesToWatch: Push<string>) {
+            filesToWatch.push(packagesFolderPath);
+
+            // Todo: add support for ModuleResolutionHost too
+            if (!host.directoryExists(packagesFolderPath)) {
+                return;
+            }
+
+            // depth of 2, so we access `node_modules/foo` but not `node_modules/foo/bar`
+            const fileNames = host.readDirectory(packagesFolderPath, [Extension.Json], /*excludes*/ undefined, /*includes*/ undefined, /*depth*/ 2);
+            if (log) log(`Searching for typing names in ${packagesFolderPath}; all files: ${JSON.stringify(fileNames)}`);
+            const packageNames: string[] = [];
+            for (const fileName of fileNames) {
+                const normalizedFileName = normalizePath(fileName);
+                const baseFileName = getBaseFileName(normalizedFileName);
+                if (baseFileName !== "package.json" && baseFileName !== "bower.json") {
+                    continue;
+                }
+                const result = readConfigFile(normalizedFileName, (path: string) => host.readFile(path));
+                const packageJson: PackageJson = result.config;
+
+                // npm 3's package.json contains a "_requiredBy" field
+                // we should include all the top level module names for npm 2, and only module names whose
+                // "_requiredBy" field starts with "#" or equals "/" for npm 3.
+                if (baseFileName === "package.json" && packageJson._requiredBy &&
+                    filter(packageJson._requiredBy, (r: string) => r[0] === "#" || r === "/").length === 0) {
+                    continue;
+                }
+
+                // If the package has its own d.ts typings, those will take precedence. Otherwise the package name will be used
+                // to download d.ts files from DefinitelyTyped
+                if (!packageJson.name) {
+                    continue;
+                }
+                const ownTypes = packageJson.types || packageJson.typings;
+                if (ownTypes) {
+                    const absolutePath = getNormalizedAbsolutePath(ownTypes, getDirectoryPath(normalizedFileName));
+                    if (log) log(`    Package '${packageJson.name}' provides its own types.`);
+                    inferredTypings.set(packageJson.name, absolutePath);
+                }
+                else {
+                    packageNames.push(packageJson.name);
+                }
+            }
+            addInferredTypings(packageNames, "    Found package names");
+        }
+
+    }
+
+    export const enum PackageNameValidationResult {
+        Ok,
+        ScopedPackagesNotSupported,
+        EmptyName,
+        NameTooLong,
+        NameStartsWithDot,
+        NameStartsWithUnderscore,
+        NameContainsNonURISafeCharacters
+    }
+
+    const maxPackageNameLength = 214;
+
+    /**
+     * Validates package name using rules defined at https://docs.npmjs.com/files/package.json
+     */
+    export function validatePackageName(packageName: string): PackageNameValidationResult {
+        if (!packageName) {
+            return PackageNameValidationResult.EmptyName;
+        }
+        if (packageName.length > maxPackageNameLength) {
+            return PackageNameValidationResult.NameTooLong;
+        }
+        if (packageName.charCodeAt(0) === CharacterCodes.dot) {
+            return PackageNameValidationResult.NameStartsWithDot;
+        }
+        if (packageName.charCodeAt(0) === CharacterCodes._) {
+            return PackageNameValidationResult.NameStartsWithUnderscore;
+        }
+        // check if name is scope package like: starts with @ and has one '/' in the middle
+        // scoped packages are not currently supported
+        // TODO: when support will be added we'll need to split and check both scope and package name
+        if (/^@[^/]+\/[^/]+$/.test(packageName)) {
+            return PackageNameValidationResult.ScopedPackagesNotSupported;
+        }
+        if (encodeURIComponent(packageName) !== packageName) {
+            return PackageNameValidationResult.NameContainsNonURISafeCharacters;
+        }
+        return PackageNameValidationResult.Ok;
+    }
+
+    export function renderPackageNameValidationFailure(result: PackageNameValidationResult, typing: string): string {
+        switch (result) {
+            case PackageNameValidationResult.EmptyName:
+                return `Package name '${typing}' cannot be empty`;
+            case PackageNameValidationResult.NameTooLong:
+                return `Package name '${typing}' should be less than ${maxPackageNameLength} characters`;
+            case PackageNameValidationResult.NameStartsWithDot:
+                return `Package name '${typing}' cannot start with '.'`;
+            case PackageNameValidationResult.NameStartsWithUnderscore:
+                return `Package name '${typing}' cannot start with '_'`;
+            case PackageNameValidationResult.ScopedPackagesNotSupported:
+                return `Package '${typing}' is scoped and currently is not supported`;
+            case PackageNameValidationResult.NameContainsNonURISafeCharacters:
+                return `Package name '${typing}' contains non URI safe characters`;
+            case PackageNameValidationResult.Ok:
+                return Debug.fail(); // Shouldn't have called this.
+            default:
+                throw Debug.assertNever(result);
+        }
+    }
+}