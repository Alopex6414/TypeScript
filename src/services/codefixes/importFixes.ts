/* @internal */
namespace ts.codefix {
    import ChangeTracker = textChanges.ChangeTracker;

    registerCodeFix({
        errorCodes: [
            Diagnostics.Cannot_find_name_0.code,
            Diagnostics.Cannot_find_name_0_Did_you_mean_1.code,
            Diagnostics.Cannot_find_namespace_0.code,
            Diagnostics._0_refers_to_a_UMD_global_but_the_current_file_is_a_module_Consider_adding_an_import_instead.code
        ],
        getCodeActions: getImportCodeActions,
        // TODO: GH#20315
        fixIds: [],
        getAllCodeActions: notImplemented,
    });

    type ImportCodeActionKind = "CodeChange" | "InsertingIntoExistingImport" | "NewImport";
    // Map from module Id to an array of import declarations in that module.
    type ImportDeclarationMap = AnyImportSyntax[][];

    interface ImportCodeAction extends CodeFixAction {
        kind: ImportCodeActionKind;
        moduleSpecifier?: string;
    }

    interface SymbolContext extends textChanges.TextChangesContext {
        sourceFile: SourceFile;
        symbolName: string;
    }

    interface SymbolAndTokenContext extends SymbolContext {
        symbolToken: Identifier | undefined;
    }

    interface ImportCodeFixContext extends SymbolAndTokenContext {
        host: LanguageServiceHost;
        program: Program;
        checker: TypeChecker;
        compilerOptions: CompilerOptions;
        getCanonicalFileName: GetCanonicalFileName;
        cachedImportDeclarations?: ImportDeclarationMap;
    }

    export interface ImportCodeFixOptions extends ImportCodeFixContext {
        kind: ImportKind;
    }

    const enum ModuleSpecifierComparison {
        Better,
        Equal,
        Worse
    }

    class ImportCodeActionMap {
        private symbolIdToActionMap: ImportCodeAction[][] = [];

        addAction(symbolId: number, newAction: ImportCodeAction) {
            const actions = this.symbolIdToActionMap[symbolId];
            if (!actions) {
                this.symbolIdToActionMap[symbolId] = [newAction];
                return;
            }

            if (newAction.kind === "CodeChange") {
                actions.push(newAction);
                return;
            }

            const updatedNewImports: ImportCodeAction[] = [];
            for (const existingAction of this.symbolIdToActionMap[symbolId]) {
                if (existingAction.kind === "CodeChange") {
                    // only import actions should compare
                    updatedNewImports.push(existingAction);
                    continue;
                }

                switch (this.compareModuleSpecifiers(existingAction.moduleSpecifier!, newAction.moduleSpecifier!)) { // TODO: GH#18217
                    case ModuleSpecifierComparison.Better:
                        // the new one is not worth considering if it is a new import.
                        // However if it is instead a insertion into existing import, the user might want to use
                        // the module specifier even it is worse by our standards. So keep it.
                        if (newAction.kind === "NewImport") {
                            return;
                        }
                        // falls through
                    case ModuleSpecifierComparison.Equal:
                        // the current one is safe. But it is still possible that the new one is worse
                        // than another existing one. For example, you may have new imports from "./foo/bar"
                        // and "bar", when the new one is "bar/bar2" and the current one is "./foo/bar". The new
                        // one and the current one are not comparable (one relative path and one absolute path),
                        // but the new one is worse than the other one, so should not add to the list.
                        updatedNewImports.push(existingAction);
                        break;
                    case ModuleSpecifierComparison.Worse:
                        // the existing one is worse, remove from the list.
                        continue;
                }
            }
            // if we reach here, it means the new one is better or equal to all of the existing ones.
            updatedNewImports.push(newAction);
            this.symbolIdToActionMap[symbolId] = updatedNewImports;
        }

        addActions(symbolId: number, newActions: ImportCodeAction[]) {
            for (const newAction of newActions) {
                this.addAction(symbolId, newAction);
            }
        }

        getAllActions() {
            let result: ImportCodeAction[] = [];
            for (const key in this.symbolIdToActionMap) {
                result = concatenate(result, this.symbolIdToActionMap[key]);
            }
            return result;
        }

        private compareModuleSpecifiers(moduleSpecifier1: string, moduleSpecifier2: string): ModuleSpecifierComparison {
            if (moduleSpecifier1 === moduleSpecifier2) {
                return ModuleSpecifierComparison.Equal;
            }

            // if moduleSpecifier1 (ms1) is a substring of ms2, then it is better
            if (moduleSpecifier2.indexOf(moduleSpecifier1) === 0) {
                return ModuleSpecifierComparison.Better;
            }

            if (moduleSpecifier1.indexOf(moduleSpecifier2) === 0) {
                return ModuleSpecifierComparison.Worse;
            }

            // if both are relative paths, and ms1 has fewer levels, then it is better
            if (isExternalModuleNameRelative(moduleSpecifier1) && isExternalModuleNameRelative(moduleSpecifier2)) {
                const regex = new RegExp(directorySeparator, "g");
                const moduleSpecifier1LevelCount = (moduleSpecifier1.match(regex) || []).length;
                const moduleSpecifier2LevelCount = (moduleSpecifier2.match(regex) || []).length;

                return moduleSpecifier1LevelCount < moduleSpecifier2LevelCount
                    ? ModuleSpecifierComparison.Better
                    : moduleSpecifier1LevelCount === moduleSpecifier2LevelCount
                        ? ModuleSpecifierComparison.Equal
                        : ModuleSpecifierComparison.Worse;
            }

            // the equal cases include when the two specifiers are not comparable.
            return ModuleSpecifierComparison.Equal;
        }
    }

    function createCodeAction(
        description: DiagnosticMessage,
        diagnosticArgs: string[],
        changes: FileTextChanges[],
        kind: ImportCodeActionKind,
        moduleSpecifier: string | undefined,
    ): ImportCodeAction {
        return {
            description: formatMessage.apply(undefined, [undefined, description].concat(<any[]>diagnosticArgs)),
            changes,
            // TODO: GH#20315
            fixId: undefined,
            kind,
            moduleSpecifier
        };
    }

    function convertToImportCodeFixContext(context: CodeFixContext): ImportCodeFixContext {
        const useCaseSensitiveFileNames = context.host.useCaseSensitiveFileNames ? context.host.useCaseSensitiveFileNames() : false;
        const { program } = context;
        const checker = program.getTypeChecker();
        // This will always be an Identifier, since the diagnostics we fix only fail on identifiers.
        const symbolToken = cast(getTokenAtPosition(context.sourceFile, context.span.start, /*includeJsDocComment*/ false), isIdentifier);
        return {
            host: context.host,
            newLineCharacter: context.newLineCharacter,
            formatContext: context.formatContext,
            sourceFile: context.sourceFile,
            program,
            checker,
            compilerOptions: program.getCompilerOptions(),
            cachedImportDeclarations: [],
            getCanonicalFileName: createGetCanonicalFileName(useCaseSensitiveFileNames),
            symbolName: symbolToken.getText(),
            symbolToken,
        };
    }

    export const enum ImportKind {
        Named,
        Default,
        Namespace,
        Equals
    }

    export function getCodeActionForImport(moduleSymbols: Symbol | ReadonlyArray<Symbol>, context: ImportCodeFixOptions): ImportCodeAction[] {
        moduleSymbols = toArray(moduleSymbols);
        const declarations = flatMap(moduleSymbols, moduleSymbol =>
            getImportDeclarations(moduleSymbol, context.checker, context.sourceFile, context.cachedImportDeclarations));
        const actions: ImportCodeAction[] = [];
        if (context.symbolToken) {
            // It is possible that multiple import statements with the same specifier exist in the file.
            // e.g.
            //
            //     import * as ns from "foo";
            //     import { member1, member2 } from "foo";
            //
            //     member3/**/ <-- cusor here
            //
            // in this case we should provie 2 actions:
            //     1. change "member3" to "ns.member3"
            //     2. add "member3" to the second import statement's import list
            // and it is up to the user to decide which one fits best.
            for (const declaration of declarations) {
                const namespace = getNamespaceImportName(declaration);
                if (namespace) {
                    const moduleSymbol = context.checker.getAliasedSymbol(context.checker.getSymbolAtLocation(namespace)!);
                    if (moduleSymbol && moduleSymbol.exports!.has(escapeLeadingUnderscores(context.symbolName))) {
                        actions.push(getCodeActionForUseExistingNamespaceImport(namespace.text, context, context.symbolToken));
                    }
                }
            }
        }
        return [...actions, ...getCodeActionsForAddImport(moduleSymbols, context, declarations)];
    }

    function getNamespaceImportName(declaration: AnyImportSyntax): Identifier | undefined {
        if (declaration.kind === SyntaxKind.ImportDeclaration) {
            const namedBindings = declaration.importClause && isImportClause(declaration.importClause) && declaration.importClause.namedBindings;
            return namedBindings && namedBindings.kind === SyntaxKind.NamespaceImport ? namedBindings.name : undefined;
        }
        else {
            return declaration.name;
        }
    }

    // TODO(anhans): This doesn't seem important to cache... just use an iterator instead of creating a new array?
    function getImportDeclarations(moduleSymbol: Symbol, checker: TypeChecker, { imports }: SourceFile, cachedImportDeclarations: ImportDeclarationMap = []): ReadonlyArray<AnyImportSyntax> {
        const moduleSymbolId = getUniqueSymbolId(moduleSymbol, checker);
        let cached = cachedImportDeclarations[moduleSymbolId];
        if (!cached) {
            cached = cachedImportDeclarations[moduleSymbolId] = mapDefined(imports, importModuleSpecifier =>
                checker.getSymbolAtLocation(importModuleSpecifier) === moduleSymbol ? getImportDeclaration(importModuleSpecifier) : undefined);
        }
        return cached;
    }

    function getImportDeclaration({ parent }: LiteralExpression): AnyImportSyntax | undefined {
        switch (parent.kind) {
            case SyntaxKind.ImportDeclaration:
                return parent as ImportDeclaration;
            case SyntaxKind.ExternalModuleReference:
                return (parent as ExternalModuleReference).parent;
            case SyntaxKind.ExportDeclaration:
            case SyntaxKind.CallExpression: // For "require()" calls
                // Ignore these, can't add imports to them.
                return undefined;
            default:
                Debug.fail();
        }
    }

    function getCodeActionForNewImport(context: SymbolContext & { kind: ImportKind }, moduleSpecifier: string): ImportCodeAction {
        const { kind, sourceFile, symbolName } = context;
        const lastImportDeclaration = findLast(sourceFile.statements, isAnyImportSyntax);

        const moduleSpecifierWithoutQuotes = stripQuotes(moduleSpecifier);
        const quotedModuleSpecifier = createStringLiteralWithQuoteStyle(sourceFile, moduleSpecifierWithoutQuotes);
        const importDecl = kind !== ImportKind.Equals
            ? createImportDeclaration(
                /*decorators*/ undefined,
                /*modifiers*/ undefined,
                createImportClauseOfKind(kind, symbolName),
                quotedModuleSpecifier)
            : createImportEqualsDeclaration(
                /*decorators*/ undefined,
                /*modifiers*/ undefined,
                createIdentifier(symbolName),
                createExternalModuleReference(quotedModuleSpecifier));

        const changes = ChangeTracker.with(context, changeTracker => {
            if (lastImportDeclaration) {
                changeTracker.insertNodeAfter(sourceFile, lastImportDeclaration, importDecl);
            }
            else {
                changeTracker.insertNodeAtTopOfFile(sourceFile, importDecl, /*blankLineBetween*/ true);
            }
        });

        // if this file doesn't have any import statements, insert an import statement and then insert a new line
        // between the only import statement and user code. Otherwise just insert the statement because chances
        // are there are already a new line seperating code and import statements.
        return createCodeAction(
            Diagnostics.Import_0_from_module_1,
            [symbolName, moduleSpecifierWithoutQuotes],
            changes,
            "NewImport",
            moduleSpecifierWithoutQuotes,
        );
    }

    function createStringLiteralWithQuoteStyle(sourceFile: SourceFile, text: string): StringLiteral {
        const literal = createLiteral(text);
        const firstModuleSpecifier = firstOrUndefined(sourceFile.imports);
        literal.singleQuote = !!firstModuleSpecifier && !isStringDoubleQuoted(firstModuleSpecifier, sourceFile);
        return literal;
    }

    function usesJsExtensionOnImports(sourceFile: SourceFile): boolean {
        return firstDefined(sourceFile.imports, ({ text }) => pathIsRelative(text) ? fileExtensionIs(text, Extension.Js) : undefined) || false;
    }

    function createImportClauseOfKind(kind: ImportKind.Default | ImportKind.Named | ImportKind.Namespace, symbolName: string) {
        const id = createIdentifier(symbolName);
        switch (kind) {
            case ImportKind.Default:
                return createImportClause(id, /*namedBindings*/ undefined);
            case ImportKind.Namespace:
                return createImportClause(/*name*/ undefined, createNamespaceImport(id));
            case ImportKind.Named:
                return createImportClause(/*name*/ undefined, createNamedImports([createImportSpecifier(/*propertyName*/ undefined, id)]));
            default:
                Debug.assertNever(kind);
        }
    }

    export function getModuleSpecifiersForNewImport(
        program: Program,
        sourceFile: SourceFile,
        moduleSymbols: ReadonlyArray<Symbol>,
        options: CompilerOptions,
        getCanonicalFileName: (file: string) => string,
        host: LanguageServiceHost,
    ): string[] {
        const { baseUrl, paths, rootDirs } = options;
        const addJsExtension = usesJsExtensionOnImports(sourceFile);
        const choicesForEachExportingModule = flatMap(moduleSymbols, moduleSymbol =>
            getAllModulePaths(program, moduleSymbol.valueDeclaration!.getSourceFile()).map(moduleFileName => {
                const sourceDirectory = getDirectoryPath(sourceFile.fileName);
                const global = tryGetModuleNameFromAmbientModule(moduleSymbol)
                    || tryGetModuleNameFromTypeRoots(options, host, getCanonicalFileName, moduleFileName, addJsExtension)
                    || tryGetModuleNameAsNodeModule(options, moduleFileName, host, getCanonicalFileName, sourceDirectory)
                    || rootDirs && tryGetModuleNameFromRootDirs(rootDirs, moduleFileName, sourceDirectory, getCanonicalFileName);
                if (global) {
                    return [global];
                }

                const relativePath = removeExtensionAndIndexPostFix(getRelativePath(moduleFileName, sourceDirectory, getCanonicalFileName), options, addJsExtension);
                if (!baseUrl) {
                    return [relativePath];
                }

                const relativeToBaseUrl = getRelativePathIfInDirectory(moduleFileName, baseUrl, getCanonicalFileName);
                if (!relativeToBaseUrl) {
                    return [relativePath];
                }

                const importRelativeToBaseUrl = removeExtensionAndIndexPostFix(relativeToBaseUrl, options, addJsExtension);
                if (paths) {
                    const fromPaths = tryGetModuleNameFromPaths(removeFileExtension(relativeToBaseUrl), importRelativeToBaseUrl, paths);
                    if (fromPaths) {
                        return [fromPaths];
                    }
                }

                if (isPathRelativeToParent(relativeToBaseUrl)) {
                    return [relativePath];
                }

                /*
                Prefer a relative import over a baseUrl import if it doesn't traverse up to baseUrl.

                Suppose we have:
                    baseUrl = /base
                    sourceDirectory = /base/a/b
                    moduleFileName = /base/foo/bar
                Then:
                    relativePath = ../../foo/bar
                    getRelativePathNParents(relativePath) = 2
                    pathFromSourceToBaseUrl = ../../
                    getRelativePathNParents(pathFromSourceToBaseUrl) = 2
                    2 < 2 = false
                In this case we should prefer using the baseUrl path "/a/b" instead of the relative path "../../foo/bar".

                Suppose we have:
                    baseUrl = /base
                    sourceDirectory = /base/foo/a
                    moduleFileName = /base/foo/bar
                Then:
                    relativePath = ../a
                    getRelativePathNParents(relativePath) = 1
                    pathFromSourceToBaseUrl = ../../
                    getRelativePathNParents(pathFromSourceToBaseUrl) = 2
                    1 < 2 = true
                In this case we should prefer using the relative path "../a" instead of the baseUrl path "foo/a".
                */
                const pathFromSourceToBaseUrl = getRelativePath(baseUrl, sourceDirectory, getCanonicalFileName);
                const relativeFirst = getRelativePathNParents(pathFromSourceToBaseUrl) < getRelativePathNParents(relativePath);
                return relativeFirst ? [relativePath, importRelativeToBaseUrl] : [importRelativeToBaseUrl, relativePath];
            }));
        // Only return results for the re-export with the shortest possible path (and also give the other path even if that's long.)
        return best(arrayIterator(choicesForEachExportingModule), (a, b) => a[0].length < b[0].length)!;
    }

    /**
     * Looks for a existing imports that use symlinks to this module.
     * Only if no symlink is available, the real path will be used.
     */
    function getAllModulePaths(program: Program, { fileName }: SourceFile): ReadonlyArray<string> {
        const symlinks = mapDefined(program.getSourceFiles(), sf =>
            sf.resolvedModules && firstDefinedIterator(sf.resolvedModules.values(), res =>
                res && res.resolvedFileName === fileName ? res.originalPath : undefined));
        return symlinks.length === 0 ? [fileName] : symlinks;
    }

    function getRelativePathNParents(relativePath: string): number {
        let count = 0;
        for (let i = 0; i + 3 <= relativePath.length && relativePath.slice(i, i + 3) === "../"; i += 3) {
            count++;
        }
        return count;
    }

    function tryGetModuleNameFromAmbientModule(moduleSymbol: Symbol): string | undefined {
        const decl = moduleSymbol.valueDeclaration!;
        if (isModuleDeclaration(decl) && isStringLiteral(decl.name)) {
            return decl.name.text;
        }
    }

    function tryGetModuleNameFromPaths(relativeToBaseUrlWithIndex: string, relativeToBaseUrl: string, paths: MapLike<ReadonlyArray<string>>): string | undefined {
        for (const key in paths) {
            for (const patternText of paths[key]) {
                const pattern = removeFileExtension(normalizePath(patternText));
                const indexOfStar = pattern.indexOf("*");
                if (indexOfStar === 0 && pattern.length === 1) {
                    continue;
                }
                else if (indexOfStar !== -1) {
                    const prefix = pattern.substr(0, indexOfStar);
                    const suffix = pattern.substr(indexOfStar + 1);
                    if (relativeToBaseUrl.length >= prefix.length + suffix.length &&
                        startsWith(relativeToBaseUrl, prefix) &&
                        endsWith(relativeToBaseUrl, suffix)) {
                        const matchedStar = relativeToBaseUrl.substr(prefix.length, relativeToBaseUrl.length - suffix.length);
                        return key.replace("*", matchedStar);
                    }
                }
                else if (pattern === relativeToBaseUrl || pattern === relativeToBaseUrlWithIndex) {
                    return key;
                }
            }
        }
    }

    function tryGetModuleNameFromRootDirs(rootDirs: ReadonlyArray<string>, moduleFileName: string, sourceDirectory: string, getCanonicalFileName: (file: string) => string): string | undefined {
        const normalizedTargetPath = getPathRelativeToRootDirs(moduleFileName, rootDirs, getCanonicalFileName);
        if (normalizedTargetPath === undefined) {
            return undefined;
        }

        const normalizedSourcePath = getPathRelativeToRootDirs(sourceDirectory, rootDirs, getCanonicalFileName);
        const relativePath = normalizedSourcePath !== undefined ? getRelativePath(normalizedTargetPath, normalizedSourcePath, getCanonicalFileName) : normalizedTargetPath;
        return removeFileExtension(relativePath);
    }

    function tryGetModuleNameFromTypeRoots(
        options: CompilerOptions,
        host: GetEffectiveTypeRootsHost,
        getCanonicalFileName: (file: string) => string,
        moduleFileName: string,
        addJsExtension: boolean,
    ): string | undefined {
        const roots = getEffectiveTypeRoots(options, host);
        return roots && firstDefined(roots, unNormalizedTypeRoot => {
            const typeRoot = toPath(unNormalizedTypeRoot, /*basePath*/ undefined!, getCanonicalFileName); // TODO: GH#18217
            if (startsWith(moduleFileName, typeRoot)) {
                return removeExtensionAndIndexPostFix(moduleFileName.substring(typeRoot.length + 1), options, addJsExtension);
            }
        });
    }

    function tryGetModuleNameAsNodeModule(
        options: CompilerOptions,
        moduleFileName: string,
        host: LanguageServiceHost,
        getCanonicalFileName: (file: string) => string,
        sourceDirectory: string,
    ): string | undefined {
        if (getEmitModuleResolutionKind(options) !== ModuleResolutionKind.NodeJs) {
            // nothing to do here
            return undefined;
        }

        const parts = getNodeModulePathParts(moduleFileName);

        if (!parts) {
            return undefined;
        }

        // Simplify the full file path to something that can be resolved by Node.

        // If the module could be imported by a directory name, use that directory's name
        let moduleSpecifier = getDirectoryOrExtensionlessFileName(moduleFileName);
        // Get a path that's relative to node_modules or the importing file's path
        moduleSpecifier = getNodeResolvablePath(moduleSpecifier);
        // If the module was found in @types, get the actual Node package name
        return getPackageNameFromAtTypesDirectory(moduleSpecifier);

        function getDirectoryOrExtensionlessFileName(path: string): string {
            // If the file is the main module, it can be imported by the package name
            const packageRootPath = path.substring(0, parts!.packageRootIndex);
            const packageJsonPath = combinePaths(packageRootPath, "package.json");
            if (host.fileExists!(packageJsonPath)) { // TODO: GH#18217
                const packageJsonContent = JSON.parse(host.readFile!(packageJsonPath)!); // TODO: GH#18217
                if (packageJsonContent) {
                    const mainFileRelative = packageJsonContent.typings || packageJsonContent.types || packageJsonContent.main;
                    if (mainFileRelative) {
                        const mainExportFile = toPath(mainFileRelative, packageRootPath, getCanonicalFileName);
                        if (mainExportFile === getCanonicalFileName(path)) {
                            return packageRootPath;
                        }
                    }
                }
            }

            // We still have a file name - remove the extension
            const fullModulePathWithoutExtension = removeFileExtension(path);

            // If the file is /index, it can be imported by its directory name
            if (getCanonicalFileName(fullModulePathWithoutExtension.substring(parts!.fileNameIndex)) === "/index") {
                return fullModulePathWithoutExtension.substring(0, parts!.fileNameIndex);
            }

            return fullModulePathWithoutExtension;
        }

        function getNodeResolvablePath(path: string): string {
            const basePath = path.substring(0, parts!.topLevelNodeModulesIndex);
            if (sourceDirectory.indexOf(basePath) === 0) {
                // if node_modules folder is in this folder or any of its parent folders, no need to keep it.
                return path.substring(parts!.topLevelPackageNameIndex + 1);
            }
            else {
                return getRelativePath(path, sourceDirectory, getCanonicalFileName);
            }
        }
    }

    function getNodeModulePathParts(fullPath: string) {
        // If fullPath can't be valid module file within node_modules, returns undefined.
        // Example of expected pattern: /base/path/node_modules/[@scope/otherpackage/@otherscope/node_modules/]package/[subdirectory/]file.js
        // Returns indices:                       ^            ^                                                      ^             ^

        let topLevelNodeModulesIndex = 0;
        let topLevelPackageNameIndex = 0;
        let packageRootIndex = 0;
        let fileNameIndex = 0;

        const enum States {
            BeforeNodeModules,
            NodeModules,
            Scope,
            PackageContent
        }

        let partStart = 0;
        let partEnd = 0;
        let state = States.BeforeNodeModules;

        while (partEnd >= 0) {
            partStart = partEnd;
            partEnd = fullPath.indexOf("/", partStart + 1);
            switch (state) {
                case States.BeforeNodeModules:
                    if (fullPath.indexOf("/node_modules/", partStart) === partStart) {
                        topLevelNodeModulesIndex = partStart;
                        topLevelPackageNameIndex = partEnd;
                        state = States.NodeModules;
                    }
                    break;
                case States.NodeModules:
                case States.Scope:
                    if (state === States.NodeModules && fullPath.charAt(partStart + 1) === "@") {
                        state = States.Scope;
                    }
                    else {
                        packageRootIndex = partEnd;
                        state = States.PackageContent;
                    }
                    break;
                case States.PackageContent:
                    if (fullPath.indexOf("/node_modules/", partStart) === partStart) {
                        state = States.NodeModules;
                    }
                    else {
                        state = States.PackageContent;
                    }
                    break;
            }
        }

        fileNameIndex = partStart;

        return state > States.NodeModules ? { topLevelNodeModulesIndex, topLevelPackageNameIndex, packageRootIndex, fileNameIndex } : undefined;
    }

    function getPathRelativeToRootDirs(path: string, rootDirs: ReadonlyArray<string>, getCanonicalFileName: GetCanonicalFileName): string | undefined {
        return firstDefined(rootDirs, rootDir => {
            const relativePath = getRelativePathIfInDirectory(path, rootDir, getCanonicalFileName);
            return isPathRelativeToParent(relativePath) ? undefined : relativePath;
        });
    }

    function removeExtensionAndIndexPostFix(fileName: string, options: CompilerOptions, addJsExtension: boolean): string {
        const noExtension = removeFileExtension(fileName);
        return addJsExtension
            ? noExtension + ".js"
            : getEmitModuleResolutionKind(options) === ModuleResolutionKind.NodeJs
                ? removeSuffix(noExtension, "/index")
                : noExtension;
    }

    function getRelativePathIfInDirectory(path: string, directoryPath: string, getCanonicalFileName: GetCanonicalFileName): string | undefined {
        const relativePath = getRelativePathToDirectoryOrUrl(directoryPath, path, directoryPath, getCanonicalFileName, /*isAbsolutePathAnUrl*/ false);
        return isRootedDiskPath(relativePath) ? undefined : relativePath;
    }

    function isPathRelativeToParent(path: string): boolean {
        return startsWith(path, "..");
    }

    function getRelativePath(path: string, directoryPath: string, getCanonicalFileName: GetCanonicalFileName) {
        const relativePath = getRelativePathToDirectoryOrUrl(directoryPath, path, directoryPath, getCanonicalFileName, /*isAbsolutePathAnUrl*/ false);
        return !pathIsRelative(relativePath) ? "./" + relativePath : relativePath;
    }

    function getCodeActionsForAddImport(
        moduleSymbols: ReadonlyArray<Symbol>,
        ctx: ImportCodeFixOptions,
        declarations: ReadonlyArray<AnyImportSyntax>
    ): ImportCodeAction[] {
        const fromExistingImport = firstDefined(declarations, declaration => {
            if (declaration.kind === SyntaxKind.ImportDeclaration && declaration.importClause) {
                const changes = tryUpdateExistingImport(ctx, (isImportClause(declaration.importClause) && declaration.importClause || undefined)!); // TODO: GH#18217
                if (changes) {
                    const moduleSpecifierWithoutQuotes = stripQuotes(declaration.moduleSpecifier.getText());
                    return createCodeAction(
                        Diagnostics.Add_0_to_existing_import_declaration_from_1,
                        [ctx.symbolName, moduleSpecifierWithoutQuotes],
                        changes,
                        "InsertingIntoExistingImport",
                        moduleSpecifierWithoutQuotes);
                }
            }
        });
        if (fromExistingImport) {
            return [fromExistingImport];
        }

        const existingDeclaration = firstDefined(declarations, moduleSpecifierFromAnyImport);
        const moduleSpecifiers = existingDeclaration ? [existingDeclaration] : getModuleSpecifiersForNewImport(ctx.program, ctx.sourceFile, moduleSymbols, ctx.compilerOptions, ctx.getCanonicalFileName, ctx.host);
        return moduleSpecifiers.map(spec => getCodeActionForNewImport(ctx, spec));
    }

    function moduleSpecifierFromAnyImport(node: AnyImportSyntax): string | undefined {
        const expression = node.kind === SyntaxKind.ImportDeclaration
            ? node.moduleSpecifier
            : node.moduleReference.kind === SyntaxKind.ExternalModuleReference
                ? node.moduleReference.expression
                : undefined;
        return expression && isStringLiteral(expression) ? expression.text : undefined;
    }

    function tryUpdateExistingImport(context: SymbolContext & { kind: ImportKind }, importClause: ImportClause | ImportEqualsDeclaration): FileTextChanges[] | undefined {
        const { symbolName, sourceFile, kind } = context;
        const { name } = importClause;
        const { namedBindings } = (importClause.kind !== SyntaxKind.ImportEqualsDeclaration ? importClause : undefined)!; // TODO: GH#18217
        switch (kind) {
            case ImportKind.Default:
                return name ? undefined : ChangeTracker.with(context, t =>
                    t.replaceNode(sourceFile, importClause, createImportClause(createIdentifier(symbolName), namedBindings)));

            case ImportKind.Named: {
                const newImportSpecifier = createImportSpecifier(/*propertyName*/ undefined, createIdentifier(symbolName));
                if (namedBindings && namedBindings.kind === SyntaxKind.NamedImports && namedBindings.elements.length !== 0) {
                    // There are already named imports; add another.
                    return ChangeTracker.with(context, t => t.insertNodeInListAfter(
                        sourceFile,
                        namedBindings.elements[namedBindings.elements.length - 1],
                        newImportSpecifier));
                }
                if (!namedBindings || namedBindings.kind === SyntaxKind.NamedImports && namedBindings.elements.length === 0) {
                    return ChangeTracker.with(context, t =>
                        t.replaceNode(sourceFile, importClause, createImportClause(name, createNamedImports([newImportSpecifier]))));
                }
                return undefined;
            }

            case ImportKind.Namespace:
                return namedBindings ? undefined : ChangeTracker.with(context, t =>
                    t.replaceNode(sourceFile, importClause, createImportClause(name, createNamespaceImport(createIdentifier(symbolName)))));

            case ImportKind.Equals:
                return undefined;

            default:
                Debug.assertNever(kind);
        }
    }

    function getCodeActionForUseExistingNamespaceImport(namespacePrefix: string, context: SymbolContext, symbolToken: Identifier): ImportCodeAction {
        const { symbolName, sourceFile } = context;

        /**
         * Cases:
         *     import * as ns from "mod"
         *     import default, * as ns from "mod"
         *     import ns = require("mod")
         *
         * Because there is no import list, we alter the reference to include the
         * namespace instead of altering the import declaration. For example, "foo" would
         * become "ns.foo"
         */
        // Prefix the node instead of it replacing it, because this may be used for import completions and we don't want the text changes to overlap with the identifier being completed.
        const changes = ChangeTracker.with(context, tracker =>
            tracker.changeIdentifierToPropertyAccess(sourceFile, namespacePrefix, symbolToken));
        return createCodeAction(Diagnostics.Change_0_to_1, [symbolName, `${namespacePrefix}.${symbolName}`], changes, "CodeChange", /*moduleSpecifier*/ undefined);
    }

    function getImportCodeActions(context: CodeFixContext): ImportCodeAction[] {
        const importFixContext = convertToImportCodeFixContext(context);
        return context.errorCode === Diagnostics._0_refers_to_a_UMD_global_but_the_current_file_is_a_module_Consider_adding_an_import_instead.code
            ? getActionsForUMDImport(importFixContext)
            : getActionsForNonUMDImport(importFixContext, context.program.getSourceFiles(), context.cancellationToken);
    }

    function getActionsForUMDImport(context: ImportCodeFixContext): ImportCodeAction[] {
        const { checker, symbolToken, compilerOptions } = context;
        const umdSymbol = checker.getSymbolAtLocation(symbolToken!)!; // TODO: GH#18217
        const parent = symbolToken!.parent; // TODO: GH#18217
        let symbol: ts.Symbol;
        let symbolName: string;
        if (umdSymbol.flags & ts.SymbolFlags.Alias) {
            symbol = checker.getAliasedSymbol(umdSymbol);
            symbolName = context.symbolName;
        }
        else if (isJsxOpeningLikeElement(parent) && parent.tagName === symbolToken) {
            // The error wasn't for the symbolAtLocation, it was for the JSX tag itself, which needs access to e.g. `React`.
<<<<<<< HEAD
            symbol = checker.getAliasedSymbol(checker.resolveName(checker.getJsxNamespace(), parent.tagName, SymbolFlags.Value)!); // TODO: GH#18217
=======
            symbol = checker.getAliasedSymbol(checker.resolveName(checker.getJsxNamespace(), symbolToken.parent.tagName, SymbolFlags.Value, /*excludeGlobals*/ false));
>>>>>>> b8acf8d0
            symbolName = symbol.name;
        }
        else {
            throw Debug.fail("Either the symbol or the JSX namespace should be a UMD global if we got here");
        }

        return getCodeActionForImport(symbol, { ...context, symbolName, kind: getUmdImportKind(compilerOptions) });
    }
    function getUmdImportKind(compilerOptions: CompilerOptions) {
        // Import a synthetic `default` if enabled.
        if (getAllowSyntheticDefaultImports(compilerOptions)) {
            return ImportKind.Default;
        }

        // When a synthetic `default` is unavailable, use `import..require` if the module kind supports it.
        const moduleKind = getEmitModuleKind(compilerOptions);
        switch (moduleKind) {
            case ModuleKind.AMD:
            case ModuleKind.CommonJS:
            case ModuleKind.UMD:
                return ImportKind.Equals;
            case ModuleKind.System:
            case ModuleKind.ES2015:
            case ModuleKind.ESNext:
            case ModuleKind.None:
                // Fall back to the `import * as ns` style import.
                return ImportKind.Namespace;
            default:
                throw Debug.assertNever(moduleKind);
        }
    }

    function getActionsForNonUMDImport(context: ImportCodeFixContext, allSourceFiles: ReadonlyArray<SourceFile>, cancellationToken: CancellationToken): ImportCodeAction[] {
        const { sourceFile, checker, symbolName, symbolToken } = context;
        // "default" is a keyword and not a legal identifier for the import, so we don't expect it here
        Debug.assert(symbolName !== "default");
        const symbolIdActionMap = new ImportCodeActionMap();
        const currentTokenMeaning = getMeaningFromLocation(symbolToken!); // TODO: GH#18217

        forEachExternalModuleToImportFrom(checker, sourceFile, allSourceFiles, moduleSymbol => {
            cancellationToken.throwIfCancellationRequested();
            // check the default export
            const defaultExport = checker.tryGetMemberInModuleExports(InternalSymbolName.Default, moduleSymbol);
            if (defaultExport) {
                const localSymbol = getLocalSymbolForExportDefault(defaultExport);
<<<<<<< HEAD
                if ((localSymbol && localSymbol.escapedName === symbolName || moduleSymbolToValidIdentifier(moduleSymbol, context.compilerOptions.target!) === symbolName) // TODO: GH#18217
                    && checkSymbolHasMeaning(localSymbol || defaultExport, currentTokenMeaning)) {
=======
                if ((
                        localSymbol && localSymbol.escapedName === symbolName ||
                        getEscapedNameForExportDefault(defaultExport) === symbolName ||
                        moduleSymbolToValidIdentifier(moduleSymbol, context.compilerOptions.target) === symbolName
                    ) && checkSymbolHasMeaning(localSymbol || defaultExport, currentTokenMeaning)) {
>>>>>>> b8acf8d0
                    // check if this symbol is already used
                    const symbolId = getUniqueSymbolId(localSymbol || defaultExport, checker);
                    symbolIdActionMap.addActions(symbolId, getCodeActionForImport(moduleSymbol, { ...context, kind: ImportKind.Default }));
                }
            }

            // check exports with the same name
            const exportSymbolWithIdenticalName = checker.tryGetMemberInModuleExportsAndProperties(symbolName, moduleSymbol);
            if (exportSymbolWithIdenticalName && checkSymbolHasMeaning(exportSymbolWithIdenticalName, currentTokenMeaning)) {
                const symbolId = getUniqueSymbolId(exportSymbolWithIdenticalName, checker);
                symbolIdActionMap.addActions(symbolId, getCodeActionForImport(moduleSymbol, { ...context, kind: ImportKind.Named }));
            }

            function getEscapedNameForExportDefault(symbol: Symbol): __String | undefined {
                return firstDefined(symbol.declarations, declaration => {
                    if (isExportAssignment(declaration)) {
                        if (isIdentifier(declaration.expression)) {
                            return declaration.expression.escapedText;
                        }
                    }
                    else if (isExportSpecifier(declaration)) {
                        Debug.assert(declaration.name.escapedText === InternalSymbolName.Default);
                        if (declaration.propertyName) {
                            return declaration.propertyName.escapedText;
                        }
                    }
                });
            }
        });

        return symbolIdActionMap.getAllActions();
    }

    function checkSymbolHasMeaning({ declarations }: Symbol, meaning: SemanticMeaning): boolean {
        return some(declarations, decl => !!(getMeaningFromDeclaration(decl) & meaning));
    }

    export function forEachExternalModuleToImportFrom(checker: TypeChecker, from: SourceFile, allSourceFiles: ReadonlyArray<SourceFile>, cb: (module: Symbol) => void) {
        forEachExternalModule(checker, allSourceFiles, (module, sourceFile) => {
            if (sourceFile === undefined || sourceFile !== from && isImportablePath(from.fileName, sourceFile.fileName)) {
                cb(module);
            }
        });
    }

    export function forEachExternalModule(checker: TypeChecker, allSourceFiles: ReadonlyArray<SourceFile>, cb: (module: Symbol, sourceFile: SourceFile | undefined) => void) {
        for (const ambient of checker.getAmbientModules()) {
            cb(ambient, /*sourceFile*/ undefined);
        }
        for (const sourceFile of allSourceFiles) {
            if (isExternalOrCommonJsModule(sourceFile)) {
                cb(sourceFile.symbol!, sourceFile);
            }
        }
    }

    /**
     * Don't include something from a `node_modules` that isn't actually reachable by a global import.
     * A relative import to node_modules is usually a bad idea.
     */
    function isImportablePath(fromPath: string, toPath: string): boolean {
        // If it's in a `node_modules` but is not reachable from here via a global import, don't bother.
        const toNodeModules = forEachAncestorDirectory(toPath, ancestor => getBaseFileName(ancestor) === "node_modules" ? ancestor : undefined);
        return toNodeModules === undefined || startsWith(fromPath, getDirectoryPath(toNodeModules));
    }

    export function moduleSymbolToValidIdentifier(moduleSymbol: Symbol, target: ScriptTarget): string {
        return moduleSpecifierToValidIdentifier(removeFileExtension(getBaseFileName(moduleSymbol.name)), target);
    }

    export function moduleSpecifierToValidIdentifier(moduleSpecifier: string, target: ScriptTarget): string {
        let res = "";
        let lastCharWasValid = true;
        const firstCharCode = moduleSpecifier.charCodeAt(0);
        if (isIdentifierStart(firstCharCode, target)) {
            res += String.fromCharCode(firstCharCode);
        }
        else {
            lastCharWasValid = false;
        }
        for (let i = 1; i < moduleSpecifier.length; i++) {
            const ch = moduleSpecifier.charCodeAt(i);
            const isValid = isIdentifierPart(ch, target);
            if (isValid) {
                let char = String.fromCharCode(ch);
                if (!lastCharWasValid) {
                    char = char.toUpperCase();
                }
                res += char;
            }
            lastCharWasValid = isValid;
        }
        // Need `|| "_"` to ensure result isn't empty.
        return !isStringANonContextualKeyword(res) ? res || "_" : `_${res}`;
    }
}
<|MERGE_RESOLUTION|>--- conflicted
+++ resolved
@@ -1,905 +1,896 @@
-/* @internal */
-namespace ts.codefix {
-    import ChangeTracker = textChanges.ChangeTracker;
-
-    registerCodeFix({
-        errorCodes: [
-            Diagnostics.Cannot_find_name_0.code,
-            Diagnostics.Cannot_find_name_0_Did_you_mean_1.code,
-            Diagnostics.Cannot_find_namespace_0.code,
-            Diagnostics._0_refers_to_a_UMD_global_but_the_current_file_is_a_module_Consider_adding_an_import_instead.code
-        ],
-        getCodeActions: getImportCodeActions,
-        // TODO: GH#20315
-        fixIds: [],
-        getAllCodeActions: notImplemented,
-    });
-
-    type ImportCodeActionKind = "CodeChange" | "InsertingIntoExistingImport" | "NewImport";
-    // Map from module Id to an array of import declarations in that module.
-    type ImportDeclarationMap = AnyImportSyntax[][];
-
-    interface ImportCodeAction extends CodeFixAction {
-        kind: ImportCodeActionKind;
-        moduleSpecifier?: string;
-    }
-
-    interface SymbolContext extends textChanges.TextChangesContext {
-        sourceFile: SourceFile;
-        symbolName: string;
-    }
-
-    interface SymbolAndTokenContext extends SymbolContext {
-        symbolToken: Identifier | undefined;
-    }
-
-    interface ImportCodeFixContext extends SymbolAndTokenContext {
-        host: LanguageServiceHost;
-        program: Program;
-        checker: TypeChecker;
-        compilerOptions: CompilerOptions;
-        getCanonicalFileName: GetCanonicalFileName;
-        cachedImportDeclarations?: ImportDeclarationMap;
-    }
-
-    export interface ImportCodeFixOptions extends ImportCodeFixContext {
-        kind: ImportKind;
-    }
-
-    const enum ModuleSpecifierComparison {
-        Better,
-        Equal,
-        Worse
-    }
-
-    class ImportCodeActionMap {
-        private symbolIdToActionMap: ImportCodeAction[][] = [];
-
-        addAction(symbolId: number, newAction: ImportCodeAction) {
-            const actions = this.symbolIdToActionMap[symbolId];
-            if (!actions) {
-                this.symbolIdToActionMap[symbolId] = [newAction];
-                return;
-            }
-
-            if (newAction.kind === "CodeChange") {
-                actions.push(newAction);
-                return;
-            }
-
-            const updatedNewImports: ImportCodeAction[] = [];
-            for (const existingAction of this.symbolIdToActionMap[symbolId]) {
-                if (existingAction.kind === "CodeChange") {
-                    // only import actions should compare
-                    updatedNewImports.push(existingAction);
-                    continue;
-                }
-
-                switch (this.compareModuleSpecifiers(existingAction.moduleSpecifier!, newAction.moduleSpecifier!)) { // TODO: GH#18217
-                    case ModuleSpecifierComparison.Better:
-                        // the new one is not worth considering if it is a new import.
-                        // However if it is instead a insertion into existing import, the user might want to use
-                        // the module specifier even it is worse by our standards. So keep it.
-                        if (newAction.kind === "NewImport") {
-                            return;
-                        }
-                        // falls through
-                    case ModuleSpecifierComparison.Equal:
-                        // the current one is safe. But it is still possible that the new one is worse
-                        // than another existing one. For example, you may have new imports from "./foo/bar"
-                        // and "bar", when the new one is "bar/bar2" and the current one is "./foo/bar". The new
-                        // one and the current one are not comparable (one relative path and one absolute path),
-                        // but the new one is worse than the other one, so should not add to the list.
-                        updatedNewImports.push(existingAction);
-                        break;
-                    case ModuleSpecifierComparison.Worse:
-                        // the existing one is worse, remove from the list.
-                        continue;
-                }
-            }
-            // if we reach here, it means the new one is better or equal to all of the existing ones.
-            updatedNewImports.push(newAction);
-            this.symbolIdToActionMap[symbolId] = updatedNewImports;
-        }
-
-        addActions(symbolId: number, newActions: ImportCodeAction[]) {
-            for (const newAction of newActions) {
-                this.addAction(symbolId, newAction);
-            }
-        }
-
-        getAllActions() {
-            let result: ImportCodeAction[] = [];
-            for (const key in this.symbolIdToActionMap) {
-                result = concatenate(result, this.symbolIdToActionMap[key]);
-            }
-            return result;
-        }
-
-        private compareModuleSpecifiers(moduleSpecifier1: string, moduleSpecifier2: string): ModuleSpecifierComparison {
-            if (moduleSpecifier1 === moduleSpecifier2) {
-                return ModuleSpecifierComparison.Equal;
-            }
-
-            // if moduleSpecifier1 (ms1) is a substring of ms2, then it is better
-            if (moduleSpecifier2.indexOf(moduleSpecifier1) === 0) {
-                return ModuleSpecifierComparison.Better;
-            }
-
-            if (moduleSpecifier1.indexOf(moduleSpecifier2) === 0) {
-                return ModuleSpecifierComparison.Worse;
-            }
-
-            // if both are relative paths, and ms1 has fewer levels, then it is better
-            if (isExternalModuleNameRelative(moduleSpecifier1) && isExternalModuleNameRelative(moduleSpecifier2)) {
-                const regex = new RegExp(directorySeparator, "g");
-                const moduleSpecifier1LevelCount = (moduleSpecifier1.match(regex) || []).length;
-                const moduleSpecifier2LevelCount = (moduleSpecifier2.match(regex) || []).length;
-
-                return moduleSpecifier1LevelCount < moduleSpecifier2LevelCount
-                    ? ModuleSpecifierComparison.Better
-                    : moduleSpecifier1LevelCount === moduleSpecifier2LevelCount
-                        ? ModuleSpecifierComparison.Equal
-                        : ModuleSpecifierComparison.Worse;
-            }
-
-            // the equal cases include when the two specifiers are not comparable.
-            return ModuleSpecifierComparison.Equal;
-        }
-    }
-
-    function createCodeAction(
-        description: DiagnosticMessage,
-        diagnosticArgs: string[],
-        changes: FileTextChanges[],
-        kind: ImportCodeActionKind,
-        moduleSpecifier: string | undefined,
-    ): ImportCodeAction {
-        return {
-            description: formatMessage.apply(undefined, [undefined, description].concat(<any[]>diagnosticArgs)),
-            changes,
-            // TODO: GH#20315
-            fixId: undefined,
-            kind,
-            moduleSpecifier
-        };
-    }
-
-    function convertToImportCodeFixContext(context: CodeFixContext): ImportCodeFixContext {
-        const useCaseSensitiveFileNames = context.host.useCaseSensitiveFileNames ? context.host.useCaseSensitiveFileNames() : false;
-        const { program } = context;
-        const checker = program.getTypeChecker();
-        // This will always be an Identifier, since the diagnostics we fix only fail on identifiers.
-        const symbolToken = cast(getTokenAtPosition(context.sourceFile, context.span.start, /*includeJsDocComment*/ false), isIdentifier);
-        return {
-            host: context.host,
-            newLineCharacter: context.newLineCharacter,
-            formatContext: context.formatContext,
-            sourceFile: context.sourceFile,
-            program,
-            checker,
-            compilerOptions: program.getCompilerOptions(),
-            cachedImportDeclarations: [],
-            getCanonicalFileName: createGetCanonicalFileName(useCaseSensitiveFileNames),
-            symbolName: symbolToken.getText(),
-            symbolToken,
-        };
-    }
-
-    export const enum ImportKind {
-        Named,
-        Default,
-        Namespace,
-        Equals
-    }
-
-    export function getCodeActionForImport(moduleSymbols: Symbol | ReadonlyArray<Symbol>, context: ImportCodeFixOptions): ImportCodeAction[] {
-        moduleSymbols = toArray(moduleSymbols);
-        const declarations = flatMap(moduleSymbols, moduleSymbol =>
-            getImportDeclarations(moduleSymbol, context.checker, context.sourceFile, context.cachedImportDeclarations));
-        const actions: ImportCodeAction[] = [];
-        if (context.symbolToken) {
-            // It is possible that multiple import statements with the same specifier exist in the file.
-            // e.g.
-            //
-            //     import * as ns from "foo";
-            //     import { member1, member2 } from "foo";
-            //
-            //     member3/**/ <-- cusor here
-            //
-            // in this case we should provie 2 actions:
-            //     1. change "member3" to "ns.member3"
-            //     2. add "member3" to the second import statement's import list
-            // and it is up to the user to decide which one fits best.
-            for (const declaration of declarations) {
-                const namespace = getNamespaceImportName(declaration);
-                if (namespace) {
-                    const moduleSymbol = context.checker.getAliasedSymbol(context.checker.getSymbolAtLocation(namespace)!);
-                    if (moduleSymbol && moduleSymbol.exports!.has(escapeLeadingUnderscores(context.symbolName))) {
-                        actions.push(getCodeActionForUseExistingNamespaceImport(namespace.text, context, context.symbolToken));
-                    }
-                }
-            }
-        }
-        return [...actions, ...getCodeActionsForAddImport(moduleSymbols, context, declarations)];
-    }
-
-    function getNamespaceImportName(declaration: AnyImportSyntax): Identifier | undefined {
-        if (declaration.kind === SyntaxKind.ImportDeclaration) {
-            const namedBindings = declaration.importClause && isImportClause(declaration.importClause) && declaration.importClause.namedBindings;
-            return namedBindings && namedBindings.kind === SyntaxKind.NamespaceImport ? namedBindings.name : undefined;
-        }
-        else {
-            return declaration.name;
-        }
-    }
-
-    // TODO(anhans): This doesn't seem important to cache... just use an iterator instead of creating a new array?
-    function getImportDeclarations(moduleSymbol: Symbol, checker: TypeChecker, { imports }: SourceFile, cachedImportDeclarations: ImportDeclarationMap = []): ReadonlyArray<AnyImportSyntax> {
-        const moduleSymbolId = getUniqueSymbolId(moduleSymbol, checker);
-        let cached = cachedImportDeclarations[moduleSymbolId];
-        if (!cached) {
-            cached = cachedImportDeclarations[moduleSymbolId] = mapDefined(imports, importModuleSpecifier =>
-                checker.getSymbolAtLocation(importModuleSpecifier) === moduleSymbol ? getImportDeclaration(importModuleSpecifier) : undefined);
-        }
-        return cached;
-    }
-
-    function getImportDeclaration({ parent }: LiteralExpression): AnyImportSyntax | undefined {
-        switch (parent.kind) {
-            case SyntaxKind.ImportDeclaration:
-                return parent as ImportDeclaration;
-            case SyntaxKind.ExternalModuleReference:
-                return (parent as ExternalModuleReference).parent;
-            case SyntaxKind.ExportDeclaration:
-            case SyntaxKind.CallExpression: // For "require()" calls
-                // Ignore these, can't add imports to them.
-                return undefined;
-            default:
-                Debug.fail();
-        }
-    }
-
-    function getCodeActionForNewImport(context: SymbolContext & { kind: ImportKind }, moduleSpecifier: string): ImportCodeAction {
-        const { kind, sourceFile, symbolName } = context;
-        const lastImportDeclaration = findLast(sourceFile.statements, isAnyImportSyntax);
-
-        const moduleSpecifierWithoutQuotes = stripQuotes(moduleSpecifier);
-        const quotedModuleSpecifier = createStringLiteralWithQuoteStyle(sourceFile, moduleSpecifierWithoutQuotes);
-        const importDecl = kind !== ImportKind.Equals
-            ? createImportDeclaration(
-                /*decorators*/ undefined,
-                /*modifiers*/ undefined,
-                createImportClauseOfKind(kind, symbolName),
-                quotedModuleSpecifier)
-            : createImportEqualsDeclaration(
-                /*decorators*/ undefined,
-                /*modifiers*/ undefined,
-                createIdentifier(symbolName),
-                createExternalModuleReference(quotedModuleSpecifier));
-
-        const changes = ChangeTracker.with(context, changeTracker => {
-            if (lastImportDeclaration) {
-                changeTracker.insertNodeAfter(sourceFile, lastImportDeclaration, importDecl);
-            }
-            else {
-                changeTracker.insertNodeAtTopOfFile(sourceFile, importDecl, /*blankLineBetween*/ true);
-            }
-        });
-
-        // if this file doesn't have any import statements, insert an import statement and then insert a new line
-        // between the only import statement and user code. Otherwise just insert the statement because chances
-        // are there are already a new line seperating code and import statements.
-        return createCodeAction(
-            Diagnostics.Import_0_from_module_1,
-            [symbolName, moduleSpecifierWithoutQuotes],
-            changes,
-            "NewImport",
-            moduleSpecifierWithoutQuotes,
-        );
-    }
-
-    function createStringLiteralWithQuoteStyle(sourceFile: SourceFile, text: string): StringLiteral {
-        const literal = createLiteral(text);
-        const firstModuleSpecifier = firstOrUndefined(sourceFile.imports);
-        literal.singleQuote = !!firstModuleSpecifier && !isStringDoubleQuoted(firstModuleSpecifier, sourceFile);
-        return literal;
-    }
-
-    function usesJsExtensionOnImports(sourceFile: SourceFile): boolean {
-        return firstDefined(sourceFile.imports, ({ text }) => pathIsRelative(text) ? fileExtensionIs(text, Extension.Js) : undefined) || false;
-    }
-
-    function createImportClauseOfKind(kind: ImportKind.Default | ImportKind.Named | ImportKind.Namespace, symbolName: string) {
-        const id = createIdentifier(symbolName);
-        switch (kind) {
-            case ImportKind.Default:
-                return createImportClause(id, /*namedBindings*/ undefined);
-            case ImportKind.Namespace:
-                return createImportClause(/*name*/ undefined, createNamespaceImport(id));
-            case ImportKind.Named:
-                return createImportClause(/*name*/ undefined, createNamedImports([createImportSpecifier(/*propertyName*/ undefined, id)]));
-            default:
-                Debug.assertNever(kind);
-        }
-    }
-
-    export function getModuleSpecifiersForNewImport(
-        program: Program,
-        sourceFile: SourceFile,
-        moduleSymbols: ReadonlyArray<Symbol>,
-        options: CompilerOptions,
-        getCanonicalFileName: (file: string) => string,
-        host: LanguageServiceHost,
-    ): string[] {
-        const { baseUrl, paths, rootDirs } = options;
-        const addJsExtension = usesJsExtensionOnImports(sourceFile);
-        const choicesForEachExportingModule = flatMap(moduleSymbols, moduleSymbol =>
-            getAllModulePaths(program, moduleSymbol.valueDeclaration!.getSourceFile()).map(moduleFileName => {
-                const sourceDirectory = getDirectoryPath(sourceFile.fileName);
-                const global = tryGetModuleNameFromAmbientModule(moduleSymbol)
-                    || tryGetModuleNameFromTypeRoots(options, host, getCanonicalFileName, moduleFileName, addJsExtension)
-                    || tryGetModuleNameAsNodeModule(options, moduleFileName, host, getCanonicalFileName, sourceDirectory)
-                    || rootDirs && tryGetModuleNameFromRootDirs(rootDirs, moduleFileName, sourceDirectory, getCanonicalFileName);
-                if (global) {
-                    return [global];
-                }
-
-                const relativePath = removeExtensionAndIndexPostFix(getRelativePath(moduleFileName, sourceDirectory, getCanonicalFileName), options, addJsExtension);
-                if (!baseUrl) {
-                    return [relativePath];
-                }
-
-                const relativeToBaseUrl = getRelativePathIfInDirectory(moduleFileName, baseUrl, getCanonicalFileName);
-                if (!relativeToBaseUrl) {
-                    return [relativePath];
-                }
-
-                const importRelativeToBaseUrl = removeExtensionAndIndexPostFix(relativeToBaseUrl, options, addJsExtension);
-                if (paths) {
-                    const fromPaths = tryGetModuleNameFromPaths(removeFileExtension(relativeToBaseUrl), importRelativeToBaseUrl, paths);
-                    if (fromPaths) {
-                        return [fromPaths];
-                    }
-                }
-
-                if (isPathRelativeToParent(relativeToBaseUrl)) {
-                    return [relativePath];
-                }
-
-                /*
-                Prefer a relative import over a baseUrl import if it doesn't traverse up to baseUrl.
-
-                Suppose we have:
-                    baseUrl = /base
-                    sourceDirectory = /base/a/b
-                    moduleFileName = /base/foo/bar
-                Then:
-                    relativePath = ../../foo/bar
-                    getRelativePathNParents(relativePath) = 2
-                    pathFromSourceToBaseUrl = ../../
-                    getRelativePathNParents(pathFromSourceToBaseUrl) = 2
-                    2 < 2 = false
-                In this case we should prefer using the baseUrl path "/a/b" instead of the relative path "../../foo/bar".
-
-                Suppose we have:
-                    baseUrl = /base
-                    sourceDirectory = /base/foo/a
-                    moduleFileName = /base/foo/bar
-                Then:
-                    relativePath = ../a
-                    getRelativePathNParents(relativePath) = 1
-                    pathFromSourceToBaseUrl = ../../
-                    getRelativePathNParents(pathFromSourceToBaseUrl) = 2
-                    1 < 2 = true
-                In this case we should prefer using the relative path "../a" instead of the baseUrl path "foo/a".
-                */
-                const pathFromSourceToBaseUrl = getRelativePath(baseUrl, sourceDirectory, getCanonicalFileName);
-                const relativeFirst = getRelativePathNParents(pathFromSourceToBaseUrl) < getRelativePathNParents(relativePath);
-                return relativeFirst ? [relativePath, importRelativeToBaseUrl] : [importRelativeToBaseUrl, relativePath];
-            }));
-        // Only return results for the re-export with the shortest possible path (and also give the other path even if that's long.)
-        return best(arrayIterator(choicesForEachExportingModule), (a, b) => a[0].length < b[0].length)!;
-    }
-
-    /**
-     * Looks for a existing imports that use symlinks to this module.
-     * Only if no symlink is available, the real path will be used.
-     */
-    function getAllModulePaths(program: Program, { fileName }: SourceFile): ReadonlyArray<string> {
-        const symlinks = mapDefined(program.getSourceFiles(), sf =>
-            sf.resolvedModules && firstDefinedIterator(sf.resolvedModules.values(), res =>
-                res && res.resolvedFileName === fileName ? res.originalPath : undefined));
-        return symlinks.length === 0 ? [fileName] : symlinks;
-    }
-
-    function getRelativePathNParents(relativePath: string): number {
-        let count = 0;
-        for (let i = 0; i + 3 <= relativePath.length && relativePath.slice(i, i + 3) === "../"; i += 3) {
-            count++;
-        }
-        return count;
-    }
-
-    function tryGetModuleNameFromAmbientModule(moduleSymbol: Symbol): string | undefined {
-        const decl = moduleSymbol.valueDeclaration!;
-        if (isModuleDeclaration(decl) && isStringLiteral(decl.name)) {
-            return decl.name.text;
-        }
-    }
-
-    function tryGetModuleNameFromPaths(relativeToBaseUrlWithIndex: string, relativeToBaseUrl: string, paths: MapLike<ReadonlyArray<string>>): string | undefined {
-        for (const key in paths) {
-            for (const patternText of paths[key]) {
-                const pattern = removeFileExtension(normalizePath(patternText));
-                const indexOfStar = pattern.indexOf("*");
-                if (indexOfStar === 0 && pattern.length === 1) {
-                    continue;
-                }
-                else if (indexOfStar !== -1) {
-                    const prefix = pattern.substr(0, indexOfStar);
-                    const suffix = pattern.substr(indexOfStar + 1);
-                    if (relativeToBaseUrl.length >= prefix.length + suffix.length &&
-                        startsWith(relativeToBaseUrl, prefix) &&
-                        endsWith(relativeToBaseUrl, suffix)) {
-                        const matchedStar = relativeToBaseUrl.substr(prefix.length, relativeToBaseUrl.length - suffix.length);
-                        return key.replace("*", matchedStar);
-                    }
-                }
-                else if (pattern === relativeToBaseUrl || pattern === relativeToBaseUrlWithIndex) {
-                    return key;
-                }
-            }
-        }
-    }
-
-    function tryGetModuleNameFromRootDirs(rootDirs: ReadonlyArray<string>, moduleFileName: string, sourceDirectory: string, getCanonicalFileName: (file: string) => string): string | undefined {
-        const normalizedTargetPath = getPathRelativeToRootDirs(moduleFileName, rootDirs, getCanonicalFileName);
-        if (normalizedTargetPath === undefined) {
-            return undefined;
-        }
-
-        const normalizedSourcePath = getPathRelativeToRootDirs(sourceDirectory, rootDirs, getCanonicalFileName);
-        const relativePath = normalizedSourcePath !== undefined ? getRelativePath(normalizedTargetPath, normalizedSourcePath, getCanonicalFileName) : normalizedTargetPath;
-        return removeFileExtension(relativePath);
-    }
-
-    function tryGetModuleNameFromTypeRoots(
-        options: CompilerOptions,
-        host: GetEffectiveTypeRootsHost,
-        getCanonicalFileName: (file: string) => string,
-        moduleFileName: string,
-        addJsExtension: boolean,
-    ): string | undefined {
-        const roots = getEffectiveTypeRoots(options, host);
-        return roots && firstDefined(roots, unNormalizedTypeRoot => {
-            const typeRoot = toPath(unNormalizedTypeRoot, /*basePath*/ undefined!, getCanonicalFileName); // TODO: GH#18217
-            if (startsWith(moduleFileName, typeRoot)) {
-                return removeExtensionAndIndexPostFix(moduleFileName.substring(typeRoot.length + 1), options, addJsExtension);
-            }
-        });
-    }
-
-    function tryGetModuleNameAsNodeModule(
-        options: CompilerOptions,
-        moduleFileName: string,
-        host: LanguageServiceHost,
-        getCanonicalFileName: (file: string) => string,
-        sourceDirectory: string,
-    ): string | undefined {
-        if (getEmitModuleResolutionKind(options) !== ModuleResolutionKind.NodeJs) {
-            // nothing to do here
-            return undefined;
-        }
-
-        const parts = getNodeModulePathParts(moduleFileName);
-
-        if (!parts) {
-            return undefined;
-        }
-
-        // Simplify the full file path to something that can be resolved by Node.
-
-        // If the module could be imported by a directory name, use that directory's name
-        let moduleSpecifier = getDirectoryOrExtensionlessFileName(moduleFileName);
-        // Get a path that's relative to node_modules or the importing file's path
-        moduleSpecifier = getNodeResolvablePath(moduleSpecifier);
-        // If the module was found in @types, get the actual Node package name
-        return getPackageNameFromAtTypesDirectory(moduleSpecifier);
-
-        function getDirectoryOrExtensionlessFileName(path: string): string {
-            // If the file is the main module, it can be imported by the package name
-            const packageRootPath = path.substring(0, parts!.packageRootIndex);
-            const packageJsonPath = combinePaths(packageRootPath, "package.json");
-            if (host.fileExists!(packageJsonPath)) { // TODO: GH#18217
-                const packageJsonContent = JSON.parse(host.readFile!(packageJsonPath)!); // TODO: GH#18217
-                if (packageJsonContent) {
-                    const mainFileRelative = packageJsonContent.typings || packageJsonContent.types || packageJsonContent.main;
-                    if (mainFileRelative) {
-                        const mainExportFile = toPath(mainFileRelative, packageRootPath, getCanonicalFileName);
-                        if (mainExportFile === getCanonicalFileName(path)) {
-                            return packageRootPath;
-                        }
-                    }
-                }
-            }
-
-            // We still have a file name - remove the extension
-            const fullModulePathWithoutExtension = removeFileExtension(path);
-
-            // If the file is /index, it can be imported by its directory name
-            if (getCanonicalFileName(fullModulePathWithoutExtension.substring(parts!.fileNameIndex)) === "/index") {
-                return fullModulePathWithoutExtension.substring(0, parts!.fileNameIndex);
-            }
-
-            return fullModulePathWithoutExtension;
-        }
-
-        function getNodeResolvablePath(path: string): string {
-            const basePath = path.substring(0, parts!.topLevelNodeModulesIndex);
-            if (sourceDirectory.indexOf(basePath) === 0) {
-                // if node_modules folder is in this folder or any of its parent folders, no need to keep it.
-                return path.substring(parts!.topLevelPackageNameIndex + 1);
-            }
-            else {
-                return getRelativePath(path, sourceDirectory, getCanonicalFileName);
-            }
-        }
-    }
-
-    function getNodeModulePathParts(fullPath: string) {
-        // If fullPath can't be valid module file within node_modules, returns undefined.
-        // Example of expected pattern: /base/path/node_modules/[@scope/otherpackage/@otherscope/node_modules/]package/[subdirectory/]file.js
-        // Returns indices:                       ^            ^                                                      ^             ^
-
-        let topLevelNodeModulesIndex = 0;
-        let topLevelPackageNameIndex = 0;
-        let packageRootIndex = 0;
-        let fileNameIndex = 0;
-
-        const enum States {
-            BeforeNodeModules,
-            NodeModules,
-            Scope,
-            PackageContent
-        }
-
-        let partStart = 0;
-        let partEnd = 0;
-        let state = States.BeforeNodeModules;
-
-        while (partEnd >= 0) {
-            partStart = partEnd;
-            partEnd = fullPath.indexOf("/", partStart + 1);
-            switch (state) {
-                case States.BeforeNodeModules:
-                    if (fullPath.indexOf("/node_modules/", partStart) === partStart) {
-                        topLevelNodeModulesIndex = partStart;
-                        topLevelPackageNameIndex = partEnd;
-                        state = States.NodeModules;
-                    }
-                    break;
-                case States.NodeModules:
-                case States.Scope:
-                    if (state === States.NodeModules && fullPath.charAt(partStart + 1) === "@") {
-                        state = States.Scope;
-                    }
-                    else {
-                        packageRootIndex = partEnd;
-                        state = States.PackageContent;
-                    }
-                    break;
-                case States.PackageContent:
-                    if (fullPath.indexOf("/node_modules/", partStart) === partStart) {
-                        state = States.NodeModules;
-                    }
-                    else {
-                        state = States.PackageContent;
-                    }
-                    break;
-            }
-        }
-
-        fileNameIndex = partStart;
-
-        return state > States.NodeModules ? { topLevelNodeModulesIndex, topLevelPackageNameIndex, packageRootIndex, fileNameIndex } : undefined;
-    }
-
-    function getPathRelativeToRootDirs(path: string, rootDirs: ReadonlyArray<string>, getCanonicalFileName: GetCanonicalFileName): string | undefined {
-        return firstDefined(rootDirs, rootDir => {
-            const relativePath = getRelativePathIfInDirectory(path, rootDir, getCanonicalFileName);
-            return isPathRelativeToParent(relativePath) ? undefined : relativePath;
-        });
-    }
-
-    function removeExtensionAndIndexPostFix(fileName: string, options: CompilerOptions, addJsExtension: boolean): string {
-        const noExtension = removeFileExtension(fileName);
-        return addJsExtension
-            ? noExtension + ".js"
-            : getEmitModuleResolutionKind(options) === ModuleResolutionKind.NodeJs
-                ? removeSuffix(noExtension, "/index")
-                : noExtension;
-    }
-
-    function getRelativePathIfInDirectory(path: string, directoryPath: string, getCanonicalFileName: GetCanonicalFileName): string | undefined {
-        const relativePath = getRelativePathToDirectoryOrUrl(directoryPath, path, directoryPath, getCanonicalFileName, /*isAbsolutePathAnUrl*/ false);
-        return isRootedDiskPath(relativePath) ? undefined : relativePath;
-    }
-
-    function isPathRelativeToParent(path: string): boolean {
-        return startsWith(path, "..");
-    }
-
-    function getRelativePath(path: string, directoryPath: string, getCanonicalFileName: GetCanonicalFileName) {
-        const relativePath = getRelativePathToDirectoryOrUrl(directoryPath, path, directoryPath, getCanonicalFileName, /*isAbsolutePathAnUrl*/ false);
-        return !pathIsRelative(relativePath) ? "./" + relativePath : relativePath;
-    }
-
-    function getCodeActionsForAddImport(
-        moduleSymbols: ReadonlyArray<Symbol>,
-        ctx: ImportCodeFixOptions,
-        declarations: ReadonlyArray<AnyImportSyntax>
-    ): ImportCodeAction[] {
-        const fromExistingImport = firstDefined(declarations, declaration => {
-            if (declaration.kind === SyntaxKind.ImportDeclaration && declaration.importClause) {
-                const changes = tryUpdateExistingImport(ctx, (isImportClause(declaration.importClause) && declaration.importClause || undefined)!); // TODO: GH#18217
-                if (changes) {
-                    const moduleSpecifierWithoutQuotes = stripQuotes(declaration.moduleSpecifier.getText());
-                    return createCodeAction(
-                        Diagnostics.Add_0_to_existing_import_declaration_from_1,
-                        [ctx.symbolName, moduleSpecifierWithoutQuotes],
-                        changes,
-                        "InsertingIntoExistingImport",
-                        moduleSpecifierWithoutQuotes);
-                }
-            }
-        });
-        if (fromExistingImport) {
-            return [fromExistingImport];
-        }
-
-        const existingDeclaration = firstDefined(declarations, moduleSpecifierFromAnyImport);
-        const moduleSpecifiers = existingDeclaration ? [existingDeclaration] : getModuleSpecifiersForNewImport(ctx.program, ctx.sourceFile, moduleSymbols, ctx.compilerOptions, ctx.getCanonicalFileName, ctx.host);
-        return moduleSpecifiers.map(spec => getCodeActionForNewImport(ctx, spec));
-    }
-
-    function moduleSpecifierFromAnyImport(node: AnyImportSyntax): string | undefined {
-        const expression = node.kind === SyntaxKind.ImportDeclaration
-            ? node.moduleSpecifier
-            : node.moduleReference.kind === SyntaxKind.ExternalModuleReference
-                ? node.moduleReference.expression
-                : undefined;
-        return expression && isStringLiteral(expression) ? expression.text : undefined;
-    }
-
-    function tryUpdateExistingImport(context: SymbolContext & { kind: ImportKind }, importClause: ImportClause | ImportEqualsDeclaration): FileTextChanges[] | undefined {
-        const { symbolName, sourceFile, kind } = context;
-        const { name } = importClause;
-        const { namedBindings } = (importClause.kind !== SyntaxKind.ImportEqualsDeclaration ? importClause : undefined)!; // TODO: GH#18217
-        switch (kind) {
-            case ImportKind.Default:
-                return name ? undefined : ChangeTracker.with(context, t =>
-                    t.replaceNode(sourceFile, importClause, createImportClause(createIdentifier(symbolName), namedBindings)));
-
-            case ImportKind.Named: {
-                const newImportSpecifier = createImportSpecifier(/*propertyName*/ undefined, createIdentifier(symbolName));
-                if (namedBindings && namedBindings.kind === SyntaxKind.NamedImports && namedBindings.elements.length !== 0) {
-                    // There are already named imports; add another.
-                    return ChangeTracker.with(context, t => t.insertNodeInListAfter(
-                        sourceFile,
-                        namedBindings.elements[namedBindings.elements.length - 1],
-                        newImportSpecifier));
-                }
-                if (!namedBindings || namedBindings.kind === SyntaxKind.NamedImports && namedBindings.elements.length === 0) {
-                    return ChangeTracker.with(context, t =>
-                        t.replaceNode(sourceFile, importClause, createImportClause(name, createNamedImports([newImportSpecifier]))));
-                }
-                return undefined;
-            }
-
-            case ImportKind.Namespace:
-                return namedBindings ? undefined : ChangeTracker.with(context, t =>
-                    t.replaceNode(sourceFile, importClause, createImportClause(name, createNamespaceImport(createIdentifier(symbolName)))));
-
-            case ImportKind.Equals:
-                return undefined;
-
-            default:
-                Debug.assertNever(kind);
-        }
-    }
-
-    function getCodeActionForUseExistingNamespaceImport(namespacePrefix: string, context: SymbolContext, symbolToken: Identifier): ImportCodeAction {
-        const { symbolName, sourceFile } = context;
-
-        /**
-         * Cases:
-         *     import * as ns from "mod"
-         *     import default, * as ns from "mod"
-         *     import ns = require("mod")
-         *
-         * Because there is no import list, we alter the reference to include the
-         * namespace instead of altering the import declaration. For example, "foo" would
-         * become "ns.foo"
-         */
-        // Prefix the node instead of it replacing it, because this may be used for import completions and we don't want the text changes to overlap with the identifier being completed.
-        const changes = ChangeTracker.with(context, tracker =>
-            tracker.changeIdentifierToPropertyAccess(sourceFile, namespacePrefix, symbolToken));
-        return createCodeAction(Diagnostics.Change_0_to_1, [symbolName, `${namespacePrefix}.${symbolName}`], changes, "CodeChange", /*moduleSpecifier*/ undefined);
-    }
-
-    function getImportCodeActions(context: CodeFixContext): ImportCodeAction[] {
-        const importFixContext = convertToImportCodeFixContext(context);
-        return context.errorCode === Diagnostics._0_refers_to_a_UMD_global_but_the_current_file_is_a_module_Consider_adding_an_import_instead.code
-            ? getActionsForUMDImport(importFixContext)
-            : getActionsForNonUMDImport(importFixContext, context.program.getSourceFiles(), context.cancellationToken);
-    }
-
-    function getActionsForUMDImport(context: ImportCodeFixContext): ImportCodeAction[] {
-        const { checker, symbolToken, compilerOptions } = context;
-        const umdSymbol = checker.getSymbolAtLocation(symbolToken!)!; // TODO: GH#18217
-        const parent = symbolToken!.parent; // TODO: GH#18217
-        let symbol: ts.Symbol;
-        let symbolName: string;
-        if (umdSymbol.flags & ts.SymbolFlags.Alias) {
-            symbol = checker.getAliasedSymbol(umdSymbol);
-            symbolName = context.symbolName;
-        }
-        else if (isJsxOpeningLikeElement(parent) && parent.tagName === symbolToken) {
-            // The error wasn't for the symbolAtLocation, it was for the JSX tag itself, which needs access to e.g. `React`.
-<<<<<<< HEAD
-            symbol = checker.getAliasedSymbol(checker.resolveName(checker.getJsxNamespace(), parent.tagName, SymbolFlags.Value)!); // TODO: GH#18217
-=======
-            symbol = checker.getAliasedSymbol(checker.resolveName(checker.getJsxNamespace(), symbolToken.parent.tagName, SymbolFlags.Value, /*excludeGlobals*/ false));
->>>>>>> b8acf8d0
-            symbolName = symbol.name;
-        }
-        else {
-            throw Debug.fail("Either the symbol or the JSX namespace should be a UMD global if we got here");
-        }
-
-        return getCodeActionForImport(symbol, { ...context, symbolName, kind: getUmdImportKind(compilerOptions) });
-    }
-    function getUmdImportKind(compilerOptions: CompilerOptions) {
-        // Import a synthetic `default` if enabled.
-        if (getAllowSyntheticDefaultImports(compilerOptions)) {
-            return ImportKind.Default;
-        }
-
-        // When a synthetic `default` is unavailable, use `import..require` if the module kind supports it.
-        const moduleKind = getEmitModuleKind(compilerOptions);
-        switch (moduleKind) {
-            case ModuleKind.AMD:
-            case ModuleKind.CommonJS:
-            case ModuleKind.UMD:
-                return ImportKind.Equals;
-            case ModuleKind.System:
-            case ModuleKind.ES2015:
-            case ModuleKind.ESNext:
-            case ModuleKind.None:
-                // Fall back to the `import * as ns` style import.
-                return ImportKind.Namespace;
-            default:
-                throw Debug.assertNever(moduleKind);
-        }
-    }
-
-    function getActionsForNonUMDImport(context: ImportCodeFixContext, allSourceFiles: ReadonlyArray<SourceFile>, cancellationToken: CancellationToken): ImportCodeAction[] {
-        const { sourceFile, checker, symbolName, symbolToken } = context;
-        // "default" is a keyword and not a legal identifier for the import, so we don't expect it here
-        Debug.assert(symbolName !== "default");
-        const symbolIdActionMap = new ImportCodeActionMap();
-        const currentTokenMeaning = getMeaningFromLocation(symbolToken!); // TODO: GH#18217
-
-        forEachExternalModuleToImportFrom(checker, sourceFile, allSourceFiles, moduleSymbol => {
-            cancellationToken.throwIfCancellationRequested();
-            // check the default export
-            const defaultExport = checker.tryGetMemberInModuleExports(InternalSymbolName.Default, moduleSymbol);
-            if (defaultExport) {
-                const localSymbol = getLocalSymbolForExportDefault(defaultExport);
-<<<<<<< HEAD
-                if ((localSymbol && localSymbol.escapedName === symbolName || moduleSymbolToValidIdentifier(moduleSymbol, context.compilerOptions.target!) === symbolName) // TODO: GH#18217
-                    && checkSymbolHasMeaning(localSymbol || defaultExport, currentTokenMeaning)) {
-=======
-                if ((
-                        localSymbol && localSymbol.escapedName === symbolName ||
-                        getEscapedNameForExportDefault(defaultExport) === symbolName ||
-                        moduleSymbolToValidIdentifier(moduleSymbol, context.compilerOptions.target) === symbolName
-                    ) && checkSymbolHasMeaning(localSymbol || defaultExport, currentTokenMeaning)) {
->>>>>>> b8acf8d0
-                    // check if this symbol is already used
-                    const symbolId = getUniqueSymbolId(localSymbol || defaultExport, checker);
-                    symbolIdActionMap.addActions(symbolId, getCodeActionForImport(moduleSymbol, { ...context, kind: ImportKind.Default }));
-                }
-            }
-
-            // check exports with the same name
-            const exportSymbolWithIdenticalName = checker.tryGetMemberInModuleExportsAndProperties(symbolName, moduleSymbol);
-            if (exportSymbolWithIdenticalName && checkSymbolHasMeaning(exportSymbolWithIdenticalName, currentTokenMeaning)) {
-                const symbolId = getUniqueSymbolId(exportSymbolWithIdenticalName, checker);
-                symbolIdActionMap.addActions(symbolId, getCodeActionForImport(moduleSymbol, { ...context, kind: ImportKind.Named }));
-            }
-
-            function getEscapedNameForExportDefault(symbol: Symbol): __String | undefined {
-                return firstDefined(symbol.declarations, declaration => {
-                    if (isExportAssignment(declaration)) {
-                        if (isIdentifier(declaration.expression)) {
-                            return declaration.expression.escapedText;
-                        }
-                    }
-                    else if (isExportSpecifier(declaration)) {
-                        Debug.assert(declaration.name.escapedText === InternalSymbolName.Default);
-                        if (declaration.propertyName) {
-                            return declaration.propertyName.escapedText;
-                        }
-                    }
-                });
-            }
-        });
-
-        return symbolIdActionMap.getAllActions();
-    }
-
-    function checkSymbolHasMeaning({ declarations }: Symbol, meaning: SemanticMeaning): boolean {
-        return some(declarations, decl => !!(getMeaningFromDeclaration(decl) & meaning));
-    }
-
-    export function forEachExternalModuleToImportFrom(checker: TypeChecker, from: SourceFile, allSourceFiles: ReadonlyArray<SourceFile>, cb: (module: Symbol) => void) {
-        forEachExternalModule(checker, allSourceFiles, (module, sourceFile) => {
-            if (sourceFile === undefined || sourceFile !== from && isImportablePath(from.fileName, sourceFile.fileName)) {
-                cb(module);
-            }
-        });
-    }
-
-    export function forEachExternalModule(checker: TypeChecker, allSourceFiles: ReadonlyArray<SourceFile>, cb: (module: Symbol, sourceFile: SourceFile | undefined) => void) {
-        for (const ambient of checker.getAmbientModules()) {
-            cb(ambient, /*sourceFile*/ undefined);
-        }
-        for (const sourceFile of allSourceFiles) {
-            if (isExternalOrCommonJsModule(sourceFile)) {
-                cb(sourceFile.symbol!, sourceFile);
-            }
-        }
-    }
-
-    /**
-     * Don't include something from a `node_modules` that isn't actually reachable by a global import.
-     * A relative import to node_modules is usually a bad idea.
-     */
-    function isImportablePath(fromPath: string, toPath: string): boolean {
-        // If it's in a `node_modules` but is not reachable from here via a global import, don't bother.
-        const toNodeModules = forEachAncestorDirectory(toPath, ancestor => getBaseFileName(ancestor) === "node_modules" ? ancestor : undefined);
-        return toNodeModules === undefined || startsWith(fromPath, getDirectoryPath(toNodeModules));
-    }
-
-    export function moduleSymbolToValidIdentifier(moduleSymbol: Symbol, target: ScriptTarget): string {
-        return moduleSpecifierToValidIdentifier(removeFileExtension(getBaseFileName(moduleSymbol.name)), target);
-    }
-
-    export function moduleSpecifierToValidIdentifier(moduleSpecifier: string, target: ScriptTarget): string {
-        let res = "";
-        let lastCharWasValid = true;
-        const firstCharCode = moduleSpecifier.charCodeAt(0);
-        if (isIdentifierStart(firstCharCode, target)) {
-            res += String.fromCharCode(firstCharCode);
-        }
-        else {
-            lastCharWasValid = false;
-        }
-        for (let i = 1; i < moduleSpecifier.length; i++) {
-            const ch = moduleSpecifier.charCodeAt(i);
-            const isValid = isIdentifierPart(ch, target);
-            if (isValid) {
-                let char = String.fromCharCode(ch);
-                if (!lastCharWasValid) {
-                    char = char.toUpperCase();
-                }
-                res += char;
-            }
-            lastCharWasValid = isValid;
-        }
-        // Need `|| "_"` to ensure result isn't empty.
-        return !isStringANonContextualKeyword(res) ? res || "_" : `_${res}`;
-    }
-}
+/* @internal */
+namespace ts.codefix {
+    import ChangeTracker = textChanges.ChangeTracker;
+
+    registerCodeFix({
+        errorCodes: [
+            Diagnostics.Cannot_find_name_0.code,
+            Diagnostics.Cannot_find_name_0_Did_you_mean_1.code,
+            Diagnostics.Cannot_find_namespace_0.code,
+            Diagnostics._0_refers_to_a_UMD_global_but_the_current_file_is_a_module_Consider_adding_an_import_instead.code
+        ],
+        getCodeActions: getImportCodeActions,
+        // TODO: GH#20315
+        fixIds: [],
+        getAllCodeActions: notImplemented,
+    });
+
+    type ImportCodeActionKind = "CodeChange" | "InsertingIntoExistingImport" | "NewImport";
+    // Map from module Id to an array of import declarations in that module.
+    type ImportDeclarationMap = AnyImportSyntax[][];
+
+    interface ImportCodeAction extends CodeFixAction {
+        kind: ImportCodeActionKind;
+        moduleSpecifier?: string;
+    }
+
+    interface SymbolContext extends textChanges.TextChangesContext {
+        sourceFile: SourceFile;
+        symbolName: string;
+    }
+
+    interface SymbolAndTokenContext extends SymbolContext {
+        symbolToken: Identifier | undefined;
+    }
+
+    interface ImportCodeFixContext extends SymbolAndTokenContext {
+        host: LanguageServiceHost;
+        program: Program;
+        checker: TypeChecker;
+        compilerOptions: CompilerOptions;
+        getCanonicalFileName: GetCanonicalFileName;
+        cachedImportDeclarations?: ImportDeclarationMap;
+    }
+
+    export interface ImportCodeFixOptions extends ImportCodeFixContext {
+        kind: ImportKind;
+    }
+
+    const enum ModuleSpecifierComparison {
+        Better,
+        Equal,
+        Worse
+    }
+
+    class ImportCodeActionMap {
+        private symbolIdToActionMap: ImportCodeAction[][] = [];
+
+        addAction(symbolId: number, newAction: ImportCodeAction) {
+            const actions = this.symbolIdToActionMap[symbolId];
+            if (!actions) {
+                this.symbolIdToActionMap[symbolId] = [newAction];
+                return;
+            }
+
+            if (newAction.kind === "CodeChange") {
+                actions.push(newAction);
+                return;
+            }
+
+            const updatedNewImports: ImportCodeAction[] = [];
+            for (const existingAction of this.symbolIdToActionMap[symbolId]) {
+                if (existingAction.kind === "CodeChange") {
+                    // only import actions should compare
+                    updatedNewImports.push(existingAction);
+                    continue;
+                }
+
+                switch (this.compareModuleSpecifiers(existingAction.moduleSpecifier!, newAction.moduleSpecifier!)) { // TODO: GH#18217
+                    case ModuleSpecifierComparison.Better:
+                        // the new one is not worth considering if it is a new import.
+                        // However if it is instead a insertion into existing import, the user might want to use
+                        // the module specifier even it is worse by our standards. So keep it.
+                        if (newAction.kind === "NewImport") {
+                            return;
+                        }
+                        // falls through
+                    case ModuleSpecifierComparison.Equal:
+                        // the current one is safe. But it is still possible that the new one is worse
+                        // than another existing one. For example, you may have new imports from "./foo/bar"
+                        // and "bar", when the new one is "bar/bar2" and the current one is "./foo/bar". The new
+                        // one and the current one are not comparable (one relative path and one absolute path),
+                        // but the new one is worse than the other one, so should not add to the list.
+                        updatedNewImports.push(existingAction);
+                        break;
+                    case ModuleSpecifierComparison.Worse:
+                        // the existing one is worse, remove from the list.
+                        continue;
+                }
+            }
+            // if we reach here, it means the new one is better or equal to all of the existing ones.
+            updatedNewImports.push(newAction);
+            this.symbolIdToActionMap[symbolId] = updatedNewImports;
+        }
+
+        addActions(symbolId: number, newActions: ImportCodeAction[]) {
+            for (const newAction of newActions) {
+                this.addAction(symbolId, newAction);
+            }
+        }
+
+        getAllActions() {
+            let result: ImportCodeAction[] = [];
+            for (const key in this.symbolIdToActionMap) {
+                result = concatenate(result, this.symbolIdToActionMap[key]);
+            }
+            return result;
+        }
+
+        private compareModuleSpecifiers(moduleSpecifier1: string, moduleSpecifier2: string): ModuleSpecifierComparison {
+            if (moduleSpecifier1 === moduleSpecifier2) {
+                return ModuleSpecifierComparison.Equal;
+            }
+
+            // if moduleSpecifier1 (ms1) is a substring of ms2, then it is better
+            if (moduleSpecifier2.indexOf(moduleSpecifier1) === 0) {
+                return ModuleSpecifierComparison.Better;
+            }
+
+            if (moduleSpecifier1.indexOf(moduleSpecifier2) === 0) {
+                return ModuleSpecifierComparison.Worse;
+            }
+
+            // if both are relative paths, and ms1 has fewer levels, then it is better
+            if (isExternalModuleNameRelative(moduleSpecifier1) && isExternalModuleNameRelative(moduleSpecifier2)) {
+                const regex = new RegExp(directorySeparator, "g");
+                const moduleSpecifier1LevelCount = (moduleSpecifier1.match(regex) || []).length;
+                const moduleSpecifier2LevelCount = (moduleSpecifier2.match(regex) || []).length;
+
+                return moduleSpecifier1LevelCount < moduleSpecifier2LevelCount
+                    ? ModuleSpecifierComparison.Better
+                    : moduleSpecifier1LevelCount === moduleSpecifier2LevelCount
+                        ? ModuleSpecifierComparison.Equal
+                        : ModuleSpecifierComparison.Worse;
+            }
+
+            // the equal cases include when the two specifiers are not comparable.
+            return ModuleSpecifierComparison.Equal;
+        }
+    }
+
+    function createCodeAction(
+        description: DiagnosticMessage,
+        diagnosticArgs: string[],
+        changes: FileTextChanges[],
+        kind: ImportCodeActionKind,
+        moduleSpecifier: string | undefined,
+    ): ImportCodeAction {
+        return {
+            description: formatMessage.apply(undefined, [undefined, description].concat(<any[]>diagnosticArgs)),
+            changes,
+            // TODO: GH#20315
+            fixId: undefined,
+            kind,
+            moduleSpecifier
+        };
+    }
+
+    function convertToImportCodeFixContext(context: CodeFixContext): ImportCodeFixContext {
+        const useCaseSensitiveFileNames = context.host.useCaseSensitiveFileNames ? context.host.useCaseSensitiveFileNames() : false;
+        const { program } = context;
+        const checker = program.getTypeChecker();
+        // This will always be an Identifier, since the diagnostics we fix only fail on identifiers.
+        const symbolToken = cast(getTokenAtPosition(context.sourceFile, context.span.start, /*includeJsDocComment*/ false), isIdentifier);
+        return {
+            host: context.host,
+            newLineCharacter: context.newLineCharacter,
+            formatContext: context.formatContext,
+            sourceFile: context.sourceFile,
+            program,
+            checker,
+            compilerOptions: program.getCompilerOptions(),
+            cachedImportDeclarations: [],
+            getCanonicalFileName: createGetCanonicalFileName(useCaseSensitiveFileNames),
+            symbolName: symbolToken.getText(),
+            symbolToken,
+        };
+    }
+
+    export const enum ImportKind {
+        Named,
+        Default,
+        Namespace,
+        Equals
+    }
+
+    export function getCodeActionForImport(moduleSymbols: Symbol | ReadonlyArray<Symbol>, context: ImportCodeFixOptions): ImportCodeAction[] {
+        moduleSymbols = toArray(moduleSymbols);
+        const declarations = flatMap(moduleSymbols, moduleSymbol =>
+            getImportDeclarations(moduleSymbol, context.checker, context.sourceFile, context.cachedImportDeclarations));
+        const actions: ImportCodeAction[] = [];
+        if (context.symbolToken) {
+            // It is possible that multiple import statements with the same specifier exist in the file.
+            // e.g.
+            //
+            //     import * as ns from "foo";
+            //     import { member1, member2 } from "foo";
+            //
+            //     member3/**/ <-- cusor here
+            //
+            // in this case we should provie 2 actions:
+            //     1. change "member3" to "ns.member3"
+            //     2. add "member3" to the second import statement's import list
+            // and it is up to the user to decide which one fits best.
+            for (const declaration of declarations) {
+                const namespace = getNamespaceImportName(declaration);
+                if (namespace) {
+                    const moduleSymbol = context.checker.getAliasedSymbol(context.checker.getSymbolAtLocation(namespace)!);
+                    if (moduleSymbol && moduleSymbol.exports!.has(escapeLeadingUnderscores(context.symbolName))) {
+                        actions.push(getCodeActionForUseExistingNamespaceImport(namespace.text, context, context.symbolToken));
+                    }
+                }
+            }
+        }
+        return [...actions, ...getCodeActionsForAddImport(moduleSymbols, context, declarations)];
+    }
+
+    function getNamespaceImportName(declaration: AnyImportSyntax): Identifier | undefined {
+        if (declaration.kind === SyntaxKind.ImportDeclaration) {
+            const namedBindings = declaration.importClause && isImportClause(declaration.importClause) && declaration.importClause.namedBindings;
+            return namedBindings && namedBindings.kind === SyntaxKind.NamespaceImport ? namedBindings.name : undefined;
+        }
+        else {
+            return declaration.name;
+        }
+    }
+
+    // TODO(anhans): This doesn't seem important to cache... just use an iterator instead of creating a new array?
+    function getImportDeclarations(moduleSymbol: Symbol, checker: TypeChecker, { imports }: SourceFile, cachedImportDeclarations: ImportDeclarationMap = []): ReadonlyArray<AnyImportSyntax> {
+        const moduleSymbolId = getUniqueSymbolId(moduleSymbol, checker);
+        let cached = cachedImportDeclarations[moduleSymbolId];
+        if (!cached) {
+            cached = cachedImportDeclarations[moduleSymbolId] = mapDefined(imports, importModuleSpecifier =>
+                checker.getSymbolAtLocation(importModuleSpecifier) === moduleSymbol ? getImportDeclaration(importModuleSpecifier) : undefined);
+        }
+        return cached;
+    }
+
+    function getImportDeclaration({ parent }: LiteralExpression): AnyImportSyntax | undefined {
+        switch (parent.kind) {
+            case SyntaxKind.ImportDeclaration:
+                return parent as ImportDeclaration;
+            case SyntaxKind.ExternalModuleReference:
+                return (parent as ExternalModuleReference).parent;
+            case SyntaxKind.ExportDeclaration:
+            case SyntaxKind.CallExpression: // For "require()" calls
+                // Ignore these, can't add imports to them.
+                return undefined;
+            default:
+                Debug.fail();
+        }
+    }
+
+    function getCodeActionForNewImport(context: SymbolContext & { kind: ImportKind }, moduleSpecifier: string): ImportCodeAction {
+        const { kind, sourceFile, symbolName } = context;
+        const lastImportDeclaration = findLast(sourceFile.statements, isAnyImportSyntax);
+
+        const moduleSpecifierWithoutQuotes = stripQuotes(moduleSpecifier);
+        const quotedModuleSpecifier = createStringLiteralWithQuoteStyle(sourceFile, moduleSpecifierWithoutQuotes);
+        const importDecl = kind !== ImportKind.Equals
+            ? createImportDeclaration(
+                /*decorators*/ undefined,
+                /*modifiers*/ undefined,
+                createImportClauseOfKind(kind, symbolName),
+                quotedModuleSpecifier)
+            : createImportEqualsDeclaration(
+                /*decorators*/ undefined,
+                /*modifiers*/ undefined,
+                createIdentifier(symbolName),
+                createExternalModuleReference(quotedModuleSpecifier));
+
+        const changes = ChangeTracker.with(context, changeTracker => {
+            if (lastImportDeclaration) {
+                changeTracker.insertNodeAfter(sourceFile, lastImportDeclaration, importDecl);
+            }
+            else {
+                changeTracker.insertNodeAtTopOfFile(sourceFile, importDecl, /*blankLineBetween*/ true);
+            }
+        });
+
+        // if this file doesn't have any import statements, insert an import statement and then insert a new line
+        // between the only import statement and user code. Otherwise just insert the statement because chances
+        // are there are already a new line seperating code and import statements.
+        return createCodeAction(
+            Diagnostics.Import_0_from_module_1,
+            [symbolName, moduleSpecifierWithoutQuotes],
+            changes,
+            "NewImport",
+            moduleSpecifierWithoutQuotes,
+        );
+    }
+
+    function createStringLiteralWithQuoteStyle(sourceFile: SourceFile, text: string): StringLiteral {
+        const literal = createLiteral(text);
+        const firstModuleSpecifier = firstOrUndefined(sourceFile.imports);
+        literal.singleQuote = !!firstModuleSpecifier && !isStringDoubleQuoted(firstModuleSpecifier, sourceFile);
+        return literal;
+    }
+
+    function usesJsExtensionOnImports(sourceFile: SourceFile): boolean {
+        return firstDefined(sourceFile.imports, ({ text }) => pathIsRelative(text) ? fileExtensionIs(text, Extension.Js) : undefined) || false;
+    }
+
+    function createImportClauseOfKind(kind: ImportKind.Default | ImportKind.Named | ImportKind.Namespace, symbolName: string) {
+        const id = createIdentifier(symbolName);
+        switch (kind) {
+            case ImportKind.Default:
+                return createImportClause(id, /*namedBindings*/ undefined);
+            case ImportKind.Namespace:
+                return createImportClause(/*name*/ undefined, createNamespaceImport(id));
+            case ImportKind.Named:
+                return createImportClause(/*name*/ undefined, createNamedImports([createImportSpecifier(/*propertyName*/ undefined, id)]));
+            default:
+                Debug.assertNever(kind);
+        }
+    }
+
+    export function getModuleSpecifiersForNewImport(
+        program: Program,
+        sourceFile: SourceFile,
+        moduleSymbols: ReadonlyArray<Symbol>,
+        options: CompilerOptions,
+        getCanonicalFileName: (file: string) => string,
+        host: LanguageServiceHost,
+    ): string[] {
+        const { baseUrl, paths, rootDirs } = options;
+        const addJsExtension = usesJsExtensionOnImports(sourceFile);
+        const choicesForEachExportingModule = flatMap(moduleSymbols, moduleSymbol =>
+            getAllModulePaths(program, moduleSymbol.valueDeclaration!.getSourceFile()).map(moduleFileName => {
+                const sourceDirectory = getDirectoryPath(sourceFile.fileName);
+                const global = tryGetModuleNameFromAmbientModule(moduleSymbol)
+                    || tryGetModuleNameFromTypeRoots(options, host, getCanonicalFileName, moduleFileName, addJsExtension)
+                    || tryGetModuleNameAsNodeModule(options, moduleFileName, host, getCanonicalFileName, sourceDirectory)
+                    || rootDirs && tryGetModuleNameFromRootDirs(rootDirs, moduleFileName, sourceDirectory, getCanonicalFileName);
+                if (global) {
+                    return [global];
+                }
+
+                const relativePath = removeExtensionAndIndexPostFix(getRelativePath(moduleFileName, sourceDirectory, getCanonicalFileName), options, addJsExtension);
+                if (!baseUrl) {
+                    return [relativePath];
+                }
+
+                const relativeToBaseUrl = getRelativePathIfInDirectory(moduleFileName, baseUrl, getCanonicalFileName);
+                if (!relativeToBaseUrl) {
+                    return [relativePath];
+                }
+
+                const importRelativeToBaseUrl = removeExtensionAndIndexPostFix(relativeToBaseUrl, options, addJsExtension);
+                if (paths) {
+                    const fromPaths = tryGetModuleNameFromPaths(removeFileExtension(relativeToBaseUrl), importRelativeToBaseUrl, paths);
+                    if (fromPaths) {
+                        return [fromPaths];
+                    }
+                }
+
+                if (isPathRelativeToParent(relativeToBaseUrl)) {
+                    return [relativePath];
+                }
+
+                /*
+                Prefer a relative import over a baseUrl import if it doesn't traverse up to baseUrl.
+
+                Suppose we have:
+                    baseUrl = /base
+                    sourceDirectory = /base/a/b
+                    moduleFileName = /base/foo/bar
+                Then:
+                    relativePath = ../../foo/bar
+                    getRelativePathNParents(relativePath) = 2
+                    pathFromSourceToBaseUrl = ../../
+                    getRelativePathNParents(pathFromSourceToBaseUrl) = 2
+                    2 < 2 = false
+                In this case we should prefer using the baseUrl path "/a/b" instead of the relative path "../../foo/bar".
+
+                Suppose we have:
+                    baseUrl = /base
+                    sourceDirectory = /base/foo/a
+                    moduleFileName = /base/foo/bar
+                Then:
+                    relativePath = ../a
+                    getRelativePathNParents(relativePath) = 1
+                    pathFromSourceToBaseUrl = ../../
+                    getRelativePathNParents(pathFromSourceToBaseUrl) = 2
+                    1 < 2 = true
+                In this case we should prefer using the relative path "../a" instead of the baseUrl path "foo/a".
+                */
+                const pathFromSourceToBaseUrl = getRelativePath(baseUrl, sourceDirectory, getCanonicalFileName);
+                const relativeFirst = getRelativePathNParents(pathFromSourceToBaseUrl) < getRelativePathNParents(relativePath);
+                return relativeFirst ? [relativePath, importRelativeToBaseUrl] : [importRelativeToBaseUrl, relativePath];
+            }));
+        // Only return results for the re-export with the shortest possible path (and also give the other path even if that's long.)
+        return best(arrayIterator(choicesForEachExportingModule), (a, b) => a[0].length < b[0].length)!;
+    }
+
+    /**
+     * Looks for a existing imports that use symlinks to this module.
+     * Only if no symlink is available, the real path will be used.
+     */
+    function getAllModulePaths(program: Program, { fileName }: SourceFile): ReadonlyArray<string> {
+        const symlinks = mapDefined(program.getSourceFiles(), sf =>
+            sf.resolvedModules && firstDefinedIterator(sf.resolvedModules.values(), res =>
+                res && res.resolvedFileName === fileName ? res.originalPath : undefined));
+        return symlinks.length === 0 ? [fileName] : symlinks;
+    }
+
+    function getRelativePathNParents(relativePath: string): number {
+        let count = 0;
+        for (let i = 0; i + 3 <= relativePath.length && relativePath.slice(i, i + 3) === "../"; i += 3) {
+            count++;
+        }
+        return count;
+    }
+
+    function tryGetModuleNameFromAmbientModule(moduleSymbol: Symbol): string | undefined {
+        const decl = moduleSymbol.valueDeclaration!;
+        if (isModuleDeclaration(decl) && isStringLiteral(decl.name)) {
+            return decl.name.text;
+        }
+    }
+
+    function tryGetModuleNameFromPaths(relativeToBaseUrlWithIndex: string, relativeToBaseUrl: string, paths: MapLike<ReadonlyArray<string>>): string | undefined {
+        for (const key in paths) {
+            for (const patternText of paths[key]) {
+                const pattern = removeFileExtension(normalizePath(patternText));
+                const indexOfStar = pattern.indexOf("*");
+                if (indexOfStar === 0 && pattern.length === 1) {
+                    continue;
+                }
+                else if (indexOfStar !== -1) {
+                    const prefix = pattern.substr(0, indexOfStar);
+                    const suffix = pattern.substr(indexOfStar + 1);
+                    if (relativeToBaseUrl.length >= prefix.length + suffix.length &&
+                        startsWith(relativeToBaseUrl, prefix) &&
+                        endsWith(relativeToBaseUrl, suffix)) {
+                        const matchedStar = relativeToBaseUrl.substr(prefix.length, relativeToBaseUrl.length - suffix.length);
+                        return key.replace("*", matchedStar);
+                    }
+                }
+                else if (pattern === relativeToBaseUrl || pattern === relativeToBaseUrlWithIndex) {
+                    return key;
+                }
+            }
+        }
+    }
+
+    function tryGetModuleNameFromRootDirs(rootDirs: ReadonlyArray<string>, moduleFileName: string, sourceDirectory: string, getCanonicalFileName: (file: string) => string): string | undefined {
+        const normalizedTargetPath = getPathRelativeToRootDirs(moduleFileName, rootDirs, getCanonicalFileName);
+        if (normalizedTargetPath === undefined) {
+            return undefined;
+        }
+
+        const normalizedSourcePath = getPathRelativeToRootDirs(sourceDirectory, rootDirs, getCanonicalFileName);
+        const relativePath = normalizedSourcePath !== undefined ? getRelativePath(normalizedTargetPath, normalizedSourcePath, getCanonicalFileName) : normalizedTargetPath;
+        return removeFileExtension(relativePath);
+    }
+
+    function tryGetModuleNameFromTypeRoots(
+        options: CompilerOptions,
+        host: GetEffectiveTypeRootsHost,
+        getCanonicalFileName: (file: string) => string,
+        moduleFileName: string,
+        addJsExtension: boolean,
+    ): string | undefined {
+        const roots = getEffectiveTypeRoots(options, host);
+        return roots && firstDefined(roots, unNormalizedTypeRoot => {
+            const typeRoot = toPath(unNormalizedTypeRoot, /*basePath*/ undefined!, getCanonicalFileName); // TODO: GH#18217
+            if (startsWith(moduleFileName, typeRoot)) {
+                return removeExtensionAndIndexPostFix(moduleFileName.substring(typeRoot.length + 1), options, addJsExtension);
+            }
+        });
+    }
+
+    function tryGetModuleNameAsNodeModule(
+        options: CompilerOptions,
+        moduleFileName: string,
+        host: LanguageServiceHost,
+        getCanonicalFileName: (file: string) => string,
+        sourceDirectory: string,
+    ): string | undefined {
+        if (getEmitModuleResolutionKind(options) !== ModuleResolutionKind.NodeJs) {
+            // nothing to do here
+            return undefined;
+        }
+
+        const parts = getNodeModulePathParts(moduleFileName);
+
+        if (!parts) {
+            return undefined;
+        }
+
+        // Simplify the full file path to something that can be resolved by Node.
+
+        // If the module could be imported by a directory name, use that directory's name
+        let moduleSpecifier = getDirectoryOrExtensionlessFileName(moduleFileName);
+        // Get a path that's relative to node_modules or the importing file's path
+        moduleSpecifier = getNodeResolvablePath(moduleSpecifier);
+        // If the module was found in @types, get the actual Node package name
+        return getPackageNameFromAtTypesDirectory(moduleSpecifier);
+
+        function getDirectoryOrExtensionlessFileName(path: string): string {
+            // If the file is the main module, it can be imported by the package name
+            const packageRootPath = path.substring(0, parts!.packageRootIndex);
+            const packageJsonPath = combinePaths(packageRootPath, "package.json");
+            if (host.fileExists!(packageJsonPath)) { // TODO: GH#18217
+                const packageJsonContent = JSON.parse(host.readFile!(packageJsonPath)!); // TODO: GH#18217
+                if (packageJsonContent) {
+                    const mainFileRelative = packageJsonContent.typings || packageJsonContent.types || packageJsonContent.main;
+                    if (mainFileRelative) {
+                        const mainExportFile = toPath(mainFileRelative, packageRootPath, getCanonicalFileName);
+                        if (mainExportFile === getCanonicalFileName(path)) {
+                            return packageRootPath;
+                        }
+                    }
+                }
+            }
+
+            // We still have a file name - remove the extension
+            const fullModulePathWithoutExtension = removeFileExtension(path);
+
+            // If the file is /index, it can be imported by its directory name
+            if (getCanonicalFileName(fullModulePathWithoutExtension.substring(parts!.fileNameIndex)) === "/index") {
+                return fullModulePathWithoutExtension.substring(0, parts!.fileNameIndex);
+            }
+
+            return fullModulePathWithoutExtension;
+        }
+
+        function getNodeResolvablePath(path: string): string {
+            const basePath = path.substring(0, parts!.topLevelNodeModulesIndex);
+            if (sourceDirectory.indexOf(basePath) === 0) {
+                // if node_modules folder is in this folder or any of its parent folders, no need to keep it.
+                return path.substring(parts!.topLevelPackageNameIndex + 1);
+            }
+            else {
+                return getRelativePath(path, sourceDirectory, getCanonicalFileName);
+            }
+        }
+    }
+
+    function getNodeModulePathParts(fullPath: string) {
+        // If fullPath can't be valid module file within node_modules, returns undefined.
+        // Example of expected pattern: /base/path/node_modules/[@scope/otherpackage/@otherscope/node_modules/]package/[subdirectory/]file.js
+        // Returns indices:                       ^            ^                                                      ^             ^
+
+        let topLevelNodeModulesIndex = 0;
+        let topLevelPackageNameIndex = 0;
+        let packageRootIndex = 0;
+        let fileNameIndex = 0;
+
+        const enum States {
+            BeforeNodeModules,
+            NodeModules,
+            Scope,
+            PackageContent
+        }
+
+        let partStart = 0;
+        let partEnd = 0;
+        let state = States.BeforeNodeModules;
+
+        while (partEnd >= 0) {
+            partStart = partEnd;
+            partEnd = fullPath.indexOf("/", partStart + 1);
+            switch (state) {
+                case States.BeforeNodeModules:
+                    if (fullPath.indexOf("/node_modules/", partStart) === partStart) {
+                        topLevelNodeModulesIndex = partStart;
+                        topLevelPackageNameIndex = partEnd;
+                        state = States.NodeModules;
+                    }
+                    break;
+                case States.NodeModules:
+                case States.Scope:
+                    if (state === States.NodeModules && fullPath.charAt(partStart + 1) === "@") {
+                        state = States.Scope;
+                    }
+                    else {
+                        packageRootIndex = partEnd;
+                        state = States.PackageContent;
+                    }
+                    break;
+                case States.PackageContent:
+                    if (fullPath.indexOf("/node_modules/", partStart) === partStart) {
+                        state = States.NodeModules;
+                    }
+                    else {
+                        state = States.PackageContent;
+                    }
+                    break;
+            }
+        }
+
+        fileNameIndex = partStart;
+
+        return state > States.NodeModules ? { topLevelNodeModulesIndex, topLevelPackageNameIndex, packageRootIndex, fileNameIndex } : undefined;
+    }
+
+    function getPathRelativeToRootDirs(path: string, rootDirs: ReadonlyArray<string>, getCanonicalFileName: GetCanonicalFileName): string | undefined {
+        return firstDefined(rootDirs, rootDir => {
+            const relativePath = getRelativePathIfInDirectory(path, rootDir, getCanonicalFileName)!; // TODO: GH#18217
+            return isPathRelativeToParent(relativePath) ? undefined : relativePath;
+        });
+    }
+
+    function removeExtensionAndIndexPostFix(fileName: string, options: CompilerOptions, addJsExtension: boolean): string {
+        const noExtension = removeFileExtension(fileName);
+        return addJsExtension
+            ? noExtension + ".js"
+            : getEmitModuleResolutionKind(options) === ModuleResolutionKind.NodeJs
+                ? removeSuffix(noExtension, "/index")
+                : noExtension;
+    }
+
+    function getRelativePathIfInDirectory(path: string, directoryPath: string, getCanonicalFileName: GetCanonicalFileName): string | undefined {
+        const relativePath = getRelativePathToDirectoryOrUrl(directoryPath, path, directoryPath, getCanonicalFileName, /*isAbsolutePathAnUrl*/ false);
+        return isRootedDiskPath(relativePath) ? undefined : relativePath;
+    }
+
+    function isPathRelativeToParent(path: string): boolean {
+        return startsWith(path, "..");
+    }
+
+    function getRelativePath(path: string, directoryPath: string, getCanonicalFileName: GetCanonicalFileName) {
+        const relativePath = getRelativePathToDirectoryOrUrl(directoryPath, path, directoryPath, getCanonicalFileName, /*isAbsolutePathAnUrl*/ false);
+        return !pathIsRelative(relativePath) ? "./" + relativePath : relativePath;
+    }
+
+    function getCodeActionsForAddImport(
+        moduleSymbols: ReadonlyArray<Symbol>,
+        ctx: ImportCodeFixOptions,
+        declarations: ReadonlyArray<AnyImportSyntax>
+    ): ImportCodeAction[] {
+        const fromExistingImport = firstDefined(declarations, declaration => {
+            if (declaration.kind === SyntaxKind.ImportDeclaration && declaration.importClause) {
+                const changes = tryUpdateExistingImport(ctx, (isImportClause(declaration.importClause) && declaration.importClause || undefined)!); // TODO: GH#18217
+                if (changes) {
+                    const moduleSpecifierWithoutQuotes = stripQuotes(declaration.moduleSpecifier.getText());
+                    return createCodeAction(
+                        Diagnostics.Add_0_to_existing_import_declaration_from_1,
+                        [ctx.symbolName, moduleSpecifierWithoutQuotes],
+                        changes,
+                        "InsertingIntoExistingImport",
+                        moduleSpecifierWithoutQuotes);
+                }
+            }
+        });
+        if (fromExistingImport) {
+            return [fromExistingImport];
+        }
+
+        const existingDeclaration = firstDefined(declarations, moduleSpecifierFromAnyImport);
+        const moduleSpecifiers = existingDeclaration ? [existingDeclaration] : getModuleSpecifiersForNewImport(ctx.program, ctx.sourceFile, moduleSymbols, ctx.compilerOptions, ctx.getCanonicalFileName, ctx.host);
+        return moduleSpecifiers.map(spec => getCodeActionForNewImport(ctx, spec));
+    }
+
+    function moduleSpecifierFromAnyImport(node: AnyImportSyntax): string | undefined {
+        const expression = node.kind === SyntaxKind.ImportDeclaration
+            ? node.moduleSpecifier
+            : node.moduleReference.kind === SyntaxKind.ExternalModuleReference
+                ? node.moduleReference.expression
+                : undefined;
+        return expression && isStringLiteral(expression) ? expression.text : undefined;
+    }
+
+    function tryUpdateExistingImport(context: SymbolContext & { kind: ImportKind }, importClause: ImportClause | ImportEqualsDeclaration): FileTextChanges[] | undefined {
+        const { symbolName, sourceFile, kind } = context;
+        const { name } = importClause;
+        const { namedBindings } = (importClause.kind !== SyntaxKind.ImportEqualsDeclaration ? importClause : undefined)!; // TODO: GH#18217
+        switch (kind) {
+            case ImportKind.Default:
+                return name ? undefined : ChangeTracker.with(context, t =>
+                    t.replaceNode(sourceFile, importClause, createImportClause(createIdentifier(symbolName), namedBindings)));
+
+            case ImportKind.Named: {
+                const newImportSpecifier = createImportSpecifier(/*propertyName*/ undefined, createIdentifier(symbolName));
+                if (namedBindings && namedBindings.kind === SyntaxKind.NamedImports && namedBindings.elements.length !== 0) {
+                    // There are already named imports; add another.
+                    return ChangeTracker.with(context, t => t.insertNodeInListAfter(
+                        sourceFile,
+                        namedBindings.elements[namedBindings.elements.length - 1],
+                        newImportSpecifier));
+                }
+                if (!namedBindings || namedBindings.kind === SyntaxKind.NamedImports && namedBindings.elements.length === 0) {
+                    return ChangeTracker.with(context, t =>
+                        t.replaceNode(sourceFile, importClause, createImportClause(name, createNamedImports([newImportSpecifier]))));
+                }
+                return undefined;
+            }
+
+            case ImportKind.Namespace:
+                return namedBindings ? undefined : ChangeTracker.with(context, t =>
+                    t.replaceNode(sourceFile, importClause, createImportClause(name, createNamespaceImport(createIdentifier(symbolName)))));
+
+            case ImportKind.Equals:
+                return undefined;
+
+            default:
+                Debug.assertNever(kind);
+        }
+    }
+
+    function getCodeActionForUseExistingNamespaceImport(namespacePrefix: string, context: SymbolContext, symbolToken: Identifier): ImportCodeAction {
+        const { symbolName, sourceFile } = context;
+
+        /**
+         * Cases:
+         *     import * as ns from "mod"
+         *     import default, * as ns from "mod"
+         *     import ns = require("mod")
+         *
+         * Because there is no import list, we alter the reference to include the
+         * namespace instead of altering the import declaration. For example, "foo" would
+         * become "ns.foo"
+         */
+        // Prefix the node instead of it replacing it, because this may be used for import completions and we don't want the text changes to overlap with the identifier being completed.
+        const changes = ChangeTracker.with(context, tracker =>
+            tracker.changeIdentifierToPropertyAccess(sourceFile, namespacePrefix, symbolToken));
+        return createCodeAction(Diagnostics.Change_0_to_1, [symbolName, `${namespacePrefix}.${symbolName}`], changes, "CodeChange", /*moduleSpecifier*/ undefined);
+    }
+
+    function getImportCodeActions(context: CodeFixContext): ImportCodeAction[] {
+        const importFixContext = convertToImportCodeFixContext(context);
+        return context.errorCode === Diagnostics._0_refers_to_a_UMD_global_but_the_current_file_is_a_module_Consider_adding_an_import_instead.code
+            ? getActionsForUMDImport(importFixContext)
+            : getActionsForNonUMDImport(importFixContext, context.program.getSourceFiles(), context.cancellationToken);
+    }
+
+    function getActionsForUMDImport(context: ImportCodeFixContext): ImportCodeAction[] {
+        const { checker, symbolToken, compilerOptions } = context;
+        const umdSymbol = checker.getSymbolAtLocation(symbolToken!)!; // TODO: GH#18217
+        const parent = symbolToken!.parent; // TODO: GH#18217
+        let symbol: ts.Symbol;
+        let symbolName: string;
+        if (umdSymbol.flags & ts.SymbolFlags.Alias) {
+            symbol = checker.getAliasedSymbol(umdSymbol);
+            symbolName = context.symbolName;
+        }
+        else if (isJsxOpeningLikeElement(parent) && parent.tagName === symbolToken) {
+            // The error wasn't for the symbolAtLocation, it was for the JSX tag itself, which needs access to e.g. `React`.
+            symbol = checker.getAliasedSymbol(checker.resolveName(checker.getJsxNamespace(), parent.tagName, SymbolFlags.Value, /*excludeGlobals*/ false)!); // TODO: GH#18217
+            symbolName = symbol.name;
+        }
+        else {
+            throw Debug.fail("Either the symbol or the JSX namespace should be a UMD global if we got here");
+        }
+
+        return getCodeActionForImport(symbol, { ...context, symbolName, kind: getUmdImportKind(compilerOptions) });
+    }
+    function getUmdImportKind(compilerOptions: CompilerOptions) {
+        // Import a synthetic `default` if enabled.
+        if (getAllowSyntheticDefaultImports(compilerOptions)) {
+            return ImportKind.Default;
+        }
+
+        // When a synthetic `default` is unavailable, use `import..require` if the module kind supports it.
+        const moduleKind = getEmitModuleKind(compilerOptions);
+        switch (moduleKind) {
+            case ModuleKind.AMD:
+            case ModuleKind.CommonJS:
+            case ModuleKind.UMD:
+                return ImportKind.Equals;
+            case ModuleKind.System:
+            case ModuleKind.ES2015:
+            case ModuleKind.ESNext:
+            case ModuleKind.None:
+                // Fall back to the `import * as ns` style import.
+                return ImportKind.Namespace;
+            default:
+                throw Debug.assertNever(moduleKind);
+        }
+    }
+
+    function getActionsForNonUMDImport(context: ImportCodeFixContext, allSourceFiles: ReadonlyArray<SourceFile>, cancellationToken: CancellationToken): ImportCodeAction[] {
+        const { sourceFile, checker, symbolName, symbolToken } = context;
+        // "default" is a keyword and not a legal identifier for the import, so we don't expect it here
+        Debug.assert(symbolName !== "default");
+        const symbolIdActionMap = new ImportCodeActionMap();
+        const currentTokenMeaning = getMeaningFromLocation(symbolToken!); // TODO: GH#18217
+
+        forEachExternalModuleToImportFrom(checker, sourceFile, allSourceFiles, moduleSymbol => {
+            cancellationToken.throwIfCancellationRequested();
+            // check the default export
+            const defaultExport = checker.tryGetMemberInModuleExports(InternalSymbolName.Default, moduleSymbol);
+            if (defaultExport) {
+                const localSymbol = getLocalSymbolForExportDefault(defaultExport);
+                if ((
+                        localSymbol && localSymbol.escapedName === symbolName ||
+                        getEscapedNameForExportDefault(defaultExport) === symbolName ||
+                        moduleSymbolToValidIdentifier(moduleSymbol, context.compilerOptions.target!) === symbolName
+                    ) && checkSymbolHasMeaning(localSymbol || defaultExport, currentTokenMeaning)) {
+                    // check if this symbol is already used
+                    const symbolId = getUniqueSymbolId(localSymbol || defaultExport, checker);
+                    symbolIdActionMap.addActions(symbolId, getCodeActionForImport(moduleSymbol, { ...context, kind: ImportKind.Default }));
+                }
+            }
+
+            // check exports with the same name
+            const exportSymbolWithIdenticalName = checker.tryGetMemberInModuleExportsAndProperties(symbolName, moduleSymbol);
+            if (exportSymbolWithIdenticalName && checkSymbolHasMeaning(exportSymbolWithIdenticalName, currentTokenMeaning)) {
+                const symbolId = getUniqueSymbolId(exportSymbolWithIdenticalName, checker);
+                symbolIdActionMap.addActions(symbolId, getCodeActionForImport(moduleSymbol, { ...context, kind: ImportKind.Named }));
+            }
+
+            function getEscapedNameForExportDefault(symbol: Symbol): __String | undefined {
+                return symbol.declarations && firstDefined(symbol.declarations, declaration => {
+                    if (isExportAssignment(declaration)) {
+                        if (isIdentifier(declaration.expression)) {
+                            return declaration.expression.escapedText;
+                        }
+                    }
+                    else if (isExportSpecifier(declaration)) {
+                        Debug.assert(declaration.name.escapedText === InternalSymbolName.Default);
+                        if (declaration.propertyName) {
+                            return declaration.propertyName.escapedText;
+                        }
+                    }
+                });
+            }
+        });
+
+        return symbolIdActionMap.getAllActions();
+    }
+
+    function checkSymbolHasMeaning({ declarations }: Symbol, meaning: SemanticMeaning): boolean {
+        return some(declarations, decl => !!(getMeaningFromDeclaration(decl) & meaning));
+    }
+
+    export function forEachExternalModuleToImportFrom(checker: TypeChecker, from: SourceFile, allSourceFiles: ReadonlyArray<SourceFile>, cb: (module: Symbol) => void) {
+        forEachExternalModule(checker, allSourceFiles, (module, sourceFile) => {
+            if (sourceFile === undefined || sourceFile !== from && isImportablePath(from.fileName, sourceFile.fileName)) {
+                cb(module);
+            }
+        });
+    }
+
+    export function forEachExternalModule(checker: TypeChecker, allSourceFiles: ReadonlyArray<SourceFile>, cb: (module: Symbol, sourceFile: SourceFile | undefined) => void) {
+        for (const ambient of checker.getAmbientModules()) {
+            cb(ambient, /*sourceFile*/ undefined);
+        }
+        for (const sourceFile of allSourceFiles) {
+            if (isExternalOrCommonJsModule(sourceFile)) {
+                cb(sourceFile.symbol!, sourceFile);
+            }
+        }
+    }
+
+    /**
+     * Don't include something from a `node_modules` that isn't actually reachable by a global import.
+     * A relative import to node_modules is usually a bad idea.
+     */
+    function isImportablePath(fromPath: string, toPath: string): boolean {
+        // If it's in a `node_modules` but is not reachable from here via a global import, don't bother.
+        const toNodeModules = forEachAncestorDirectory(toPath, ancestor => getBaseFileName(ancestor) === "node_modules" ? ancestor : undefined);
+        return toNodeModules === undefined || startsWith(fromPath, getDirectoryPath(toNodeModules));
+    }
+
+    export function moduleSymbolToValidIdentifier(moduleSymbol: Symbol, target: ScriptTarget): string {
+        return moduleSpecifierToValidIdentifier(removeFileExtension(getBaseFileName(moduleSymbol.name)), target);
+    }
+
+    export function moduleSpecifierToValidIdentifier(moduleSpecifier: string, target: ScriptTarget): string {
+        let res = "";
+        let lastCharWasValid = true;
+        const firstCharCode = moduleSpecifier.charCodeAt(0);
+        if (isIdentifierStart(firstCharCode, target)) {
+            res += String.fromCharCode(firstCharCode);
+        }
+        else {
+            lastCharWasValid = false;
+        }
+        for (let i = 1; i < moduleSpecifier.length; i++) {
+            const ch = moduleSpecifier.charCodeAt(i);
+            const isValid = isIdentifierPart(ch, target);
+            if (isValid) {
+                let char = String.fromCharCode(ch);
+                if (!lastCharWasValid) {
+                    char = char.toUpperCase();
+                }
+                res += char;
+            }
+            lastCharWasValid = isValid;
+        }
+        // Need `|| "_"` to ensure result isn't empty.
+        return !isStringANonContextualKeyword(res) ? res || "_" : `_${res}`;
+    }
+}