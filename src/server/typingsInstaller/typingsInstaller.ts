--- conflicted
+++ resolved
@@ -1,421 +1,416 @@
-/// <reference path="../../compiler/core.ts" />
-/// <reference path="../../compiler/moduleNameResolver.ts" />
-/// <reference path="../../services/jsTyping.ts"/>
-/// <reference path="../../services/semver.ts"/>
-/// <reference path="../types.ts"/>
-/// <reference path="../shared.ts"/>
-
-namespace ts.server.typingsInstaller {
-    interface NpmConfig {
-        devDependencies: MapLike<any>;
-    }
-
-    interface NpmLock {
-        dependencies: { [packageName: string]: { version: string } };
-    }
-
-    export interface Log {
-        isEnabled(): boolean;
-        writeLine(text: string): void;
-    }
-
-    const nullLog: Log = {
-        isEnabled: () => false,
-        writeLine: noop
-    };
-
-    function typingToFileName(cachePath: string, packageName: string, installTypingHost: InstallTypingHost, log: Log): string | undefined {
-        try {
-            const result = resolveModuleName(packageName, combinePaths(cachePath, "index.d.ts"), { moduleResolution: ModuleResolutionKind.NodeJs }, installTypingHost);
-            return result.resolvedModule && result.resolvedModule.resolvedFileName;
-        }
-        catch (e) {
-            if (log.isEnabled()) {
-                log.writeLine(`Failed to resolve ${packageName} in folder '${cachePath}': ${(<Error>e).message}`);
-            }
-            return undefined;
-        }
-    }
-
-
-    export type RequestCompletedAction = (success: boolean) => void;
-    interface PendingRequest {
-        requestId: number;
-        packageNames: string[];
-        cwd: string;
-        onRequestCompleted: RequestCompletedAction;
-    }
-
-    export abstract class TypingsInstaller {
-        private readonly packageNameToTypingLocation: Map<JsTyping.CachedTyping> = createMap<JsTyping.CachedTyping>();
-        private readonly missingTypingsSet: Map<true> = createMap<true>();
-        private readonly knownCachesSet: Map<true> = createMap<true>();
-        private readonly projectWatchers: Map<FileWatcher[]> = createMap<FileWatcher[]>();
-        private safeList: JsTyping.SafeList | undefined;
-        readonly pendingRunRequests: PendingRequest[] = [];
-
-        private installRunCount = 1;
-        private inFlightRequestCount = 0;
-
-        abstract readonly typesRegistry: Map<MapLike<string>>;
-
-        constructor(
-            protected readonly installTypingHost: InstallTypingHost,
-            private readonly globalCachePath: string,
-            private readonly safeListPath: Path,
-            private readonly typesMapLocation: Path,
-            private readonly throttleLimit: number,
-            protected readonly log = nullLog) {
-            if (this.log.isEnabled()) {
-                this.log.writeLine(`Global cache location '${globalCachePath}', safe file path '${safeListPath}', types map path ${typesMapLocation}`);
-            }
-            this.processCacheLocation(this.globalCachePath);
-        }
-
-        closeProject(req: CloseProject) {
-            this.closeWatchers(req.projectName);
-        }
-
-        private closeWatchers(projectName: string): void {
-            if (this.log.isEnabled()) {
-                this.log.writeLine(`Closing file watchers for project '${projectName}'`);
-            }
-            const watchers = this.projectWatchers.get(projectName);
-            if (!watchers) {
-                if (this.log.isEnabled()) {
-                    this.log.writeLine(`No watchers are registered for project '${projectName}'`);
-                }
-                return;
-            }
-            for (const w of watchers) {
-                w.close();
-            }
-
-            this.projectWatchers.delete(projectName);
-
-            if (this.log.isEnabled()) {
-                this.log.writeLine(`Closing file watchers for project '${projectName}' - done.`);
-            }
-        }
-
-        install(req: DiscoverTypings) {
-            if (this.log.isEnabled()) {
-                this.log.writeLine(`Got install request ${JSON.stringify(req)}`);
-            }
-
-            // load existing typing information from the cache
-            if (req.cachePath) {
-                if (this.log.isEnabled()) {
-                    this.log.writeLine(`Request specifies cache path '${req.cachePath}', loading cached information...`);
-                }
-                this.processCacheLocation(req.cachePath);
-            }
-
-            if (this.safeList === undefined) {
-                this.initializeSafeList();
-            }
-            const discoverTypingsResult = JsTyping.discoverTypings(
-                this.installTypingHost,
-                this.log.isEnabled() ? (s => this.log.writeLine(s)) : undefined,
-                req.fileNames,
-                req.projectRootPath,
-                this.safeList!,
-                this.packageNameToTypingLocation,
-                req.typeAcquisition,
-                req.unresolvedImports,
-                this.typesRegistry);
-
-            if (this.log.isEnabled()) {
-                this.log.writeLine(`Finished typings discovery: ${JSON.stringify(discoverTypingsResult)}`);
-            }
-
-            // start watching files
-            this.watchFiles(req.projectName, discoverTypingsResult.filesToWatch);
-
-            // install typings
-            if (discoverTypingsResult.newTypingNames.length) {
-                this.installTypings(req, req.cachePath || this.globalCachePath, discoverTypingsResult.cachedTypingPaths, discoverTypingsResult.newTypingNames);
-            }
-            else {
-                this.sendResponse(this.createSetTypings(req, discoverTypingsResult.cachedTypingPaths));
-                if (this.log.isEnabled()) {
-                    this.log.writeLine(`No new typings were requested as a result of typings discovery`);
-                }
-            }
-        }
-
-        private initializeSafeList() {
-            // Prefer the safe list from the types map if it exists
-            if (this.typesMapLocation) {
-                const safeListFromMap = JsTyping.loadTypesMap(this.installTypingHost, this.typesMapLocation);
-                if (safeListFromMap) {
-                    this.log.writeLine(`Loaded safelist from types map file '${this.typesMapLocation}'`);
-                    this.safeList = safeListFromMap;
-                    return;
-                }
-                this.log.writeLine(`Failed to load safelist from types map file '${this.typesMapLocation}'`);
-            }
-            this.safeList = JsTyping.loadSafeList(this.installTypingHost, this.safeListPath);
-        }
-
-        private processCacheLocation(cacheLocation: string) {
-            if (this.log.isEnabled()) {
-                this.log.writeLine(`Processing cache location '${cacheLocation}'`);
-            }
-            if (this.knownCachesSet.has(cacheLocation)) {
-                if (this.log.isEnabled()) {
-                    this.log.writeLine(`Cache location was already processed...`);
-                }
-                return;
-            }
-            const packageJson = combinePaths(cacheLocation, "package.json");
-            const packageLockJson = combinePaths(cacheLocation, "package-lock.json");
-            if (this.log.isEnabled()) {
-                this.log.writeLine(`Trying to find '${packageJson}'...`);
-            }
-<<<<<<< HEAD
-            if (this.installTypingHost.fileExists(packageJson)) {
-                const npmConfig = <NpmConfig>JSON.parse(this.installTypingHost.readFile(packageJson)!); // TODO: GH#18217
-=======
-            if (this.installTypingHost.fileExists(packageJson) && this.installTypingHost.fileExists(packageLockJson)) {
-                const npmConfig = <NpmConfig>JSON.parse(this.installTypingHost.readFile(packageJson));
-                const npmLock = <NpmLock>JSON.parse(this.installTypingHost.readFile(packageLockJson));
->>>>>>> 611ebc7a
-                if (this.log.isEnabled()) {
-                    this.log.writeLine(`Loaded content of '${packageJson}': ${JSON.stringify(npmConfig)}`);
-                    this.log.writeLine(`Loaded content of '${packageLockJson}'`);
-                }
-                if (npmConfig.devDependencies && npmLock.dependencies) {
-                    for (const key in npmConfig.devDependencies) {
-                        if (!hasProperty(npmLock.dependencies, key)) {
-                            // if package in package.json but not package-lock.json, skip adding to cache so it is reinstalled on next use
-                            continue;
-                        }
-                        // key is @types/<package name>
-                        const packageName = getBaseFileName(key);
-                        if (!packageName) {
-                            continue;
-                        }
-                        const typingFile = typingToFileName(cacheLocation, packageName, this.installTypingHost, this.log);
-                        if (!typingFile) {
-                            this.missingTypingsSet.set(packageName, true);
-                            continue;
-                        }
-                        const existingTypingFile = this.packageNameToTypingLocation.get(packageName);
-                        if (existingTypingFile) {
-                            if (existingTypingFile.typingLocation === typingFile) {
-                                continue;
-                            }
-
-                            if (this.log.isEnabled()) {
-                                this.log.writeLine(`New typing for package ${packageName} from '${typingFile}' conflicts with existing typing file '${existingTypingFile}'`);
-                            }
-                        }
-                        if (this.log.isEnabled()) {
-                            this.log.writeLine(`Adding entry into typings cache: '${packageName}' => '${typingFile}'`);
-                        }
-                        const info = getProperty(npmLock.dependencies, key);
-                        const version = info && info.version;
-                        const semver = Semver.parse(version);
-                        const newTyping: JsTyping.CachedTyping = { typingLocation: typingFile, version: semver };
-                        this.packageNameToTypingLocation.set(packageName, newTyping);
-                    }
-                }
-            }
-            if (this.log.isEnabled()) {
-                this.log.writeLine(`Finished processing cache location '${cacheLocation}'`);
-            }
-            this.knownCachesSet.set(cacheLocation, true);
-        }
-
-        private filterTypings(typingsToInstall: ReadonlyArray<string>): ReadonlyArray<string> {
-            return typingsToInstall.filter(typing => {
-                if (this.missingTypingsSet.get(typing)) {
-                    if (this.log.isEnabled()) this.log.writeLine(`'${typing}' is in missingTypingsSet - skipping...`);
-                    return false;
-                }
-                const validationResult = JsTyping.validatePackageName(typing);
-                if (validationResult !== JsTyping.PackageNameValidationResult.Ok) {
-                    // add typing name to missing set so we won't process it again
-                    this.missingTypingsSet.set(typing, true);
-                    if (this.log.isEnabled()) this.log.writeLine(JsTyping.renderPackageNameValidationFailure(validationResult, typing));
-                    return false;
-                }
-                if (!this.typesRegistry.has(typing)) {
-                    if (this.log.isEnabled()) this.log.writeLine(`Entry for package '${typing}' does not exist in local types registry - skipping...`);
-                    return false;
-                }
-                if (this.packageNameToTypingLocation.get(typing) && JsTyping.isTypingUpToDate(this.packageNameToTypingLocation.get(typing), this.typesRegistry.get(typing))) {
-                    if (this.log.isEnabled()) this.log.writeLine(`'${typing}' already has an up-to-date typing - skipping...`);
-                    return false;
-                }
-                return true;
-            });
-        }
-
-        protected ensurePackageDirectoryExists(directory: string) {
-            const npmConfigPath = combinePaths(directory, "package.json");
-            if (this.log.isEnabled()) {
-                this.log.writeLine(`Npm config file: ${npmConfigPath}`);
-            }
-            if (!this.installTypingHost.fileExists(npmConfigPath)) {
-                if (this.log.isEnabled()) {
-                    this.log.writeLine(`Npm config file: '${npmConfigPath}' is missing, creating new one...`);
-                }
-                this.ensureDirectoryExists(directory, this.installTypingHost);
-                this.installTypingHost.writeFile(npmConfigPath, '{ "private": true }');
-            }
-        }
-
-        private installTypings(req: DiscoverTypings, cachePath: string, currentlyCachedTypings: string[], typingsToInstall: string[]) {
-            if (this.log.isEnabled()) {
-                this.log.writeLine(`Installing typings ${JSON.stringify(typingsToInstall)}`);
-            }
-            const filteredTypings = this.filterTypings(typingsToInstall);
-            if (filteredTypings.length === 0) {
-                if (this.log.isEnabled()) {
-                    this.log.writeLine(`All typings are known to be missing or invalid - no need to install more typings`);
-                }
-                this.sendResponse(this.createSetTypings(req, currentlyCachedTypings));
-                return;
-            }
-
-            this.ensurePackageDirectoryExists(cachePath);
-
-            const requestId = this.installRunCount;
-            this.installRunCount++;
-
-            // send progress event
-            this.sendResponse(<BeginInstallTypes>{
-                kind: EventBeginInstallTypes,
-                eventId: requestId,
-                typingsInstallerVersion: ts.version, // qualified explicitly to prevent occasional shadowing
-                projectName: req.projectName
-            });
-
-            const scopedTypings = filteredTypings.map(typingsName);
-            this.installTypingsAsync(requestId, scopedTypings, cachePath, ok => {
-                try {
-                    if (!ok) {
-                        if (this.log.isEnabled()) {
-                            this.log.writeLine(`install request failed, marking packages as missing to prevent repeated requests: ${JSON.stringify(filteredTypings)}`);
-                        }
-                        for (const typing of filteredTypings) {
-                            this.missingTypingsSet.set(typing, true);
-                        }
-                        return;
-                    }
-
-                    // TODO: watch project directory
-                    if (this.log.isEnabled()) {
-                        this.log.writeLine(`Installed typings ${JSON.stringify(scopedTypings)}`);
-                    }
-                    const installedTypingFiles: string[] = [];
-                    for (const packageName of filteredTypings) {
-                        const typingFile = typingToFileName(cachePath, packageName, this.installTypingHost, this.log);
-                        if (!typingFile) {
-                            this.missingTypingsSet.set(packageName, true);
-                            continue;
-                        }
-
-                        // packageName is guaranteed to exist in typesRegistry by filterTypings
-                        const distTags = this.typesRegistry.get(packageName);
-                        const newVersion = Semver.parse(distTags[`ts${ts.versionMajorMinor}`] || distTags[latestDistTag]);
-                        const newTyping: JsTyping.CachedTyping = { typingLocation: typingFile, version: newVersion };
-                        this.packageNameToTypingLocation.set(packageName, newTyping);
-                        installedTypingFiles.push(typingFile);
-                    }
-                    if (this.log.isEnabled()) {
-                        this.log.writeLine(`Installed typing files ${JSON.stringify(installedTypingFiles)}`);
-                    }
-
-                    this.sendResponse(this.createSetTypings(req, currentlyCachedTypings.concat(installedTypingFiles)));
-                }
-                finally {
-                    const response: EndInstallTypes = {
-                        kind: EventEndInstallTypes,
-                        eventId: requestId,
-                        projectName: req.projectName,
-                        packagesToInstall: scopedTypings,
-                        installSuccess: ok,
-                        typingsInstallerVersion: ts.version // qualified explicitly to prevent occasional shadowing
-                    };
-                    this.sendResponse(response);
-                }
-            });
-        }
-
-        private ensureDirectoryExists(directory: string, host: InstallTypingHost): void {
-            const directoryName = getDirectoryPath(directory);
-            if (!host.directoryExists(directoryName)) {
-                this.ensureDirectoryExists(directoryName, host);
-            }
-            if (!host.directoryExists(directory)) {
-                host.createDirectory(directory);
-            }
-        }
-
-        private watchFiles(projectName: string, files: string[]) {
-            if (!files.length) {
-                return;
-            }
-            // shut down existing watchers
-            this.closeWatchers(projectName);
-
-            // handler should be invoked once for the entire set of files since it will trigger full rediscovery of typings
-            let isInvoked = false;
-            const watchers: FileWatcher[] = [];
-            for (const file of files) {
-                const w = this.installTypingHost.watchFile!(file, f => { // TODO: GH#18217
-                    if (this.log.isEnabled()) {
-                        this.log.writeLine(`Got FS notification for ${f}, handler is already invoked '${isInvoked}'`);
-                    }
-                    if (!isInvoked) {
-                        this.sendResponse({ projectName, kind: server.ActionInvalidate });
-                        isInvoked = true;
-                    }
-                }, /*pollingInterval*/ 2000);
-                watchers.push(w);
-            }
-            this.projectWatchers.set(projectName, watchers);
-        }
-
-        private createSetTypings(request: DiscoverTypings, typings: string[]): SetTypings {
-            return {
-                projectName: request.projectName,
-                typeAcquisition: request.typeAcquisition,
-                compilerOptions: request.compilerOptions,
-                typings,
-                unresolvedImports: request.unresolvedImports,
-                kind: ActionSet
-            };
-        }
-
-        private installTypingsAsync(requestId: number, packageNames: string[], cwd: string, onRequestCompleted: RequestCompletedAction): void {
-            this.pendingRunRequests.unshift({ requestId, packageNames, cwd, onRequestCompleted });
-            this.executeWithThrottling();
-        }
-
-        private executeWithThrottling() {
-            while (this.inFlightRequestCount < this.throttleLimit && this.pendingRunRequests.length) {
-                this.inFlightRequestCount++;
-                const request = this.pendingRunRequests.pop()!;
-                this.installWorker(request.requestId, request.packageNames, request.cwd, ok => {
-                    this.inFlightRequestCount--;
-                    request.onRequestCompleted(ok);
-                    this.executeWithThrottling();
-                });
-            }
-        }
-
-        protected abstract installWorker(requestId: number, packageNames: string[], cwd: string, onRequestCompleted: RequestCompletedAction): void;
-        protected abstract sendResponse(response: SetTypings | InvalidateCachedTypings | BeginInstallTypes | EndInstallTypes): void;
-    }
-
-    /* @internal */
-    export function typingsName(packageName: string): string {
-        return `@types/${packageName}@ts${versionMajorMinor}`;
-    }
-
-    const latestDistTag = "latest";
+/// <reference path="../../compiler/core.ts" />
+/// <reference path="../../compiler/moduleNameResolver.ts" />
+/// <reference path="../../services/jsTyping.ts"/>
+/// <reference path="../../services/semver.ts"/>
+/// <reference path="../types.ts"/>
+/// <reference path="../shared.ts"/>
+
+namespace ts.server.typingsInstaller {
+    interface NpmConfig {
+        devDependencies: MapLike<any>;
+    }
+
+    interface NpmLock {
+        dependencies: { [packageName: string]: { version: string } };
+    }
+
+    export interface Log {
+        isEnabled(): boolean;
+        writeLine(text: string): void;
+    }
+
+    const nullLog: Log = {
+        isEnabled: () => false,
+        writeLine: noop
+    };
+
+    function typingToFileName(cachePath: string, packageName: string, installTypingHost: InstallTypingHost, log: Log): string | undefined {
+        try {
+            const result = resolveModuleName(packageName, combinePaths(cachePath, "index.d.ts"), { moduleResolution: ModuleResolutionKind.NodeJs }, installTypingHost);
+            return result.resolvedModule && result.resolvedModule.resolvedFileName;
+        }
+        catch (e) {
+            if (log.isEnabled()) {
+                log.writeLine(`Failed to resolve ${packageName} in folder '${cachePath}': ${(<Error>e).message}`);
+            }
+            return undefined;
+        }
+    }
+
+
+    export type RequestCompletedAction = (success: boolean) => void;
+    interface PendingRequest {
+        requestId: number;
+        packageNames: string[];
+        cwd: string;
+        onRequestCompleted: RequestCompletedAction;
+    }
+
+    export abstract class TypingsInstaller {
+        private readonly packageNameToTypingLocation: Map<JsTyping.CachedTyping> = createMap<JsTyping.CachedTyping>();
+        private readonly missingTypingsSet: Map<true> = createMap<true>();
+        private readonly knownCachesSet: Map<true> = createMap<true>();
+        private readonly projectWatchers: Map<FileWatcher[]> = createMap<FileWatcher[]>();
+        private safeList: JsTyping.SafeList | undefined;
+        readonly pendingRunRequests: PendingRequest[] = [];
+
+        private installRunCount = 1;
+        private inFlightRequestCount = 0;
+
+        abstract readonly typesRegistry: Map<MapLike<string>>;
+
+        constructor(
+            protected readonly installTypingHost: InstallTypingHost,
+            private readonly globalCachePath: string,
+            private readonly safeListPath: Path,
+            private readonly typesMapLocation: Path,
+            private readonly throttleLimit: number,
+            protected readonly log = nullLog) {
+            if (this.log.isEnabled()) {
+                this.log.writeLine(`Global cache location '${globalCachePath}', safe file path '${safeListPath}', types map path ${typesMapLocation}`);
+            }
+            this.processCacheLocation(this.globalCachePath);
+        }
+
+        closeProject(req: CloseProject) {
+            this.closeWatchers(req.projectName);
+        }
+
+        private closeWatchers(projectName: string): void {
+            if (this.log.isEnabled()) {
+                this.log.writeLine(`Closing file watchers for project '${projectName}'`);
+            }
+            const watchers = this.projectWatchers.get(projectName);
+            if (!watchers) {
+                if (this.log.isEnabled()) {
+                    this.log.writeLine(`No watchers are registered for project '${projectName}'`);
+                }
+                return;
+            }
+            for (const w of watchers) {
+                w.close();
+            }
+
+            this.projectWatchers.delete(projectName);
+
+            if (this.log.isEnabled()) {
+                this.log.writeLine(`Closing file watchers for project '${projectName}' - done.`);
+            }
+        }
+
+        install(req: DiscoverTypings) {
+            if (this.log.isEnabled()) {
+                this.log.writeLine(`Got install request ${JSON.stringify(req)}`);
+            }
+
+            // load existing typing information from the cache
+            if (req.cachePath) {
+                if (this.log.isEnabled()) {
+                    this.log.writeLine(`Request specifies cache path '${req.cachePath}', loading cached information...`);
+                }
+                this.processCacheLocation(req.cachePath);
+            }
+
+            if (this.safeList === undefined) {
+                this.initializeSafeList();
+            }
+            const discoverTypingsResult = JsTyping.discoverTypings(
+                this.installTypingHost,
+                this.log.isEnabled() ? (s => this.log.writeLine(s)) : undefined,
+                req.fileNames,
+                req.projectRootPath,
+                this.safeList!,
+                this.packageNameToTypingLocation,
+                req.typeAcquisition,
+                req.unresolvedImports,
+                this.typesRegistry);
+
+            if (this.log.isEnabled()) {
+                this.log.writeLine(`Finished typings discovery: ${JSON.stringify(discoverTypingsResult)}`);
+            }
+
+            // start watching files
+            this.watchFiles(req.projectName, discoverTypingsResult.filesToWatch);
+
+            // install typings
+            if (discoverTypingsResult.newTypingNames.length) {
+                this.installTypings(req, req.cachePath || this.globalCachePath, discoverTypingsResult.cachedTypingPaths, discoverTypingsResult.newTypingNames);
+            }
+            else {
+                this.sendResponse(this.createSetTypings(req, discoverTypingsResult.cachedTypingPaths));
+                if (this.log.isEnabled()) {
+                    this.log.writeLine(`No new typings were requested as a result of typings discovery`);
+                }
+            }
+        }
+
+        private initializeSafeList() {
+            // Prefer the safe list from the types map if it exists
+            if (this.typesMapLocation) {
+                const safeListFromMap = JsTyping.loadTypesMap(this.installTypingHost, this.typesMapLocation);
+                if (safeListFromMap) {
+                    this.log.writeLine(`Loaded safelist from types map file '${this.typesMapLocation}'`);
+                    this.safeList = safeListFromMap;
+                    return;
+                }
+                this.log.writeLine(`Failed to load safelist from types map file '${this.typesMapLocation}'`);
+            }
+            this.safeList = JsTyping.loadSafeList(this.installTypingHost, this.safeListPath);
+        }
+
+        private processCacheLocation(cacheLocation: string) {
+            if (this.log.isEnabled()) {
+                this.log.writeLine(`Processing cache location '${cacheLocation}'`);
+            }
+            if (this.knownCachesSet.has(cacheLocation)) {
+                if (this.log.isEnabled()) {
+                    this.log.writeLine(`Cache location was already processed...`);
+                }
+                return;
+            }
+            const packageJson = combinePaths(cacheLocation, "package.json");
+            const packageLockJson = combinePaths(cacheLocation, "package-lock.json");
+            if (this.log.isEnabled()) {
+                this.log.writeLine(`Trying to find '${packageJson}'...`);
+            }
+            if (this.installTypingHost.fileExists(packageJson) && this.installTypingHost.fileExists(packageLockJson)) {
+                const npmConfig = <NpmConfig>JSON.parse(this.installTypingHost.readFile(packageJson)!); // TODO: GH#18217
+                const npmLock = <NpmLock>JSON.parse(this.installTypingHost.readFile(packageLockJson)!); // TODO: GH#18217
+                if (this.log.isEnabled()) {
+                    this.log.writeLine(`Loaded content of '${packageJson}': ${JSON.stringify(npmConfig)}`);
+                    this.log.writeLine(`Loaded content of '${packageLockJson}'`);
+                }
+                if (npmConfig.devDependencies && npmLock.dependencies) {
+                    for (const key in npmConfig.devDependencies) {
+                        if (!hasProperty(npmLock.dependencies, key)) {
+                            // if package in package.json but not package-lock.json, skip adding to cache so it is reinstalled on next use
+                            continue;
+                        }
+                        // key is @types/<package name>
+                        const packageName = getBaseFileName(key);
+                        if (!packageName) {
+                            continue;
+                        }
+                        const typingFile = typingToFileName(cacheLocation, packageName, this.installTypingHost, this.log);
+                        if (!typingFile) {
+                            this.missingTypingsSet.set(packageName, true);
+                            continue;
+                        }
+                        const existingTypingFile = this.packageNameToTypingLocation.get(packageName);
+                        if (existingTypingFile) {
+                            if (existingTypingFile.typingLocation === typingFile) {
+                                continue;
+                            }
+
+                            if (this.log.isEnabled()) {
+                                this.log.writeLine(`New typing for package ${packageName} from '${typingFile}' conflicts with existing typing file '${existingTypingFile}'`);
+                            }
+                        }
+                        if (this.log.isEnabled()) {
+                            this.log.writeLine(`Adding entry into typings cache: '${packageName}' => '${typingFile}'`);
+                        }
+                        const info = getProperty(npmLock.dependencies, key);
+                        const version = info && info.version;
+                        const semver = Semver.parse(version!); // TODO: GH#18217
+                        const newTyping: JsTyping.CachedTyping = { typingLocation: typingFile, version: semver };
+                        this.packageNameToTypingLocation.set(packageName, newTyping);
+                    }
+                }
+            }
+            if (this.log.isEnabled()) {
+                this.log.writeLine(`Finished processing cache location '${cacheLocation}'`);
+            }
+            this.knownCachesSet.set(cacheLocation, true);
+        }
+
+        private filterTypings(typingsToInstall: ReadonlyArray<string>): ReadonlyArray<string> {
+            return typingsToInstall.filter(typing => {
+                if (this.missingTypingsSet.get(typing)) {
+                    if (this.log.isEnabled()) this.log.writeLine(`'${typing}' is in missingTypingsSet - skipping...`);
+                    return false;
+                }
+                const validationResult = JsTyping.validatePackageName(typing);
+                if (validationResult !== JsTyping.PackageNameValidationResult.Ok) {
+                    // add typing name to missing set so we won't process it again
+                    this.missingTypingsSet.set(typing, true);
+                    if (this.log.isEnabled()) this.log.writeLine(JsTyping.renderPackageNameValidationFailure(validationResult, typing));
+                    return false;
+                }
+                if (!this.typesRegistry.has(typing)) {
+                    if (this.log.isEnabled()) this.log.writeLine(`Entry for package '${typing}' does not exist in local types registry - skipping...`);
+                    return false;
+                }
+                if (this.packageNameToTypingLocation.get(typing) && JsTyping.isTypingUpToDate(this.packageNameToTypingLocation.get(typing)!, this.typesRegistry.get(typing)!)) {
+                    if (this.log.isEnabled()) this.log.writeLine(`'${typing}' already has an up-to-date typing - skipping...`);
+                    return false;
+                }
+                return true;
+            });
+        }
+
+        protected ensurePackageDirectoryExists(directory: string) {
+            const npmConfigPath = combinePaths(directory, "package.json");
+            if (this.log.isEnabled()) {
+                this.log.writeLine(`Npm config file: ${npmConfigPath}`);
+            }
+            if (!this.installTypingHost.fileExists(npmConfigPath)) {
+                if (this.log.isEnabled()) {
+                    this.log.writeLine(`Npm config file: '${npmConfigPath}' is missing, creating new one...`);
+                }
+                this.ensureDirectoryExists(directory, this.installTypingHost);
+                this.installTypingHost.writeFile(npmConfigPath, '{ "private": true }');
+            }
+        }
+
+        private installTypings(req: DiscoverTypings, cachePath: string, currentlyCachedTypings: string[], typingsToInstall: string[]) {
+            if (this.log.isEnabled()) {
+                this.log.writeLine(`Installing typings ${JSON.stringify(typingsToInstall)}`);
+            }
+            const filteredTypings = this.filterTypings(typingsToInstall);
+            if (filteredTypings.length === 0) {
+                if (this.log.isEnabled()) {
+                    this.log.writeLine(`All typings are known to be missing or invalid - no need to install more typings`);
+                }
+                this.sendResponse(this.createSetTypings(req, currentlyCachedTypings));
+                return;
+            }
+
+            this.ensurePackageDirectoryExists(cachePath);
+
+            const requestId = this.installRunCount;
+            this.installRunCount++;
+
+            // send progress event
+            this.sendResponse(<BeginInstallTypes>{
+                kind: EventBeginInstallTypes,
+                eventId: requestId,
+                typingsInstallerVersion: ts.version, // qualified explicitly to prevent occasional shadowing
+                projectName: req.projectName
+            });
+
+            const scopedTypings = filteredTypings.map(typingsName);
+            this.installTypingsAsync(requestId, scopedTypings, cachePath, ok => {
+                try {
+                    if (!ok) {
+                        if (this.log.isEnabled()) {
+                            this.log.writeLine(`install request failed, marking packages as missing to prevent repeated requests: ${JSON.stringify(filteredTypings)}`);
+                        }
+                        for (const typing of filteredTypings) {
+                            this.missingTypingsSet.set(typing, true);
+                        }
+                        return;
+                    }
+
+                    // TODO: watch project directory
+                    if (this.log.isEnabled()) {
+                        this.log.writeLine(`Installed typings ${JSON.stringify(scopedTypings)}`);
+                    }
+                    const installedTypingFiles: string[] = [];
+                    for (const packageName of filteredTypings) {
+                        const typingFile = typingToFileName(cachePath, packageName, this.installTypingHost, this.log);
+                        if (!typingFile) {
+                            this.missingTypingsSet.set(packageName, true);
+                            continue;
+                        }
+
+                        // packageName is guaranteed to exist in typesRegistry by filterTypings
+                        const distTags = this.typesRegistry.get(packageName)!;
+                        const newVersion = Semver.parse(distTags[`ts${ts.versionMajorMinor}`] || distTags[latestDistTag]);
+                        const newTyping: JsTyping.CachedTyping = { typingLocation: typingFile, version: newVersion };
+                        this.packageNameToTypingLocation.set(packageName, newTyping);
+                        installedTypingFiles.push(typingFile);
+                    }
+                    if (this.log.isEnabled()) {
+                        this.log.writeLine(`Installed typing files ${JSON.stringify(installedTypingFiles)}`);
+                    }
+
+                    this.sendResponse(this.createSetTypings(req, currentlyCachedTypings.concat(installedTypingFiles)));
+                }
+                finally {
+                    const response: EndInstallTypes = {
+                        kind: EventEndInstallTypes,
+                        eventId: requestId,
+                        projectName: req.projectName,
+                        packagesToInstall: scopedTypings,
+                        installSuccess: ok,
+                        typingsInstallerVersion: ts.version // qualified explicitly to prevent occasional shadowing
+                    };
+                    this.sendResponse(response);
+                }
+            });
+        }
+
+        private ensureDirectoryExists(directory: string, host: InstallTypingHost): void {
+            const directoryName = getDirectoryPath(directory);
+            if (!host.directoryExists(directoryName)) {
+                this.ensureDirectoryExists(directoryName, host);
+            }
+            if (!host.directoryExists(directory)) {
+                host.createDirectory(directory);
+            }
+        }
+
+        private watchFiles(projectName: string, files: string[]) {
+            if (!files.length) {
+                return;
+            }
+            // shut down existing watchers
+            this.closeWatchers(projectName);
+
+            // handler should be invoked once for the entire set of files since it will trigger full rediscovery of typings
+            let isInvoked = false;
+            const watchers: FileWatcher[] = [];
+            for (const file of files) {
+                const w = this.installTypingHost.watchFile!(file, f => { // TODO: GH#18217
+                    if (this.log.isEnabled()) {
+                        this.log.writeLine(`Got FS notification for ${f}, handler is already invoked '${isInvoked}'`);
+                    }
+                    if (!isInvoked) {
+                        this.sendResponse({ projectName, kind: server.ActionInvalidate });
+                        isInvoked = true;
+                    }
+                }, /*pollingInterval*/ 2000);
+                watchers.push(w);
+            }
+            this.projectWatchers.set(projectName, watchers);
+        }
+
+        private createSetTypings(request: DiscoverTypings, typings: string[]): SetTypings {
+            return {
+                projectName: request.projectName,
+                typeAcquisition: request.typeAcquisition,
+                compilerOptions: request.compilerOptions,
+                typings,
+                unresolvedImports: request.unresolvedImports,
+                kind: ActionSet
+            };
+        }
+
+        private installTypingsAsync(requestId: number, packageNames: string[], cwd: string, onRequestCompleted: RequestCompletedAction): void {
+            this.pendingRunRequests.unshift({ requestId, packageNames, cwd, onRequestCompleted });
+            this.executeWithThrottling();
+        }
+
+        private executeWithThrottling() {
+            while (this.inFlightRequestCount < this.throttleLimit && this.pendingRunRequests.length) {
+                this.inFlightRequestCount++;
+                const request = this.pendingRunRequests.pop()!;
+                this.installWorker(request.requestId, request.packageNames, request.cwd, ok => {
+                    this.inFlightRequestCount--;
+                    request.onRequestCompleted(ok);
+                    this.executeWithThrottling();
+                });
+            }
+        }
+
+        protected abstract installWorker(requestId: number, packageNames: string[], cwd: string, onRequestCompleted: RequestCompletedAction): void;
+        protected abstract sendResponse(response: SetTypings | InvalidateCachedTypings | BeginInstallTypes | EndInstallTypes): void;
+    }
+
+    /* @internal */
+    export function typingsName(packageName: string): string {
+        return `@types/${packageName}@ts${versionMajorMinor}`;
+    }
+
+    const latestDistTag = "latest";
 }