/* @internal */
namespace ts.codefix {
    const fixId = "fixSpelling";
    const errorCodes = [
        Diagnostics.Property_0_does_not_exist_on_type_1_Did_you_mean_2.code,
        Diagnostics.Cannot_find_name_0_Did_you_mean_1.code,
    ];
    registerCodeFix({
        errorCodes,
        getCodeActions(context) {
            const { sourceFile } = context;
            const info = getInfo(sourceFile, context.span.start,  context.program.getTypeChecker());
            if (!info) return undefined;
            const { node, suggestion } = info;
            const changes = textChanges.ChangeTracker.with(context, t => doChange(t, sourceFile, node, suggestion));
            const description = formatStringFromArgs(getLocaleSpecificMessage(Diagnostics.Change_spelling_to_0), [suggestion]);
            return [{ description, changes, fixId }];
        },
        fixIds: [fixId],
        getAllCodeActions: context => codeFixAll(context, errorCodes, (changes, diag) => {
            const info = getInfo(diag.file!, diag.start!, context.program.getTypeChecker());
            if (info) doChange(changes, context.sourceFile, info.node, info.suggestion);
        }),
    });

    function getInfo(sourceFile: SourceFile, pos: number, checker: TypeChecker): { node: Node, suggestion: string } | undefined {
        // This is the identifier of the misspelled word. eg:
        // this.speling = 1;
        //      ^^^^^^^
<<<<<<< HEAD
        const node = getTokenAtPosition(sourceFile, context.span.start, /*includeJsDocComment*/ false); // TODO: GH#15852
        const checker = context.program.getTypeChecker();
        let suggestion: string | undefined;
=======
        const node = getTokenAtPosition(sourceFile, pos, /*includeJsDocComment*/ false); // TODO: GH#15852

        let suggestion: string;
>>>>>>> 8d209a36
        if (isPropertyAccessExpression(node.parent) && node.parent.name === node) {
            Debug.assert(node.kind === SyntaxKind.Identifier);
            const containingType = checker.getTypeAtLocation(node.parent.expression)!;
            suggestion = checker.getSuggestionForNonexistentProperty(node as Identifier, containingType);
        }
        else {
            const meaning = getMeaningFromLocation(node);
            const name = getTextOfNode(node);
            Debug.assert(name !== undefined, "name should be defined");
            suggestion = checker.getSuggestionForNonexistentSymbol(node, name, convertSemanticMeaningToSymbolFlags(meaning));
        }

        return suggestion === undefined ? undefined : { node, suggestion };
    }

    function doChange(changes: textChanges.ChangeTracker, sourceFile: SourceFile, node: Node, suggestion: string) {
        changes.replaceNode(sourceFile, node, createIdentifier(suggestion));
    }

    function convertSemanticMeaningToSymbolFlags(meaning: SemanticMeaning): SymbolFlags {
        let flags = 0;
        if (meaning & SemanticMeaning.Namespace) {
            flags |= SymbolFlags.Namespace;
        }
        if (meaning & SemanticMeaning.Type) {
            flags |= SymbolFlags.Type;
        }
        if (meaning & SemanticMeaning.Value) {
            flags |= SymbolFlags.Value;
        }
        return flags;
    }
}
<|MERGE_RESOLUTION|>--- conflicted
+++ resolved
@@ -1,71 +1,65 @@
-/* @internal */
-namespace ts.codefix {
-    const fixId = "fixSpelling";
-    const errorCodes = [
-        Diagnostics.Property_0_does_not_exist_on_type_1_Did_you_mean_2.code,
-        Diagnostics.Cannot_find_name_0_Did_you_mean_1.code,
-    ];
-    registerCodeFix({
-        errorCodes,
-        getCodeActions(context) {
-            const { sourceFile } = context;
-            const info = getInfo(sourceFile, context.span.start,  context.program.getTypeChecker());
-            if (!info) return undefined;
-            const { node, suggestion } = info;
-            const changes = textChanges.ChangeTracker.with(context, t => doChange(t, sourceFile, node, suggestion));
-            const description = formatStringFromArgs(getLocaleSpecificMessage(Diagnostics.Change_spelling_to_0), [suggestion]);
-            return [{ description, changes, fixId }];
-        },
-        fixIds: [fixId],
-        getAllCodeActions: context => codeFixAll(context, errorCodes, (changes, diag) => {
-            const info = getInfo(diag.file!, diag.start!, context.program.getTypeChecker());
-            if (info) doChange(changes, context.sourceFile, info.node, info.suggestion);
-        }),
-    });
-
-    function getInfo(sourceFile: SourceFile, pos: number, checker: TypeChecker): { node: Node, suggestion: string } | undefined {
-        // This is the identifier of the misspelled word. eg:
-        // this.speling = 1;
-        //      ^^^^^^^
-<<<<<<< HEAD
-        const node = getTokenAtPosition(sourceFile, context.span.start, /*includeJsDocComment*/ false); // TODO: GH#15852
-        const checker = context.program.getTypeChecker();
-        let suggestion: string | undefined;
-=======
-        const node = getTokenAtPosition(sourceFile, pos, /*includeJsDocComment*/ false); // TODO: GH#15852
-
-        let suggestion: string;
->>>>>>> 8d209a36
-        if (isPropertyAccessExpression(node.parent) && node.parent.name === node) {
-            Debug.assert(node.kind === SyntaxKind.Identifier);
-            const containingType = checker.getTypeAtLocation(node.parent.expression)!;
-            suggestion = checker.getSuggestionForNonexistentProperty(node as Identifier, containingType);
-        }
-        else {
-            const meaning = getMeaningFromLocation(node);
-            const name = getTextOfNode(node);
-            Debug.assert(name !== undefined, "name should be defined");
-            suggestion = checker.getSuggestionForNonexistentSymbol(node, name, convertSemanticMeaningToSymbolFlags(meaning));
-        }
-
-        return suggestion === undefined ? undefined : { node, suggestion };
-    }
-
-    function doChange(changes: textChanges.ChangeTracker, sourceFile: SourceFile, node: Node, suggestion: string) {
-        changes.replaceNode(sourceFile, node, createIdentifier(suggestion));
-    }
-
-    function convertSemanticMeaningToSymbolFlags(meaning: SemanticMeaning): SymbolFlags {
-        let flags = 0;
-        if (meaning & SemanticMeaning.Namespace) {
-            flags |= SymbolFlags.Namespace;
-        }
-        if (meaning & SemanticMeaning.Type) {
-            flags |= SymbolFlags.Type;
-        }
-        if (meaning & SemanticMeaning.Value) {
-            flags |= SymbolFlags.Value;
-        }
-        return flags;
-    }
-}
+/* @internal */
+namespace ts.codefix {
+    const fixId = "fixSpelling";
+    const errorCodes = [
+        Diagnostics.Property_0_does_not_exist_on_type_1_Did_you_mean_2.code,
+        Diagnostics.Cannot_find_name_0_Did_you_mean_1.code,
+    ];
+    registerCodeFix({
+        errorCodes,
+        getCodeActions(context) {
+            const { sourceFile } = context;
+            const info = getInfo(sourceFile, context.span.start,  context.program.getTypeChecker());
+            if (!info) return undefined;
+            const { node, suggestion } = info;
+            const changes = textChanges.ChangeTracker.with(context, t => doChange(t, sourceFile, node, suggestion));
+            const description = formatStringFromArgs(getLocaleSpecificMessage(Diagnostics.Change_spelling_to_0), [suggestion]);
+            return [{ description, changes, fixId }];
+        },
+        fixIds: [fixId],
+        getAllCodeActions: context => codeFixAll(context, errorCodes, (changes, diag) => {
+            const info = getInfo(diag.file!, diag.start!, context.program.getTypeChecker());
+            if (info) doChange(changes, context.sourceFile, info.node, info.suggestion);
+        }),
+    });
+
+    function getInfo(sourceFile: SourceFile, pos: number, checker: TypeChecker): { node: Node, suggestion: string } | undefined {
+        // This is the identifier of the misspelled word. eg:
+        // this.speling = 1;
+        //      ^^^^^^^
+        const node = getTokenAtPosition(sourceFile, pos, /*includeJsDocComment*/ false); // TODO: GH#15852
+
+        let suggestion: string | undefined;
+        if (isPropertyAccessExpression(node.parent) && node.parent.name === node) {
+            Debug.assert(node.kind === SyntaxKind.Identifier);
+            const containingType = checker.getTypeAtLocation(node.parent.expression)!;
+            suggestion = checker.getSuggestionForNonexistentProperty(node as Identifier, containingType);
+        }
+        else {
+            const meaning = getMeaningFromLocation(node);
+            const name = getTextOfNode(node);
+            Debug.assert(name !== undefined, "name should be defined");
+            suggestion = checker.getSuggestionForNonexistentSymbol(node, name, convertSemanticMeaningToSymbolFlags(meaning));
+        }
+
+        return suggestion === undefined ? undefined : { node, suggestion };
+    }
+
+    function doChange(changes: textChanges.ChangeTracker, sourceFile: SourceFile, node: Node, suggestion: string) {
+        changes.replaceNode(sourceFile, node, createIdentifier(suggestion));
+    }
+
+    function convertSemanticMeaningToSymbolFlags(meaning: SemanticMeaning): SymbolFlags {
+        let flags = 0;
+        if (meaning & SemanticMeaning.Namespace) {
+            flags |= SymbolFlags.Namespace;
+        }
+        if (meaning & SemanticMeaning.Type) {
+            flags |= SymbolFlags.Type;
+        }
+        if (meaning & SemanticMeaning.Value) {
+            flags |= SymbolFlags.Value;
+        }
+        return flags;
+    }
+}