--- conflicted
+++ resolved
@@ -1,204 +1,200 @@
-/// <reference path="..\harness.ts" />
-/// <reference path="tsserverProjectSystem.ts" />
-
-namespace ts {
-    interface Range {
-        pos: number;
-        end: number;
-        name: string;
-    }
-
-    interface Test {
-        source: string;
-        ranges: Map<Range>;
-    }
-
-    export function extractTest(source: string): Test {
-        const activeRanges: Range[] = [];
-        let text = "";
-        let lastPos = 0;
-        let pos = 0;
-        const ranges = createMap<Range>();
-
-        while (pos < source.length) {
-            if (source.charCodeAt(pos) === CharacterCodes.openBracket &&
-                (source.charCodeAt(pos + 1) === CharacterCodes.hash || source.charCodeAt(pos + 1) === CharacterCodes.$)) {
-                const saved = pos;
-                pos += 2;
-                const s = pos;
-                consumeIdentifier();
-                const e = pos;
-                if (source.charCodeAt(pos) === CharacterCodes.bar) {
-                    pos++;
-                    text += source.substring(lastPos, saved);
-                    const name = s === e
-                        ? source.charCodeAt(saved + 1) === CharacterCodes.hash ? "selection" : "extracted"
-                        : source.substring(s, e);
-<<<<<<< HEAD
-                    activeRanges.push({ name, start: text.length, end: undefined! }); // TODO: GH#18217
-=======
-                    activeRanges.push({ name, pos: text.length, end: undefined });
->>>>>>> 611ebc7a
-                    lastPos = pos;
-                    continue;
-                }
-                else {
-                    pos = saved;
-                }
-            }
-            else if (source.charCodeAt(pos) === CharacterCodes.bar && source.charCodeAt(pos + 1) === CharacterCodes.closeBracket) {
-                text += source.substring(lastPos, pos);
-                activeRanges[activeRanges.length - 1].end = text.length;
-                const range = activeRanges.pop()!;
-                if (range.name in ranges) {
-                    throw new Error(`Duplicate name of range ${range.name}`);
-                }
-                ranges.set(range.name, range);
-                pos += 2;
-                lastPos = pos;
-                continue;
-            }
-            pos++;
-        }
-        text += source.substring(lastPos, pos);
-
-        function consumeIdentifier() {
-            while (isIdentifierPart(source.charCodeAt(pos), ScriptTarget.Latest)) {
-                pos++;
-            }
-        }
-        return { source: text, ranges };
-    }
-
-    export const newLineCharacter = "\n";
-    export const testFormatOptions: ts.FormatCodeSettings = {
-        indentSize: 4,
-        tabSize: 4,
-        newLineCharacter,
-        convertTabsToSpaces: true,
-        indentStyle: ts.IndentStyle.Smart,
-        insertSpaceAfterConstructor: false,
-        insertSpaceAfterCommaDelimiter: true,
-        insertSpaceAfterSemicolonInForStatements: true,
-        insertSpaceBeforeAndAfterBinaryOperators: true,
-        insertSpaceAfterKeywordsInControlFlowStatements: true,
-        insertSpaceAfterFunctionKeywordForAnonymousFunctions: false,
-        insertSpaceAfterOpeningAndBeforeClosingNonemptyParenthesis: false,
-        insertSpaceAfterOpeningAndBeforeClosingNonemptyBrackets: false,
-        insertSpaceAfterOpeningAndBeforeClosingNonemptyBraces: true,
-        insertSpaceAfterOpeningAndBeforeClosingTemplateStringBraces: false,
-        insertSpaceAfterOpeningAndBeforeClosingJsxExpressionBraces: false,
-        insertSpaceBeforeFunctionParenthesis: false,
-        placeOpenBraceOnNewLineForFunctions: false,
-        placeOpenBraceOnNewLineForControlBlocks: false,
-    };
-
-    const notImplementedHost: LanguageServiceHost = {
-        getCompilationSettings: notImplemented,
-        getScriptFileNames: notImplemented,
-        getScriptVersion: notImplemented,
-        getScriptSnapshot: notImplemented,
-        getDefaultLibFileName: notImplemented,
-        getCurrentDirectory: notImplemented,
-    };
-
-    export function testExtractSymbol(caption: string, text: string, baselineFolder: string, description: DiagnosticMessage, includeLib?: boolean) {
-        const t = extractTest(text);
-        const selectionRange = t.ranges.get("selection")!;
-        if (!selectionRange) {
-            throw new Error(`Test ${caption} does not specify selection range`);
-        }
-
-        [Extension.Ts, Extension.Js].forEach(extension =>
-            it(`${caption} [${extension}]`, () => runBaseline(extension)));
-
-        function runBaseline(extension: Extension) {
-            const path = "/a" + extension;
-            const program = makeProgram({ path, content: t.source }, includeLib);
-
-            if (hasSyntacticDiagnostics(program)) {
-                // Don't bother generating JS baselines for inputs that aren't valid JS.
-                assert.equal(Extension.Js, extension, "Syntactic diagnostics found in non-JS file");
-                return;
-            }
-
-            const sourceFile = program.getSourceFile(path)!;
-            const context: RefactorContext = {
-                cancellationToken: { throwIfCancellationRequested: noop, isCancellationRequested: returnFalse },
-                program,
-                file: sourceFile,
-                startPosition: selectionRange.pos,
-                endPosition: selectionRange.end,
-                host: notImplementedHost,
-                formatContext: formatting.getFormatContext(testFormatOptions),
-            };
-            const rangeToExtract = refactor.extractSymbol.getRangeToExtract(sourceFile, createTextSpanFromRange(selectionRange));
-            assert.equal(rangeToExtract.errors, undefined, rangeToExtract.errors && "Range error: " + rangeToExtract.errors[0].messageText);
-            const infos = refactor.extractSymbol.getAvailableActions(context)!;
-            const actions = find(infos, info => info.description === description.message)!.actions;
-
-            Harness.Baseline.runBaseline(`${baselineFolder}/${caption}${extension}`, () => {
-                const data: string[] = [];
-                data.push(`// ==ORIGINAL==`);
-                data.push(text.replace("[#|", "/*[#|*/").replace("|]", "/*|]*/"));
-                for (const action of actions) {
-                    const { renameLocation, edits } = refactor.extractSymbol.getEditsForAction(context, action.name)!;
-                    assert.lengthOf(edits, 1);
-                    data.push(`// ==SCOPE::${action.description}==`);
-                    const newText = textChanges.applyChanges(sourceFile.text, edits[0].textChanges);
-                    const newTextWithRename = newText.slice(0, renameLocation) + "/*RENAME*/" + newText.slice(renameLocation);
-                    data.push(newTextWithRename);
-
-                    const diagProgram = makeProgram({ path, content: newText }, includeLib);
-                    assert.isFalse(hasSyntacticDiagnostics(diagProgram));
-                }
-                return data.join(newLineCharacter);
-            });
-        }
-
-        function makeProgram(f: {path: string, content: string }, includeLib?: boolean) {
-            const host = projectSystem.createServerHost(includeLib ? [f, projectSystem.libFile] : [f]); // libFile is expensive to parse repeatedly - only test when required
-            const projectService = projectSystem.createProjectService(host);
-            projectService.openClientFile(f.path);
-            const program = projectService.inferredProjects[0].getLanguageService().getProgram();
-            return program;
-        }
-
-        function hasSyntacticDiagnostics(program: Program) {
-            const diags = program.getSyntacticDiagnostics();
-            return length(diags) > 0;
-        }
-    }
-
-    export function testExtractSymbolFailed(caption: string, text: string, description: DiagnosticMessage) {
-        it(caption, () => {
-            const t = extractTest(text);
-            const selectionRange = t.ranges.get("selection");
-            if (!selectionRange) {
-                throw new Error(`Test ${caption} does not specify selection range`);
-            }
-            const f = {
-                path: "/a.ts",
-                content: t.source
-            };
-            const host = projectSystem.createServerHost([f, projectSystem.libFile]);
-            const projectService = projectSystem.createProjectService(host);
-            projectService.openClientFile(f.path);
-            const program = projectService.inferredProjects[0].getLanguageService().getProgram();
-            const sourceFile = program.getSourceFile(f.path)!;
-            const context: RefactorContext = {
-                cancellationToken: { throwIfCancellationRequested: noop, isCancellationRequested: returnFalse },
-                program,
-                file: sourceFile,
-                startPosition: selectionRange.pos,
-                endPosition: selectionRange.end,
-                host: notImplementedHost,
-                formatContext: formatting.getFormatContext(testFormatOptions),
-            };
-            const rangeToExtract = refactor.extractSymbol.getRangeToExtract(sourceFile, createTextSpanFromRange(selectionRange));
-            assert.isUndefined(rangeToExtract.errors, rangeToExtract.errors && "Range error: " + rangeToExtract.errors[0].messageText);
-            const infos = refactor.extractSymbol.getAvailableActions(context)!;
-            assert.isUndefined(find(infos, info => info.description === description.message));
-        });
-    }
+/// <reference path="..\harness.ts" />
+/// <reference path="tsserverProjectSystem.ts" />
+
+namespace ts {
+    interface Range {
+        pos: number;
+        end: number;
+        name: string;
+    }
+
+    interface Test {
+        source: string;
+        ranges: Map<Range>;
+    }
+
+    export function extractTest(source: string): Test {
+        const activeRanges: Range[] = [];
+        let text = "";
+        let lastPos = 0;
+        let pos = 0;
+        const ranges = createMap<Range>();
+
+        while (pos < source.length) {
+            if (source.charCodeAt(pos) === CharacterCodes.openBracket &&
+                (source.charCodeAt(pos + 1) === CharacterCodes.hash || source.charCodeAt(pos + 1) === CharacterCodes.$)) {
+                const saved = pos;
+                pos += 2;
+                const s = pos;
+                consumeIdentifier();
+                const e = pos;
+                if (source.charCodeAt(pos) === CharacterCodes.bar) {
+                    pos++;
+                    text += source.substring(lastPos, saved);
+                    const name = s === e
+                        ? source.charCodeAt(saved + 1) === CharacterCodes.hash ? "selection" : "extracted"
+                        : source.substring(s, e);
+                    activeRanges.push({ name, pos: text.length, end: undefined! }); // TODO: GH#18217
+                    lastPos = pos;
+                    continue;
+                }
+                else {
+                    pos = saved;
+                }
+            }
+            else if (source.charCodeAt(pos) === CharacterCodes.bar && source.charCodeAt(pos + 1) === CharacterCodes.closeBracket) {
+                text += source.substring(lastPos, pos);
+                activeRanges[activeRanges.length - 1].end = text.length;
+                const range = activeRanges.pop()!;
+                if (range.name in ranges) {
+                    throw new Error(`Duplicate name of range ${range.name}`);
+                }
+                ranges.set(range.name, range);
+                pos += 2;
+                lastPos = pos;
+                continue;
+            }
+            pos++;
+        }
+        text += source.substring(lastPos, pos);
+
+        function consumeIdentifier() {
+            while (isIdentifierPart(source.charCodeAt(pos), ScriptTarget.Latest)) {
+                pos++;
+            }
+        }
+        return { source: text, ranges };
+    }
+
+    export const newLineCharacter = "\n";
+    export const testFormatOptions: ts.FormatCodeSettings = {
+        indentSize: 4,
+        tabSize: 4,
+        newLineCharacter,
+        convertTabsToSpaces: true,
+        indentStyle: ts.IndentStyle.Smart,
+        insertSpaceAfterConstructor: false,
+        insertSpaceAfterCommaDelimiter: true,
+        insertSpaceAfterSemicolonInForStatements: true,
+        insertSpaceBeforeAndAfterBinaryOperators: true,
+        insertSpaceAfterKeywordsInControlFlowStatements: true,
+        insertSpaceAfterFunctionKeywordForAnonymousFunctions: false,
+        insertSpaceAfterOpeningAndBeforeClosingNonemptyParenthesis: false,
+        insertSpaceAfterOpeningAndBeforeClosingNonemptyBrackets: false,
+        insertSpaceAfterOpeningAndBeforeClosingNonemptyBraces: true,
+        insertSpaceAfterOpeningAndBeforeClosingTemplateStringBraces: false,
+        insertSpaceAfterOpeningAndBeforeClosingJsxExpressionBraces: false,
+        insertSpaceBeforeFunctionParenthesis: false,
+        placeOpenBraceOnNewLineForFunctions: false,
+        placeOpenBraceOnNewLineForControlBlocks: false,
+    };
+
+    const notImplementedHost: LanguageServiceHost = {
+        getCompilationSettings: notImplemented,
+        getScriptFileNames: notImplemented,
+        getScriptVersion: notImplemented,
+        getScriptSnapshot: notImplemented,
+        getDefaultLibFileName: notImplemented,
+        getCurrentDirectory: notImplemented,
+    };
+
+    export function testExtractSymbol(caption: string, text: string, baselineFolder: string, description: DiagnosticMessage, includeLib?: boolean) {
+        const t = extractTest(text);
+        const selectionRange = t.ranges.get("selection")!;
+        if (!selectionRange) {
+            throw new Error(`Test ${caption} does not specify selection range`);
+        }
+
+        [Extension.Ts, Extension.Js].forEach(extension =>
+            it(`${caption} [${extension}]`, () => runBaseline(extension)));
+
+        function runBaseline(extension: Extension) {
+            const path = "/a" + extension;
+            const program = makeProgram({ path, content: t.source }, includeLib);
+
+            if (hasSyntacticDiagnostics(program)) {
+                // Don't bother generating JS baselines for inputs that aren't valid JS.
+                assert.equal(Extension.Js, extension, "Syntactic diagnostics found in non-JS file");
+                return;
+            }
+
+            const sourceFile = program.getSourceFile(path)!;
+            const context: RefactorContext = {
+                cancellationToken: { throwIfCancellationRequested: noop, isCancellationRequested: returnFalse },
+                program,
+                file: sourceFile,
+                startPosition: selectionRange.pos,
+                endPosition: selectionRange.end,
+                host: notImplementedHost,
+                formatContext: formatting.getFormatContext(testFormatOptions),
+            };
+            const rangeToExtract = refactor.extractSymbol.getRangeToExtract(sourceFile, createTextSpanFromRange(selectionRange));
+            assert.equal(rangeToExtract.errors, undefined, rangeToExtract.errors && "Range error: " + rangeToExtract.errors[0].messageText);
+            const infos = refactor.extractSymbol.getAvailableActions(context)!;
+            const actions = find(infos, info => info.description === description.message)!.actions;
+
+            Harness.Baseline.runBaseline(`${baselineFolder}/${caption}${extension}`, () => {
+                const data: string[] = [];
+                data.push(`// ==ORIGINAL==`);
+                data.push(text.replace("[#|", "/*[#|*/").replace("|]", "/*|]*/"));
+                for (const action of actions) {
+                    const { renameLocation, edits } = refactor.extractSymbol.getEditsForAction(context, action.name)!;
+                    assert.lengthOf(edits, 1);
+                    data.push(`// ==SCOPE::${action.description}==`);
+                    const newText = textChanges.applyChanges(sourceFile.text, edits[0].textChanges);
+                    const newTextWithRename = newText.slice(0, renameLocation) + "/*RENAME*/" + newText.slice(renameLocation);
+                    data.push(newTextWithRename);
+
+                    const diagProgram = makeProgram({ path, content: newText }, includeLib);
+                    assert.isFalse(hasSyntacticDiagnostics(diagProgram));
+                }
+                return data.join(newLineCharacter);
+            });
+        }
+
+        function makeProgram(f: {path: string, content: string }, includeLib?: boolean) {
+            const host = projectSystem.createServerHost(includeLib ? [f, projectSystem.libFile] : [f]); // libFile is expensive to parse repeatedly - only test when required
+            const projectService = projectSystem.createProjectService(host);
+            projectService.openClientFile(f.path);
+            const program = projectService.inferredProjects[0].getLanguageService().getProgram();
+            return program;
+        }
+
+        function hasSyntacticDiagnostics(program: Program) {
+            const diags = program.getSyntacticDiagnostics();
+            return length(diags) > 0;
+        }
+    }
+
+    export function testExtractSymbolFailed(caption: string, text: string, description: DiagnosticMessage) {
+        it(caption, () => {
+            const t = extractTest(text);
+            const selectionRange = t.ranges.get("selection");
+            if (!selectionRange) {
+                throw new Error(`Test ${caption} does not specify selection range`);
+            }
+            const f = {
+                path: "/a.ts",
+                content: t.source
+            };
+            const host = projectSystem.createServerHost([f, projectSystem.libFile]);
+            const projectService = projectSystem.createProjectService(host);
+            projectService.openClientFile(f.path);
+            const program = projectService.inferredProjects[0].getLanguageService().getProgram();
+            const sourceFile = program.getSourceFile(f.path)!;
+            const context: RefactorContext = {
+                cancellationToken: { throwIfCancellationRequested: noop, isCancellationRequested: returnFalse },
+                program,
+                file: sourceFile,
+                startPosition: selectionRange.pos,
+                endPosition: selectionRange.end,
+                host: notImplementedHost,
+                formatContext: formatting.getFormatContext(testFormatOptions),
+            };
+            const rangeToExtract = refactor.extractSymbol.getRangeToExtract(sourceFile, createTextSpanFromRange(selectionRange));
+            assert.isUndefined(rangeToExtract.errors, rangeToExtract.errors && "Range error: " + rangeToExtract.errors[0].messageText);
+            const infos = refactor.extractSymbol.getAvailableActions(context)!;
+            assert.isUndefined(find(infos, info => info.description === description.message));
+        });
+    }
 }