/* @internal */
namespace ts.codefix {
    registerCodeFix({
        errorCodes: [Diagnostics.File_is_a_CommonJS_module_it_may_be_converted_to_an_ES6_module.code],
        getCodeActions(context) {
            const description = getLocaleSpecificMessage(Diagnostics.Convert_to_ES6_module);
            const { sourceFile, program } = context;
            const changes = textChanges.ChangeTracker.with(context, changes => {
                const moduleExportsChangedToDefault = convertFileToEs6Module(sourceFile, program.getTypeChecker(), changes, program.getCompilerOptions().target!);
                if (moduleExportsChangedToDefault) {
                    for (const importingFile of program.getSourceFiles()) {
                        fixImportOfModuleExports(importingFile, sourceFile, changes);
                    }
                }
            });
            // No support for fix-all since this applies to the whole file at once anyway.
            return [{ description, changes, fixId: undefined }];
        },
    });

    function fixImportOfModuleExports(importingFile: SourceFile, exportingFile: SourceFile, changes: textChanges.ChangeTracker) {
        for (const moduleSpecifier of importingFile.imports) {
            const imported = getResolvedModule(importingFile, moduleSpecifier.text);
            if (!imported || imported.resolvedFileName !== exportingFile.fileName) {
                continue;
            }

            const { parent } = moduleSpecifier;
            switch (parent.kind) {
                case SyntaxKind.ExternalModuleReference: {
                    const importEq = (parent as ExternalModuleReference).parent;
                    changes.replaceNode(importingFile, importEq, makeImport(importEq.name, /*namedImports*/ undefined, moduleSpecifier.text));
                    break;
                }
                case SyntaxKind.CallExpression: {
                    const call = parent as CallExpression;
                    if (isRequireCall(call, /*checkArgumentIsStringLiteral*/ false)) {
                        changes.replaceNode(importingFile, parent, createPropertyAccess(getSynthesizedDeepClone(call), "default"));
                    }
                    break;
                }
            }
        }
    }

    /** @returns Whether we converted a `module.exports =` to a default export. */
    function convertFileToEs6Module(sourceFile: SourceFile, checker: TypeChecker, changes: textChanges.ChangeTracker, target: ScriptTarget): ModuleExportsChanged {
        const identifiers: Identifiers = { original: collectFreeIdentifiers(sourceFile), additional: createMap<true>() };
        const exports = collectExportRenames(sourceFile, checker, identifiers);
        convertExportsAccesses(sourceFile, exports, changes);
        let moduleExportsChangedToDefault = false;
        for (const statement of sourceFile.statements) {
            const moduleExportsChanged = convertStatement(sourceFile, statement, checker, changes, identifiers, target, exports);
            moduleExportsChangedToDefault = moduleExportsChangedToDefault || moduleExportsChanged;
        }
        return moduleExportsChangedToDefault;
    }

    /**
     * Contains an entry for each renamed export.
     * This is necessary because `exports.x = 0;` does not declare a local variable.
     * Converting this to `export const x = 0;` would declare a local, so we must be careful to avoid shadowing.
     * If there would be shadowing at either the declaration or at any reference to `exports.x` (now just `x`), we must convert to:
     *     const _x = 0;
     *     export { _x as x };
     * This conversion also must place if the exported name is not a valid identifier, e.g. `exports.class = 0;`.
     */
    type ExportRenames = ReadonlyMap<string>;

    function collectExportRenames(sourceFile: SourceFile, checker: TypeChecker, identifiers: Identifiers): ExportRenames {
        const res = createMap<string>();
        forEachExportReference(sourceFile, node => {
            const { text, originalKeywordKind } = node.name;
            if (!res.has(text) && (originalKeywordKind !== undefined && isNonContextualKeyword(originalKeywordKind)
                || checker.resolveName(node.name.text, node, SymbolFlags.Value, /*excludeGlobals*/ true))) {
                // Unconditionally add an underscore in case `text` is a keyword.
                res.set(text, makeUniqueName(`_${text}`, identifiers));
            }
        });
        return res;
    }

    function convertExportsAccesses(sourceFile: SourceFile, exports: ExportRenames, changes: textChanges.ChangeTracker): void {
        forEachExportReference(sourceFile, (node, isAssignmentLhs) => {
            if (isAssignmentLhs) {
                return;
            }
            const { text } = node.name;
            changes.replaceNode(sourceFile, node, createIdentifier(exports.get(text) || text));
        });
    }

    function forEachExportReference(sourceFile: SourceFile, cb: (node: PropertyAccessExpression, isAssignmentLhs: boolean) => void): void {
        sourceFile.forEachChild(function recur(node) {
            if (isPropertyAccessExpression(node) && isExportsOrModuleExportsOrAlias(sourceFile, node.expression)) {
                const { parent } = node;
                cb(node, isBinaryExpression(parent) && parent.left === node && parent.operatorToken.kind === SyntaxKind.EqualsToken);
            }
            node.forEachChild(recur);
        });
    }

    /** Whether `module.exports =` was changed to `export default` */
    type ModuleExportsChanged = boolean;

    function convertStatement(sourceFile: SourceFile, statement: Statement, checker: TypeChecker, changes: textChanges.ChangeTracker, identifiers: Identifiers, target: ScriptTarget, exports: ExportRenames): ModuleExportsChanged {
        switch (statement.kind) {
            case SyntaxKind.VariableStatement:
                convertVariableStatement(sourceFile, statement as VariableStatement, changes, checker, identifiers, target);
                return false;
            case SyntaxKind.ExpressionStatement: {
                const { expression } = statement as ExpressionStatement;
                switch (expression.kind) {
                    case SyntaxKind.CallExpression: {
                        if (isRequireCall(expression, /*checkArgumentIsStringLiteral*/ true)) {
                            // For side-effecting require() call, just make a side-effecting import.
                            changes.replaceNode(sourceFile, statement, makeImport(/*name*/ undefined, /*namedImports*/ undefined, expression.arguments[0].text));
                        }
                        return false;
                    }
                    case SyntaxKind.BinaryExpression: {
                        const { left, operatorToken, right } = expression as BinaryExpression;
                        return operatorToken.kind === SyntaxKind.EqualsToken && convertAssignment(sourceFile, checker, statement as ExpressionStatement, left, right, changes, exports);
                    }
                }
            }
            // falls through
            default:
                return false;
        }
    }

    function convertVariableStatement(sourceFile: SourceFile, statement: VariableStatement, changes: textChanges.ChangeTracker, checker: TypeChecker, identifiers: Identifiers, target: ScriptTarget): void {
        const { declarationList } = statement;
        let foundImport = false;
        const newNodes = flatMap(declarationList.declarations, decl => {
            const { name } = decl;
            const initializer = decl.initializer!; // TODO: GH#18217
            if (isExportsOrModuleExportsOrAlias(sourceFile, initializer)) {
                // `const alias = module.exports;` can be removed.
                foundImport = true;
                return [];
            }
            if (isRequireCall(initializer, /*checkArgumentIsStringLiteral*/ true)) {
                foundImport = true;
                return convertSingleImport(sourceFile, name, initializer.arguments[0].text, changes, checker, identifiers, target);
            }
            else if (isPropertyAccessExpression(initializer) && isRequireCall(initializer.expression, /*checkArgumentIsStringLiteral*/ true)) {
                foundImport = true;
                return convertPropertyAccessImport(name, initializer.name.text, initializer.expression.arguments[0].text, identifiers);
            }
            else {
                // Move it out to its own variable statement.
                return createVariableStatement(/*modifiers*/ undefined, createVariableDeclarationList([decl], declarationList.flags));
            }
        });
        if (foundImport) {
            // useNonAdjustedEndPosition to ensure we don't eat the newline after the statement.
            changes.replaceNodeWithNodes(sourceFile, statement, newNodes);
        }
    }

    /** Converts `const name = require("moduleSpecifier").propertyName` */
    function convertPropertyAccessImport(name: BindingName, propertyName: string, moduleSpecifier: string, identifiers: Identifiers): ReadonlyArray<Node> {
        switch (name.kind) {
            case SyntaxKind.ObjectBindingPattern:
            case SyntaxKind.ArrayBindingPattern: {
                // `const [a, b] = require("c").d` --> `import { d } from "c"; const [a, b] = d;`
                const tmp  = makeUniqueName(propertyName, identifiers);
                return [
                    makeSingleImport(tmp, propertyName, moduleSpecifier),
                    makeConst(/*modifiers*/ undefined, name, createIdentifier(tmp)),
                ];
            }
            case SyntaxKind.Identifier:
                // `const a = require("b").c` --> `import { c as a } from "./b";
                return [makeSingleImport(name.text, propertyName, moduleSpecifier)];
            default:
                return Debug.assertNever(name);
        }
    }

    function convertAssignment(
        sourceFile: SourceFile,
        checker: TypeChecker,
        statement: ExpressionStatement,
        left: Expression,
        right: Expression,
        changes: textChanges.ChangeTracker,
        exports: ExportRenames,
    ): ModuleExportsChanged {
        if (!isPropertyAccessExpression(left)) {
            return false;
        }

        if (isExportsOrModuleExportsOrAlias(sourceFile, left)) {
            if (isExportsOrModuleExportsOrAlias(sourceFile, right)) {
                // `const alias = module.exports;` or `module.exports = alias;` can be removed.
                changes.deleteNode(sourceFile, statement);
            }
            else {
                let newNodes = isObjectLiteralExpression(right) ? tryChangeModuleExportsObject(right) : undefined;
                let changedToDefaultExport = false;
                if (!newNodes) {
                    ([newNodes, changedToDefaultExport] = convertModuleExportsToExportDefault(right, checker));
                }
                changes.replaceNodeWithNodes(sourceFile, statement, newNodes);
                return changedToDefaultExport;
            }
        }
        else if (isExportsOrModuleExportsOrAlias(sourceFile, left.expression)) {
            convertNamedExport(sourceFile, statement, left.name, right, changes, exports);
        }

        return false;
    }

    /**
     * Convert `module.exports = { ... }` to individual exports..
     * We can't always do this if the module has interesting members -- then it will be a default export instead.
     */
    function tryChangeModuleExportsObject(object: ObjectLiteralExpression): ReadonlyArray<Statement> | undefined {
        return mapAllOrFail(object.properties, prop => {
            switch (prop.kind) {
                case SyntaxKind.GetAccessor:
                case SyntaxKind.SetAccessor:
                // TODO: Maybe we should handle this? See fourslash test `refactorConvertToEs6Module_export_object_shorthand.ts`.
                case SyntaxKind.ShorthandPropertyAssignment:
                case SyntaxKind.SpreadAssignment:
                    return undefined;
                case SyntaxKind.PropertyAssignment:
                    return !isIdentifier(prop.name) ? undefined : convertExportsDotXEquals(prop.name.text, prop.initializer!); // TODO: GH#18217
                case SyntaxKind.MethodDeclaration:
                    return !isIdentifier(prop.name) ? undefined : functionExpressionToDeclaration(prop.name.text, [createToken(SyntaxKind.ExportKeyword)], prop);
                default:
                    Debug.assertNever(prop);
            }
        });
    }

    function convertNamedExport(
        sourceFile: SourceFile,
        statement: Statement,
        propertyName: Identifier,
        right: Expression,
        changes: textChanges.ChangeTracker,
        exports: ExportRenames,
    ): void {
        // If "originalKeywordKind" was set, this is e.g. `exports.
        const { text } = propertyName;
        const rename = exports.get(text);
        if (rename !== undefined) {
            /*
            const _class = 0;
            export { _class as class };
            */
            const newNodes = [
                makeConst(/*modifiers*/ undefined, rename, right),
                makeExportDeclaration([createExportSpecifier(rename, text)]),
            ];
            changes.replaceNodeWithNodes(sourceFile, statement, newNodes);
        }
        else {
            changes.replaceNode(sourceFile, statement, convertExportsDotXEquals(text, right), { useNonAdjustedEndPosition: true });
        }
    }

    function convertModuleExportsToExportDefault(exported: Expression, checker: TypeChecker): [ReadonlyArray<Statement>, ModuleExportsChanged] {
        const modifiers = [createToken(SyntaxKind.ExportKeyword), createToken(SyntaxKind.DefaultKeyword)];
        switch (exported.kind) {
            case SyntaxKind.FunctionExpression:
            case SyntaxKind.ArrowFunction: {
                // `module.exports = function f() {}` --> `export default function f() {}`
                const fn = exported as FunctionExpression | ArrowFunction;
                return [[functionExpressionToDeclaration(fn.name && fn.name.text, modifiers, fn)], true];
            }
            case SyntaxKind.ClassExpression: {
                // `module.exports = class C {}` --> `export default class C {}`
                const cls = exported as ClassExpression;
                return [[classExpressionToDeclaration(cls.name && cls.name.text, modifiers, cls)], true];
            }
            case SyntaxKind.CallExpression:
                if (isRequireCall(exported, /*checkArgumentIsStringLiteral*/ true)) {
                    return convertReExportAll(exported.arguments[0], checker);
                }
                // falls through
            default:
                // `module.exports = 0;` --> `export default 0;`
                return [[createExportAssignment(/*decorators*/ undefined, /*modifiers*/ undefined, /*isExportEquals*/ false, exported)], true];
        }
    }

    function convertReExportAll(reExported: StringLiteralLike, checker: TypeChecker): [ReadonlyArray<Statement>, ModuleExportsChanged] {
        // `module.exports = require("x");` ==> `export * from "x"; export { default } from "x";`
        const moduleSpecifier = reExported.text;
        const moduleSymbol = checker.getSymbolAtLocation(reExported);
        const exports = moduleSymbol ? moduleSymbol.exports! : emptyUnderscoreEscapedMap;
        return exports.has("export=" as __String)
            ? [[reExportDefault(moduleSpecifier)], true]
            : !exports.has("default" as __String)
            ? [[reExportStar(moduleSpecifier)], false]
            // If there's some non-default export, must include both `export *` and `export default`.
            : exports.size > 1 ? [[reExportStar(moduleSpecifier), reExportDefault(moduleSpecifier)], true] : [[reExportDefault(moduleSpecifier)], true];
    }
    function reExportStar(moduleSpecifier: string): ExportDeclaration {
        return makeExportDeclaration(/*exportClause*/ undefined, moduleSpecifier);
    }
    function reExportDefault(moduleSpecifier: string): ExportDeclaration {
        return makeExportDeclaration([createExportSpecifier(/*propertyName*/ undefined, "default")], moduleSpecifier);
    }

    function convertExportsDotXEquals(name: string | undefined, exported: Expression): Statement {
        const modifiers = [createToken(SyntaxKind.ExportKeyword)];
        switch (exported.kind) {
            case SyntaxKind.FunctionExpression: {
                const { name: expressionName } = exported as FunctionExpression;
                if (expressionName && expressionName.text !== name) {
                    // `exports.f = function g() {}` -> `export const f = function g() {}`
                    return exportConst();
                }
            }
                // falls through
            case SyntaxKind.ArrowFunction:
                // `exports.f = function() {}` --> `export function f() {}`
                return functionExpressionToDeclaration(name, modifiers, exported as FunctionExpression | ArrowFunction);
            case SyntaxKind.ClassExpression:
                // `exports.C = class {}` --> `export class C {}`
                return classExpressionToDeclaration(name, modifiers, exported as ClassExpression);
            default:
                return exportConst();
        }

        function exportConst() {
            // `exports.x = 0;` --> `export const x = 0;`
            return makeConst(modifiers, createIdentifier(name!), exported); // TODO: GH#18217
        }
    }

    /**
     * Converts `const <<name>> = require("x");`.
     * Returns nodes that will replace the variable declaration for the commonjs import.
     * May also make use `changes` to remove qualifiers at the use sites of imports, to change `mod.x` to `x`.
     */
    function convertSingleImport(
        file: SourceFile,
        name: BindingName,
        moduleSpecifier: string,
        changes: textChanges.ChangeTracker,
        checker: TypeChecker,
        identifiers: Identifiers,
        target: ScriptTarget,
    ): ReadonlyArray<Node> {
        switch (name.kind) {
            case SyntaxKind.ObjectBindingPattern: {
                const importSpecifiers = mapAllOrFail(name.elements, e =>
                    e.dotDotDotToken || e.initializer || e.propertyName && !isIdentifier(e.propertyName) || !isIdentifier(e.name)
                        ? undefined
                        : makeImportSpecifier(e.propertyName && (e.propertyName as Identifier).text, e.name.text)); // tslint:disable-line no-unnecessary-type-assertion (TODO: GH#18217)
                if (importSpecifiers) {
                    return [makeImport(/*name*/ undefined, importSpecifiers, moduleSpecifier)];
                }
            }
            // falls through -- object destructuring has an interesting pattern and must be a variable declaration
            case SyntaxKind.ArrayBindingPattern: {
                /*
                import x from "x";
                const [a, b, c] = x;
                */
                const tmp = makeUniqueName(moduleSpecifierToValidIdentifier(moduleSpecifier, target), identifiers);
                return [
                    makeImport(createIdentifier(tmp), /*namedImports*/ undefined, moduleSpecifier),
                    makeConst(/*modifiers*/ undefined, getSynthesizedDeepClone(name), createIdentifier(tmp)),
                ];
            }
            case SyntaxKind.Identifier:
                return convertSingleIdentifierImport(file, name, moduleSpecifier, changes, checker, identifiers);
            default:
                return Debug.assertNever(name);
        }
    }

    /**
     * Convert `import x = require("x").`
     * Also converts uses like `x.y()` to `y()` and uses a named import.
     */
    function convertSingleIdentifierImport(file: SourceFile, name: Identifier, moduleSpecifier: string, changes: textChanges.ChangeTracker, checker: TypeChecker, identifiers: Identifiers): ReadonlyArray<Node> {
        const nameSymbol = checker.getSymbolAtLocation(name);
        // Maps from module property name to name actually used. (The same if there isn't shadowing.)
        const namedBindingsNames = createMap<string>();
        // True if there is some non-property use like `x()` or `f(x)`.
        let needDefaultImport = false;

        for (const use of identifiers.original.get(name.text)!) {
            if (checker.getSymbolAtLocation(use) !== nameSymbol || use === name) {
                // This was a use of a different symbol with the same name, due to shadowing. Ignore.
                continue;
            }

            const { parent } = use;
            if (isPropertyAccessExpression(parent)) {
                const { expression, name: { text: propertyName } } = parent;
                Debug.assert(expression === use); // Else shouldn't have been in `collectIdentifiers`
                let idName = namedBindingsNames.get(propertyName);
                if (idName === undefined) {
                    idName = makeUniqueName(propertyName, identifiers);
                    namedBindingsNames.set(propertyName, idName);
                }
                changes.replaceNode(file, parent, createIdentifier(idName));
            }
            else {
                needDefaultImport = true;
            }
        }

        const namedBindings = namedBindingsNames.size === 0 ? undefined : arrayFrom(mapIterator(namedBindingsNames.entries(), ([propertyName, idName]) =>
            createImportSpecifier(propertyName === idName ? undefined : createIdentifier(propertyName), createIdentifier(idName))));
        if (!namedBindings) {
            // If it was unused, ensure that we at least import *something*.
            needDefaultImport = true;
        }
        return [makeImport(needDefaultImport ? getSynthesizedDeepClone(name) : undefined, namedBindings, moduleSpecifier)];
    }

    // Identifiers helpers

    function makeUniqueName(name: string, identifiers: Identifiers): string {
        while (identifiers.original.has(name) || identifiers.additional.has(name)) {
            name = `_${name}`;
        }
        identifiers.additional.set(name, true);
        return name;
    }

    /**
     * Helps us create unique identifiers.
     * `original` refers to the local variable names in the original source file.
     * `additional` is any new unique identifiers we've generated. (e.g., we'll generate `_x`, then `__x`.)
     */
    interface Identifiers {
        readonly original: FreeIdentifiers;
        // Additional identifiers we've added. Mutable!
        readonly additional: Map<true>;
    }

    type FreeIdentifiers = ReadonlyMap<ReadonlyArray<Identifier>>;
    function collectFreeIdentifiers(file: SourceFile): FreeIdentifiers {
        const map = createMultiMap<Identifier>();
        file.forEachChild(function recur(node) {
            if (isIdentifier(node) && isFreeIdentifier(node)) {
                map.add(node.text, node);
            }
            node.forEachChild(recur);
        });
        return map;
    }

    function isFreeIdentifier(node: Identifier): boolean {
        const { parent } = node;
        switch (parent.kind) {
            case SyntaxKind.PropertyAccessExpression:
                return (parent as PropertyAccessExpression).name !== node;
            case SyntaxKind.BindingElement:
                return (parent as BindingElement).propertyName !== node;
            default:
                return true;
        }
    }

    // Node helpers

    function functionExpressionToDeclaration(name: string | undefined, additionalModifiers: ReadonlyArray<Modifier>, fn: FunctionExpression | ArrowFunction | MethodDeclaration): FunctionDeclaration {
        return createFunctionDeclaration(
            getSynthesizedDeepClones(fn.decorators), // TODO: GH#19915 Don't think this is even legal.
            concatenate(additionalModifiers, getSynthesizedDeepClones(fn.modifiers)),
            getSynthesizedDeepClone(fn.asteriskToken),
            name,
            getSynthesizedDeepClones(fn.typeParameters),
            getSynthesizedDeepClones(fn.parameters),
            getSynthesizedDeepClone(fn.type),
            convertToFunctionBody(getSynthesizedDeepClone(fn.body!)));
    }

    function classExpressionToDeclaration(name: string | undefined, additionalModifiers: ReadonlyArray<Modifier>, cls: ClassExpression): ClassDeclaration {
        return createClassDeclaration(
            getSynthesizedDeepClones(cls.decorators), // TODO: GH#19915 Don't think this is even legal.
            concatenate(additionalModifiers, getSynthesizedDeepClones(cls.modifiers)),
            name,
            getSynthesizedDeepClones(cls.typeParameters),
            getSynthesizedDeepClones(cls.heritageClauses),
            getSynthesizedDeepClones(cls.members));
    }

    function makeSingleImport(localName: string, propertyName: string, moduleSpecifier: string): ImportDeclaration {
        return propertyName === "default"
            ? makeImport(createIdentifier(localName), /*namedImports*/ undefined, moduleSpecifier)
            : makeImport(/*name*/ undefined, [makeImportSpecifier(propertyName, localName)], moduleSpecifier);
    }

    function makeImport(name: Identifier | undefined, namedImports: ReadonlyArray<ImportSpecifier> | undefined, moduleSpecifier: string): ImportDeclaration {
<<<<<<< HEAD
=======
        return makeImportDeclaration(name, namedImports, createLiteral(moduleSpecifier));
    }

    export function makeImportDeclaration(name: Identifier, namedImports: ReadonlyArray<ImportSpecifier> | undefined, moduleSpecifier: Expression) {
>>>>>>> 17b10dc2
        const importClause = (name || namedImports) && createImportClause(name, namedImports && createNamedImports(namedImports));
        return createImportDeclaration(/*decorators*/ undefined, /*modifiers*/ undefined, importClause, moduleSpecifier);
    }

    function makeImportSpecifier(propertyName: string | undefined, name: string): ImportSpecifier {
        return createImportSpecifier(propertyName !== undefined && propertyName !== name ? createIdentifier(propertyName) : undefined, createIdentifier(name));
    }

    function makeConst(modifiers: ReadonlyArray<Modifier> | undefined, name: string | BindingName, init: Expression): VariableStatement {
        return createVariableStatement(
            modifiers,
            createVariableDeclarationList(
                [createVariableDeclaration(name, /*type*/ undefined, init)],
                NodeFlags.Const));
    }

    function makeExportDeclaration(exportSpecifiers: ExportSpecifier[] | undefined, moduleSpecifier?: string): ExportDeclaration {
        return createExportDeclaration(
            /*decorators*/ undefined,
            /*modifiers*/ undefined,
            exportSpecifiers && createNamedExports(exportSpecifiers),
            moduleSpecifier === undefined ? undefined : createLiteral(moduleSpecifier));
    }
}
<|MERGE_RESOLUTION|>--- conflicted
+++ resolved
@@ -1,530 +1,527 @@
-/* @internal */
-namespace ts.codefix {
-    registerCodeFix({
-        errorCodes: [Diagnostics.File_is_a_CommonJS_module_it_may_be_converted_to_an_ES6_module.code],
-        getCodeActions(context) {
-            const description = getLocaleSpecificMessage(Diagnostics.Convert_to_ES6_module);
-            const { sourceFile, program } = context;
-            const changes = textChanges.ChangeTracker.with(context, changes => {
-                const moduleExportsChangedToDefault = convertFileToEs6Module(sourceFile, program.getTypeChecker(), changes, program.getCompilerOptions().target!);
-                if (moduleExportsChangedToDefault) {
-                    for (const importingFile of program.getSourceFiles()) {
-                        fixImportOfModuleExports(importingFile, sourceFile, changes);
-                    }
-                }
-            });
-            // No support for fix-all since this applies to the whole file at once anyway.
-            return [{ description, changes, fixId: undefined }];
-        },
-    });
-
-    function fixImportOfModuleExports(importingFile: SourceFile, exportingFile: SourceFile, changes: textChanges.ChangeTracker) {
-        for (const moduleSpecifier of importingFile.imports) {
-            const imported = getResolvedModule(importingFile, moduleSpecifier.text);
-            if (!imported || imported.resolvedFileName !== exportingFile.fileName) {
-                continue;
-            }
-
-            const { parent } = moduleSpecifier;
-            switch (parent.kind) {
-                case SyntaxKind.ExternalModuleReference: {
-                    const importEq = (parent as ExternalModuleReference).parent;
-                    changes.replaceNode(importingFile, importEq, makeImport(importEq.name, /*namedImports*/ undefined, moduleSpecifier.text));
-                    break;
-                }
-                case SyntaxKind.CallExpression: {
-                    const call = parent as CallExpression;
-                    if (isRequireCall(call, /*checkArgumentIsStringLiteral*/ false)) {
-                        changes.replaceNode(importingFile, parent, createPropertyAccess(getSynthesizedDeepClone(call), "default"));
-                    }
-                    break;
-                }
-            }
-        }
-    }
-
-    /** @returns Whether we converted a `module.exports =` to a default export. */
-    function convertFileToEs6Module(sourceFile: SourceFile, checker: TypeChecker, changes: textChanges.ChangeTracker, target: ScriptTarget): ModuleExportsChanged {
-        const identifiers: Identifiers = { original: collectFreeIdentifiers(sourceFile), additional: createMap<true>() };
-        const exports = collectExportRenames(sourceFile, checker, identifiers);
-        convertExportsAccesses(sourceFile, exports, changes);
-        let moduleExportsChangedToDefault = false;
-        for (const statement of sourceFile.statements) {
-            const moduleExportsChanged = convertStatement(sourceFile, statement, checker, changes, identifiers, target, exports);
-            moduleExportsChangedToDefault = moduleExportsChangedToDefault || moduleExportsChanged;
-        }
-        return moduleExportsChangedToDefault;
-    }
-
-    /**
-     * Contains an entry for each renamed export.
-     * This is necessary because `exports.x = 0;` does not declare a local variable.
-     * Converting this to `export const x = 0;` would declare a local, so we must be careful to avoid shadowing.
-     * If there would be shadowing at either the declaration or at any reference to `exports.x` (now just `x`), we must convert to:
-     *     const _x = 0;
-     *     export { _x as x };
-     * This conversion also must place if the exported name is not a valid identifier, e.g. `exports.class = 0;`.
-     */
-    type ExportRenames = ReadonlyMap<string>;
-
-    function collectExportRenames(sourceFile: SourceFile, checker: TypeChecker, identifiers: Identifiers): ExportRenames {
-        const res = createMap<string>();
-        forEachExportReference(sourceFile, node => {
-            const { text, originalKeywordKind } = node.name;
-            if (!res.has(text) && (originalKeywordKind !== undefined && isNonContextualKeyword(originalKeywordKind)
-                || checker.resolveName(node.name.text, node, SymbolFlags.Value, /*excludeGlobals*/ true))) {
-                // Unconditionally add an underscore in case `text` is a keyword.
-                res.set(text, makeUniqueName(`_${text}`, identifiers));
-            }
-        });
-        return res;
-    }
-
-    function convertExportsAccesses(sourceFile: SourceFile, exports: ExportRenames, changes: textChanges.ChangeTracker): void {
-        forEachExportReference(sourceFile, (node, isAssignmentLhs) => {
-            if (isAssignmentLhs) {
-                return;
-            }
-            const { text } = node.name;
-            changes.replaceNode(sourceFile, node, createIdentifier(exports.get(text) || text));
-        });
-    }
-
-    function forEachExportReference(sourceFile: SourceFile, cb: (node: PropertyAccessExpression, isAssignmentLhs: boolean) => void): void {
-        sourceFile.forEachChild(function recur(node) {
-            if (isPropertyAccessExpression(node) && isExportsOrModuleExportsOrAlias(sourceFile, node.expression)) {
-                const { parent } = node;
-                cb(node, isBinaryExpression(parent) && parent.left === node && parent.operatorToken.kind === SyntaxKind.EqualsToken);
-            }
-            node.forEachChild(recur);
-        });
-    }
-
-    /** Whether `module.exports =` was changed to `export default` */
-    type ModuleExportsChanged = boolean;
-
-    function convertStatement(sourceFile: SourceFile, statement: Statement, checker: TypeChecker, changes: textChanges.ChangeTracker, identifiers: Identifiers, target: ScriptTarget, exports: ExportRenames): ModuleExportsChanged {
-        switch (statement.kind) {
-            case SyntaxKind.VariableStatement:
-                convertVariableStatement(sourceFile, statement as VariableStatement, changes, checker, identifiers, target);
-                return false;
-            case SyntaxKind.ExpressionStatement: {
-                const { expression } = statement as ExpressionStatement;
-                switch (expression.kind) {
-                    case SyntaxKind.CallExpression: {
-                        if (isRequireCall(expression, /*checkArgumentIsStringLiteral*/ true)) {
-                            // For side-effecting require() call, just make a side-effecting import.
-                            changes.replaceNode(sourceFile, statement, makeImport(/*name*/ undefined, /*namedImports*/ undefined, expression.arguments[0].text));
-                        }
-                        return false;
-                    }
-                    case SyntaxKind.BinaryExpression: {
-                        const { left, operatorToken, right } = expression as BinaryExpression;
-                        return operatorToken.kind === SyntaxKind.EqualsToken && convertAssignment(sourceFile, checker, statement as ExpressionStatement, left, right, changes, exports);
-                    }
-                }
-            }
-            // falls through
-            default:
-                return false;
-        }
-    }
-
-    function convertVariableStatement(sourceFile: SourceFile, statement: VariableStatement, changes: textChanges.ChangeTracker, checker: TypeChecker, identifiers: Identifiers, target: ScriptTarget): void {
-        const { declarationList } = statement;
-        let foundImport = false;
-        const newNodes = flatMap(declarationList.declarations, decl => {
-            const { name } = decl;
-            const initializer = decl.initializer!; // TODO: GH#18217
-            if (isExportsOrModuleExportsOrAlias(sourceFile, initializer)) {
-                // `const alias = module.exports;` can be removed.
-                foundImport = true;
-                return [];
-            }
-            if (isRequireCall(initializer, /*checkArgumentIsStringLiteral*/ true)) {
-                foundImport = true;
-                return convertSingleImport(sourceFile, name, initializer.arguments[0].text, changes, checker, identifiers, target);
-            }
-            else if (isPropertyAccessExpression(initializer) && isRequireCall(initializer.expression, /*checkArgumentIsStringLiteral*/ true)) {
-                foundImport = true;
-                return convertPropertyAccessImport(name, initializer.name.text, initializer.expression.arguments[0].text, identifiers);
-            }
-            else {
-                // Move it out to its own variable statement.
-                return createVariableStatement(/*modifiers*/ undefined, createVariableDeclarationList([decl], declarationList.flags));
-            }
-        });
-        if (foundImport) {
-            // useNonAdjustedEndPosition to ensure we don't eat the newline after the statement.
-            changes.replaceNodeWithNodes(sourceFile, statement, newNodes);
-        }
-    }
-
-    /** Converts `const name = require("moduleSpecifier").propertyName` */
-    function convertPropertyAccessImport(name: BindingName, propertyName: string, moduleSpecifier: string, identifiers: Identifiers): ReadonlyArray<Node> {
-        switch (name.kind) {
-            case SyntaxKind.ObjectBindingPattern:
-            case SyntaxKind.ArrayBindingPattern: {
-                // `const [a, b] = require("c").d` --> `import { d } from "c"; const [a, b] = d;`
-                const tmp  = makeUniqueName(propertyName, identifiers);
-                return [
-                    makeSingleImport(tmp, propertyName, moduleSpecifier),
-                    makeConst(/*modifiers*/ undefined, name, createIdentifier(tmp)),
-                ];
-            }
-            case SyntaxKind.Identifier:
-                // `const a = require("b").c` --> `import { c as a } from "./b";
-                return [makeSingleImport(name.text, propertyName, moduleSpecifier)];
-            default:
-                return Debug.assertNever(name);
-        }
-    }
-
-    function convertAssignment(
-        sourceFile: SourceFile,
-        checker: TypeChecker,
-        statement: ExpressionStatement,
-        left: Expression,
-        right: Expression,
-        changes: textChanges.ChangeTracker,
-        exports: ExportRenames,
-    ): ModuleExportsChanged {
-        if (!isPropertyAccessExpression(left)) {
-            return false;
-        }
-
-        if (isExportsOrModuleExportsOrAlias(sourceFile, left)) {
-            if (isExportsOrModuleExportsOrAlias(sourceFile, right)) {
-                // `const alias = module.exports;` or `module.exports = alias;` can be removed.
-                changes.deleteNode(sourceFile, statement);
-            }
-            else {
-                let newNodes = isObjectLiteralExpression(right) ? tryChangeModuleExportsObject(right) : undefined;
-                let changedToDefaultExport = false;
-                if (!newNodes) {
-                    ([newNodes, changedToDefaultExport] = convertModuleExportsToExportDefault(right, checker));
-                }
-                changes.replaceNodeWithNodes(sourceFile, statement, newNodes);
-                return changedToDefaultExport;
-            }
-        }
-        else if (isExportsOrModuleExportsOrAlias(sourceFile, left.expression)) {
-            convertNamedExport(sourceFile, statement, left.name, right, changes, exports);
-        }
-
-        return false;
-    }
-
-    /**
-     * Convert `module.exports = { ... }` to individual exports..
-     * We can't always do this if the module has interesting members -- then it will be a default export instead.
-     */
-    function tryChangeModuleExportsObject(object: ObjectLiteralExpression): ReadonlyArray<Statement> | undefined {
-        return mapAllOrFail(object.properties, prop => {
-            switch (prop.kind) {
-                case SyntaxKind.GetAccessor:
-                case SyntaxKind.SetAccessor:
-                // TODO: Maybe we should handle this? See fourslash test `refactorConvertToEs6Module_export_object_shorthand.ts`.
-                case SyntaxKind.ShorthandPropertyAssignment:
-                case SyntaxKind.SpreadAssignment:
-                    return undefined;
-                case SyntaxKind.PropertyAssignment:
-                    return !isIdentifier(prop.name) ? undefined : convertExportsDotXEquals(prop.name.text, prop.initializer!); // TODO: GH#18217
-                case SyntaxKind.MethodDeclaration:
-                    return !isIdentifier(prop.name) ? undefined : functionExpressionToDeclaration(prop.name.text, [createToken(SyntaxKind.ExportKeyword)], prop);
-                default:
-                    Debug.assertNever(prop);
-            }
-        });
-    }
-
-    function convertNamedExport(
-        sourceFile: SourceFile,
-        statement: Statement,
-        propertyName: Identifier,
-        right: Expression,
-        changes: textChanges.ChangeTracker,
-        exports: ExportRenames,
-    ): void {
-        // If "originalKeywordKind" was set, this is e.g. `exports.
-        const { text } = propertyName;
-        const rename = exports.get(text);
-        if (rename !== undefined) {
-            /*
-            const _class = 0;
-            export { _class as class };
-            */
-            const newNodes = [
-                makeConst(/*modifiers*/ undefined, rename, right),
-                makeExportDeclaration([createExportSpecifier(rename, text)]),
-            ];
-            changes.replaceNodeWithNodes(sourceFile, statement, newNodes);
-        }
-        else {
-            changes.replaceNode(sourceFile, statement, convertExportsDotXEquals(text, right), { useNonAdjustedEndPosition: true });
-        }
-    }
-
-    function convertModuleExportsToExportDefault(exported: Expression, checker: TypeChecker): [ReadonlyArray<Statement>, ModuleExportsChanged] {
-        const modifiers = [createToken(SyntaxKind.ExportKeyword), createToken(SyntaxKind.DefaultKeyword)];
-        switch (exported.kind) {
-            case SyntaxKind.FunctionExpression:
-            case SyntaxKind.ArrowFunction: {
-                // `module.exports = function f() {}` --> `export default function f() {}`
-                const fn = exported as FunctionExpression | ArrowFunction;
-                return [[functionExpressionToDeclaration(fn.name && fn.name.text, modifiers, fn)], true];
-            }
-            case SyntaxKind.ClassExpression: {
-                // `module.exports = class C {}` --> `export default class C {}`
-                const cls = exported as ClassExpression;
-                return [[classExpressionToDeclaration(cls.name && cls.name.text, modifiers, cls)], true];
-            }
-            case SyntaxKind.CallExpression:
-                if (isRequireCall(exported, /*checkArgumentIsStringLiteral*/ true)) {
-                    return convertReExportAll(exported.arguments[0], checker);
-                }
-                // falls through
-            default:
-                // `module.exports = 0;` --> `export default 0;`
-                return [[createExportAssignment(/*decorators*/ undefined, /*modifiers*/ undefined, /*isExportEquals*/ false, exported)], true];
-        }
-    }
-
-    function convertReExportAll(reExported: StringLiteralLike, checker: TypeChecker): [ReadonlyArray<Statement>, ModuleExportsChanged] {
-        // `module.exports = require("x");` ==> `export * from "x"; export { default } from "x";`
-        const moduleSpecifier = reExported.text;
-        const moduleSymbol = checker.getSymbolAtLocation(reExported);
-        const exports = moduleSymbol ? moduleSymbol.exports! : emptyUnderscoreEscapedMap;
-        return exports.has("export=" as __String)
-            ? [[reExportDefault(moduleSpecifier)], true]
-            : !exports.has("default" as __String)
-            ? [[reExportStar(moduleSpecifier)], false]
-            // If there's some non-default export, must include both `export *` and `export default`.
-            : exports.size > 1 ? [[reExportStar(moduleSpecifier), reExportDefault(moduleSpecifier)], true] : [[reExportDefault(moduleSpecifier)], true];
-    }
-    function reExportStar(moduleSpecifier: string): ExportDeclaration {
-        return makeExportDeclaration(/*exportClause*/ undefined, moduleSpecifier);
-    }
-    function reExportDefault(moduleSpecifier: string): ExportDeclaration {
-        return makeExportDeclaration([createExportSpecifier(/*propertyName*/ undefined, "default")], moduleSpecifier);
-    }
-
-    function convertExportsDotXEquals(name: string | undefined, exported: Expression): Statement {
-        const modifiers = [createToken(SyntaxKind.ExportKeyword)];
-        switch (exported.kind) {
-            case SyntaxKind.FunctionExpression: {
-                const { name: expressionName } = exported as FunctionExpression;
-                if (expressionName && expressionName.text !== name) {
-                    // `exports.f = function g() {}` -> `export const f = function g() {}`
-                    return exportConst();
-                }
-            }
-                // falls through
-            case SyntaxKind.ArrowFunction:
-                // `exports.f = function() {}` --> `export function f() {}`
-                return functionExpressionToDeclaration(name, modifiers, exported as FunctionExpression | ArrowFunction);
-            case SyntaxKind.ClassExpression:
-                // `exports.C = class {}` --> `export class C {}`
-                return classExpressionToDeclaration(name, modifiers, exported as ClassExpression);
-            default:
-                return exportConst();
-        }
-
-        function exportConst() {
-            // `exports.x = 0;` --> `export const x = 0;`
-            return makeConst(modifiers, createIdentifier(name!), exported); // TODO: GH#18217
-        }
-    }
-
-    /**
-     * Converts `const <<name>> = require("x");`.
-     * Returns nodes that will replace the variable declaration for the commonjs import.
-     * May also make use `changes` to remove qualifiers at the use sites of imports, to change `mod.x` to `x`.
-     */
-    function convertSingleImport(
-        file: SourceFile,
-        name: BindingName,
-        moduleSpecifier: string,
-        changes: textChanges.ChangeTracker,
-        checker: TypeChecker,
-        identifiers: Identifiers,
-        target: ScriptTarget,
-    ): ReadonlyArray<Node> {
-        switch (name.kind) {
-            case SyntaxKind.ObjectBindingPattern: {
-                const importSpecifiers = mapAllOrFail(name.elements, e =>
-                    e.dotDotDotToken || e.initializer || e.propertyName && !isIdentifier(e.propertyName) || !isIdentifier(e.name)
-                        ? undefined
-                        : makeImportSpecifier(e.propertyName && (e.propertyName as Identifier).text, e.name.text)); // tslint:disable-line no-unnecessary-type-assertion (TODO: GH#18217)
-                if (importSpecifiers) {
-                    return [makeImport(/*name*/ undefined, importSpecifiers, moduleSpecifier)];
-                }
-            }
-            // falls through -- object destructuring has an interesting pattern and must be a variable declaration
-            case SyntaxKind.ArrayBindingPattern: {
-                /*
-                import x from "x";
-                const [a, b, c] = x;
-                */
-                const tmp = makeUniqueName(moduleSpecifierToValidIdentifier(moduleSpecifier, target), identifiers);
-                return [
-                    makeImport(createIdentifier(tmp), /*namedImports*/ undefined, moduleSpecifier),
-                    makeConst(/*modifiers*/ undefined, getSynthesizedDeepClone(name), createIdentifier(tmp)),
-                ];
-            }
-            case SyntaxKind.Identifier:
-                return convertSingleIdentifierImport(file, name, moduleSpecifier, changes, checker, identifiers);
-            default:
-                return Debug.assertNever(name);
-        }
-    }
-
-    /**
-     * Convert `import x = require("x").`
-     * Also converts uses like `x.y()` to `y()` and uses a named import.
-     */
-    function convertSingleIdentifierImport(file: SourceFile, name: Identifier, moduleSpecifier: string, changes: textChanges.ChangeTracker, checker: TypeChecker, identifiers: Identifiers): ReadonlyArray<Node> {
-        const nameSymbol = checker.getSymbolAtLocation(name);
-        // Maps from module property name to name actually used. (The same if there isn't shadowing.)
-        const namedBindingsNames = createMap<string>();
-        // True if there is some non-property use like `x()` or `f(x)`.
-        let needDefaultImport = false;
-
-        for (const use of identifiers.original.get(name.text)!) {
-            if (checker.getSymbolAtLocation(use) !== nameSymbol || use === name) {
-                // This was a use of a different symbol with the same name, due to shadowing. Ignore.
-                continue;
-            }
-
-            const { parent } = use;
-            if (isPropertyAccessExpression(parent)) {
-                const { expression, name: { text: propertyName } } = parent;
-                Debug.assert(expression === use); // Else shouldn't have been in `collectIdentifiers`
-                let idName = namedBindingsNames.get(propertyName);
-                if (idName === undefined) {
-                    idName = makeUniqueName(propertyName, identifiers);
-                    namedBindingsNames.set(propertyName, idName);
-                }
-                changes.replaceNode(file, parent, createIdentifier(idName));
-            }
-            else {
-                needDefaultImport = true;
-            }
-        }
-
-        const namedBindings = namedBindingsNames.size === 0 ? undefined : arrayFrom(mapIterator(namedBindingsNames.entries(), ([propertyName, idName]) =>
-            createImportSpecifier(propertyName === idName ? undefined : createIdentifier(propertyName), createIdentifier(idName))));
-        if (!namedBindings) {
-            // If it was unused, ensure that we at least import *something*.
-            needDefaultImport = true;
-        }
-        return [makeImport(needDefaultImport ? getSynthesizedDeepClone(name) : undefined, namedBindings, moduleSpecifier)];
-    }
-
-    // Identifiers helpers
-
-    function makeUniqueName(name: string, identifiers: Identifiers): string {
-        while (identifiers.original.has(name) || identifiers.additional.has(name)) {
-            name = `_${name}`;
-        }
-        identifiers.additional.set(name, true);
-        return name;
-    }
-
-    /**
-     * Helps us create unique identifiers.
-     * `original` refers to the local variable names in the original source file.
-     * `additional` is any new unique identifiers we've generated. (e.g., we'll generate `_x`, then `__x`.)
-     */
-    interface Identifiers {
-        readonly original: FreeIdentifiers;
-        // Additional identifiers we've added. Mutable!
-        readonly additional: Map<true>;
-    }
-
-    type FreeIdentifiers = ReadonlyMap<ReadonlyArray<Identifier>>;
-    function collectFreeIdentifiers(file: SourceFile): FreeIdentifiers {
-        const map = createMultiMap<Identifier>();
-        file.forEachChild(function recur(node) {
-            if (isIdentifier(node) && isFreeIdentifier(node)) {
-                map.add(node.text, node);
-            }
-            node.forEachChild(recur);
-        });
-        return map;
-    }
-
-    function isFreeIdentifier(node: Identifier): boolean {
-        const { parent } = node;
-        switch (parent.kind) {
-            case SyntaxKind.PropertyAccessExpression:
-                return (parent as PropertyAccessExpression).name !== node;
-            case SyntaxKind.BindingElement:
-                return (parent as BindingElement).propertyName !== node;
-            default:
-                return true;
-        }
-    }
-
-    // Node helpers
-
-    function functionExpressionToDeclaration(name: string | undefined, additionalModifiers: ReadonlyArray<Modifier>, fn: FunctionExpression | ArrowFunction | MethodDeclaration): FunctionDeclaration {
-        return createFunctionDeclaration(
-            getSynthesizedDeepClones(fn.decorators), // TODO: GH#19915 Don't think this is even legal.
-            concatenate(additionalModifiers, getSynthesizedDeepClones(fn.modifiers)),
-            getSynthesizedDeepClone(fn.asteriskToken),
-            name,
-            getSynthesizedDeepClones(fn.typeParameters),
-            getSynthesizedDeepClones(fn.parameters),
-            getSynthesizedDeepClone(fn.type),
-            convertToFunctionBody(getSynthesizedDeepClone(fn.body!)));
-    }
-
-    function classExpressionToDeclaration(name: string | undefined, additionalModifiers: ReadonlyArray<Modifier>, cls: ClassExpression): ClassDeclaration {
-        return createClassDeclaration(
-            getSynthesizedDeepClones(cls.decorators), // TODO: GH#19915 Don't think this is even legal.
-            concatenate(additionalModifiers, getSynthesizedDeepClones(cls.modifiers)),
-            name,
-            getSynthesizedDeepClones(cls.typeParameters),
-            getSynthesizedDeepClones(cls.heritageClauses),
-            getSynthesizedDeepClones(cls.members));
-    }
-
-    function makeSingleImport(localName: string, propertyName: string, moduleSpecifier: string): ImportDeclaration {
-        return propertyName === "default"
-            ? makeImport(createIdentifier(localName), /*namedImports*/ undefined, moduleSpecifier)
-            : makeImport(/*name*/ undefined, [makeImportSpecifier(propertyName, localName)], moduleSpecifier);
-    }
-
-    function makeImport(name: Identifier | undefined, namedImports: ReadonlyArray<ImportSpecifier> | undefined, moduleSpecifier: string): ImportDeclaration {
-<<<<<<< HEAD
-=======
-        return makeImportDeclaration(name, namedImports, createLiteral(moduleSpecifier));
-    }
-
-    export function makeImportDeclaration(name: Identifier, namedImports: ReadonlyArray<ImportSpecifier> | undefined, moduleSpecifier: Expression) {
->>>>>>> 17b10dc2
-        const importClause = (name || namedImports) && createImportClause(name, namedImports && createNamedImports(namedImports));
-        return createImportDeclaration(/*decorators*/ undefined, /*modifiers*/ undefined, importClause, moduleSpecifier);
-    }
-
-    function makeImportSpecifier(propertyName: string | undefined, name: string): ImportSpecifier {
-        return createImportSpecifier(propertyName !== undefined && propertyName !== name ? createIdentifier(propertyName) : undefined, createIdentifier(name));
-    }
-
-    function makeConst(modifiers: ReadonlyArray<Modifier> | undefined, name: string | BindingName, init: Expression): VariableStatement {
-        return createVariableStatement(
-            modifiers,
-            createVariableDeclarationList(
-                [createVariableDeclaration(name, /*type*/ undefined, init)],
-                NodeFlags.Const));
-    }
-
-    function makeExportDeclaration(exportSpecifiers: ExportSpecifier[] | undefined, moduleSpecifier?: string): ExportDeclaration {
-        return createExportDeclaration(
-            /*decorators*/ undefined,
-            /*modifiers*/ undefined,
-            exportSpecifiers && createNamedExports(exportSpecifiers),
-            moduleSpecifier === undefined ? undefined : createLiteral(moduleSpecifier));
-    }
-}
+/* @internal */
+namespace ts.codefix {
+    registerCodeFix({
+        errorCodes: [Diagnostics.File_is_a_CommonJS_module_it_may_be_converted_to_an_ES6_module.code],
+        getCodeActions(context) {
+            const description = getLocaleSpecificMessage(Diagnostics.Convert_to_ES6_module);
+            const { sourceFile, program } = context;
+            const changes = textChanges.ChangeTracker.with(context, changes => {
+                const moduleExportsChangedToDefault = convertFileToEs6Module(sourceFile, program.getTypeChecker(), changes, program.getCompilerOptions().target!);
+                if (moduleExportsChangedToDefault) {
+                    for (const importingFile of program.getSourceFiles()) {
+                        fixImportOfModuleExports(importingFile, sourceFile, changes);
+                    }
+                }
+            });
+            // No support for fix-all since this applies to the whole file at once anyway.
+            return [{ description, changes, fixId: undefined }];
+        },
+    });
+
+    function fixImportOfModuleExports(importingFile: SourceFile, exportingFile: SourceFile, changes: textChanges.ChangeTracker) {
+        for (const moduleSpecifier of importingFile.imports) {
+            const imported = getResolvedModule(importingFile, moduleSpecifier.text);
+            if (!imported || imported.resolvedFileName !== exportingFile.fileName) {
+                continue;
+            }
+
+            const { parent } = moduleSpecifier;
+            switch (parent.kind) {
+                case SyntaxKind.ExternalModuleReference: {
+                    const importEq = (parent as ExternalModuleReference).parent;
+                    changes.replaceNode(importingFile, importEq, makeImport(importEq.name, /*namedImports*/ undefined, moduleSpecifier.text));
+                    break;
+                }
+                case SyntaxKind.CallExpression: {
+                    const call = parent as CallExpression;
+                    if (isRequireCall(call, /*checkArgumentIsStringLiteral*/ false)) {
+                        changes.replaceNode(importingFile, parent, createPropertyAccess(getSynthesizedDeepClone(call), "default"));
+                    }
+                    break;
+                }
+            }
+        }
+    }
+
+    /** @returns Whether we converted a `module.exports =` to a default export. */
+    function convertFileToEs6Module(sourceFile: SourceFile, checker: TypeChecker, changes: textChanges.ChangeTracker, target: ScriptTarget): ModuleExportsChanged {
+        const identifiers: Identifiers = { original: collectFreeIdentifiers(sourceFile), additional: createMap<true>() };
+        const exports = collectExportRenames(sourceFile, checker, identifiers);
+        convertExportsAccesses(sourceFile, exports, changes);
+        let moduleExportsChangedToDefault = false;
+        for (const statement of sourceFile.statements) {
+            const moduleExportsChanged = convertStatement(sourceFile, statement, checker, changes, identifiers, target, exports);
+            moduleExportsChangedToDefault = moduleExportsChangedToDefault || moduleExportsChanged;
+        }
+        return moduleExportsChangedToDefault;
+    }
+
+    /**
+     * Contains an entry for each renamed export.
+     * This is necessary because `exports.x = 0;` does not declare a local variable.
+     * Converting this to `export const x = 0;` would declare a local, so we must be careful to avoid shadowing.
+     * If there would be shadowing at either the declaration or at any reference to `exports.x` (now just `x`), we must convert to:
+     *     const _x = 0;
+     *     export { _x as x };
+     * This conversion also must place if the exported name is not a valid identifier, e.g. `exports.class = 0;`.
+     */
+    type ExportRenames = ReadonlyMap<string>;
+
+    function collectExportRenames(sourceFile: SourceFile, checker: TypeChecker, identifiers: Identifiers): ExportRenames {
+        const res = createMap<string>();
+        forEachExportReference(sourceFile, node => {
+            const { text, originalKeywordKind } = node.name;
+            if (!res.has(text) && (originalKeywordKind !== undefined && isNonContextualKeyword(originalKeywordKind)
+                || checker.resolveName(node.name.text, node, SymbolFlags.Value, /*excludeGlobals*/ true))) {
+                // Unconditionally add an underscore in case `text` is a keyword.
+                res.set(text, makeUniqueName(`_${text}`, identifiers));
+            }
+        });
+        return res;
+    }
+
+    function convertExportsAccesses(sourceFile: SourceFile, exports: ExportRenames, changes: textChanges.ChangeTracker): void {
+        forEachExportReference(sourceFile, (node, isAssignmentLhs) => {
+            if (isAssignmentLhs) {
+                return;
+            }
+            const { text } = node.name;
+            changes.replaceNode(sourceFile, node, createIdentifier(exports.get(text) || text));
+        });
+    }
+
+    function forEachExportReference(sourceFile: SourceFile, cb: (node: PropertyAccessExpression, isAssignmentLhs: boolean) => void): void {
+        sourceFile.forEachChild(function recur(node) {
+            if (isPropertyAccessExpression(node) && isExportsOrModuleExportsOrAlias(sourceFile, node.expression)) {
+                const { parent } = node;
+                cb(node, isBinaryExpression(parent) && parent.left === node && parent.operatorToken.kind === SyntaxKind.EqualsToken);
+            }
+            node.forEachChild(recur);
+        });
+    }
+
+    /** Whether `module.exports =` was changed to `export default` */
+    type ModuleExportsChanged = boolean;
+
+    function convertStatement(sourceFile: SourceFile, statement: Statement, checker: TypeChecker, changes: textChanges.ChangeTracker, identifiers: Identifiers, target: ScriptTarget, exports: ExportRenames): ModuleExportsChanged {
+        switch (statement.kind) {
+            case SyntaxKind.VariableStatement:
+                convertVariableStatement(sourceFile, statement as VariableStatement, changes, checker, identifiers, target);
+                return false;
+            case SyntaxKind.ExpressionStatement: {
+                const { expression } = statement as ExpressionStatement;
+                switch (expression.kind) {
+                    case SyntaxKind.CallExpression: {
+                        if (isRequireCall(expression, /*checkArgumentIsStringLiteral*/ true)) {
+                            // For side-effecting require() call, just make a side-effecting import.
+                            changes.replaceNode(sourceFile, statement, makeImport(/*name*/ undefined, /*namedImports*/ undefined, expression.arguments[0].text));
+                        }
+                        return false;
+                    }
+                    case SyntaxKind.BinaryExpression: {
+                        const { left, operatorToken, right } = expression as BinaryExpression;
+                        return operatorToken.kind === SyntaxKind.EqualsToken && convertAssignment(sourceFile, checker, statement as ExpressionStatement, left, right, changes, exports);
+                    }
+                }
+            }
+            // falls through
+            default:
+                return false;
+        }
+    }
+
+    function convertVariableStatement(sourceFile: SourceFile, statement: VariableStatement, changes: textChanges.ChangeTracker, checker: TypeChecker, identifiers: Identifiers, target: ScriptTarget): void {
+        const { declarationList } = statement;
+        let foundImport = false;
+        const newNodes = flatMap(declarationList.declarations, decl => {
+            const { name } = decl;
+            const initializer = decl.initializer!; // TODO: GH#18217
+            if (isExportsOrModuleExportsOrAlias(sourceFile, initializer)) {
+                // `const alias = module.exports;` can be removed.
+                foundImport = true;
+                return [];
+            }
+            if (isRequireCall(initializer, /*checkArgumentIsStringLiteral*/ true)) {
+                foundImport = true;
+                return convertSingleImport(sourceFile, name, initializer.arguments[0].text, changes, checker, identifiers, target);
+            }
+            else if (isPropertyAccessExpression(initializer) && isRequireCall(initializer.expression, /*checkArgumentIsStringLiteral*/ true)) {
+                foundImport = true;
+                return convertPropertyAccessImport(name, initializer.name.text, initializer.expression.arguments[0].text, identifiers);
+            }
+            else {
+                // Move it out to its own variable statement.
+                return createVariableStatement(/*modifiers*/ undefined, createVariableDeclarationList([decl], declarationList.flags));
+            }
+        });
+        if (foundImport) {
+            // useNonAdjustedEndPosition to ensure we don't eat the newline after the statement.
+            changes.replaceNodeWithNodes(sourceFile, statement, newNodes);
+        }
+    }
+
+    /** Converts `const name = require("moduleSpecifier").propertyName` */
+    function convertPropertyAccessImport(name: BindingName, propertyName: string, moduleSpecifier: string, identifiers: Identifiers): ReadonlyArray<Node> {
+        switch (name.kind) {
+            case SyntaxKind.ObjectBindingPattern:
+            case SyntaxKind.ArrayBindingPattern: {
+                // `const [a, b] = require("c").d` --> `import { d } from "c"; const [a, b] = d;`
+                const tmp  = makeUniqueName(propertyName, identifiers);
+                return [
+                    makeSingleImport(tmp, propertyName, moduleSpecifier),
+                    makeConst(/*modifiers*/ undefined, name, createIdentifier(tmp)),
+                ];
+            }
+            case SyntaxKind.Identifier:
+                // `const a = require("b").c` --> `import { c as a } from "./b";
+                return [makeSingleImport(name.text, propertyName, moduleSpecifier)];
+            default:
+                return Debug.assertNever(name);
+        }
+    }
+
+    function convertAssignment(
+        sourceFile: SourceFile,
+        checker: TypeChecker,
+        statement: ExpressionStatement,
+        left: Expression,
+        right: Expression,
+        changes: textChanges.ChangeTracker,
+        exports: ExportRenames,
+    ): ModuleExportsChanged {
+        if (!isPropertyAccessExpression(left)) {
+            return false;
+        }
+
+        if (isExportsOrModuleExportsOrAlias(sourceFile, left)) {
+            if (isExportsOrModuleExportsOrAlias(sourceFile, right)) {
+                // `const alias = module.exports;` or `module.exports = alias;` can be removed.
+                changes.deleteNode(sourceFile, statement);
+            }
+            else {
+                let newNodes = isObjectLiteralExpression(right) ? tryChangeModuleExportsObject(right) : undefined;
+                let changedToDefaultExport = false;
+                if (!newNodes) {
+                    ([newNodes, changedToDefaultExport] = convertModuleExportsToExportDefault(right, checker));
+                }
+                changes.replaceNodeWithNodes(sourceFile, statement, newNodes);
+                return changedToDefaultExport;
+            }
+        }
+        else if (isExportsOrModuleExportsOrAlias(sourceFile, left.expression)) {
+            convertNamedExport(sourceFile, statement, left.name, right, changes, exports);
+        }
+
+        return false;
+    }
+
+    /**
+     * Convert `module.exports = { ... }` to individual exports..
+     * We can't always do this if the module has interesting members -- then it will be a default export instead.
+     */
+    function tryChangeModuleExportsObject(object: ObjectLiteralExpression): ReadonlyArray<Statement> | undefined {
+        return mapAllOrFail(object.properties, prop => {
+            switch (prop.kind) {
+                case SyntaxKind.GetAccessor:
+                case SyntaxKind.SetAccessor:
+                // TODO: Maybe we should handle this? See fourslash test `refactorConvertToEs6Module_export_object_shorthand.ts`.
+                case SyntaxKind.ShorthandPropertyAssignment:
+                case SyntaxKind.SpreadAssignment:
+                    return undefined;
+                case SyntaxKind.PropertyAssignment:
+                    return !isIdentifier(prop.name) ? undefined : convertExportsDotXEquals(prop.name.text, prop.initializer!); // TODO: GH#18217
+                case SyntaxKind.MethodDeclaration:
+                    return !isIdentifier(prop.name) ? undefined : functionExpressionToDeclaration(prop.name.text, [createToken(SyntaxKind.ExportKeyword)], prop);
+                default:
+                    Debug.assertNever(prop);
+            }
+        });
+    }
+
+    function convertNamedExport(
+        sourceFile: SourceFile,
+        statement: Statement,
+        propertyName: Identifier,
+        right: Expression,
+        changes: textChanges.ChangeTracker,
+        exports: ExportRenames,
+    ): void {
+        // If "originalKeywordKind" was set, this is e.g. `exports.
+        const { text } = propertyName;
+        const rename = exports.get(text);
+        if (rename !== undefined) {
+            /*
+            const _class = 0;
+            export { _class as class };
+            */
+            const newNodes = [
+                makeConst(/*modifiers*/ undefined, rename, right),
+                makeExportDeclaration([createExportSpecifier(rename, text)]),
+            ];
+            changes.replaceNodeWithNodes(sourceFile, statement, newNodes);
+        }
+        else {
+            changes.replaceNode(sourceFile, statement, convertExportsDotXEquals(text, right), { useNonAdjustedEndPosition: true });
+        }
+    }
+
+    function convertModuleExportsToExportDefault(exported: Expression, checker: TypeChecker): [ReadonlyArray<Statement>, ModuleExportsChanged] {
+        const modifiers = [createToken(SyntaxKind.ExportKeyword), createToken(SyntaxKind.DefaultKeyword)];
+        switch (exported.kind) {
+            case SyntaxKind.FunctionExpression:
+            case SyntaxKind.ArrowFunction: {
+                // `module.exports = function f() {}` --> `export default function f() {}`
+                const fn = exported as FunctionExpression | ArrowFunction;
+                return [[functionExpressionToDeclaration(fn.name && fn.name.text, modifiers, fn)], true];
+            }
+            case SyntaxKind.ClassExpression: {
+                // `module.exports = class C {}` --> `export default class C {}`
+                const cls = exported as ClassExpression;
+                return [[classExpressionToDeclaration(cls.name && cls.name.text, modifiers, cls)], true];
+            }
+            case SyntaxKind.CallExpression:
+                if (isRequireCall(exported, /*checkArgumentIsStringLiteral*/ true)) {
+                    return convertReExportAll(exported.arguments[0], checker);
+                }
+                // falls through
+            default:
+                // `module.exports = 0;` --> `export default 0;`
+                return [[createExportAssignment(/*decorators*/ undefined, /*modifiers*/ undefined, /*isExportEquals*/ false, exported)], true];
+        }
+    }
+
+    function convertReExportAll(reExported: StringLiteralLike, checker: TypeChecker): [ReadonlyArray<Statement>, ModuleExportsChanged] {
+        // `module.exports = require("x");` ==> `export * from "x"; export { default } from "x";`
+        const moduleSpecifier = reExported.text;
+        const moduleSymbol = checker.getSymbolAtLocation(reExported);
+        const exports = moduleSymbol ? moduleSymbol.exports! : emptyUnderscoreEscapedMap;
+        return exports.has("export=" as __String)
+            ? [[reExportDefault(moduleSpecifier)], true]
+            : !exports.has("default" as __String)
+            ? [[reExportStar(moduleSpecifier)], false]
+            // If there's some non-default export, must include both `export *` and `export default`.
+            : exports.size > 1 ? [[reExportStar(moduleSpecifier), reExportDefault(moduleSpecifier)], true] : [[reExportDefault(moduleSpecifier)], true];
+    }
+    function reExportStar(moduleSpecifier: string): ExportDeclaration {
+        return makeExportDeclaration(/*exportClause*/ undefined, moduleSpecifier);
+    }
+    function reExportDefault(moduleSpecifier: string): ExportDeclaration {
+        return makeExportDeclaration([createExportSpecifier(/*propertyName*/ undefined, "default")], moduleSpecifier);
+    }
+
+    function convertExportsDotXEquals(name: string | undefined, exported: Expression): Statement {
+        const modifiers = [createToken(SyntaxKind.ExportKeyword)];
+        switch (exported.kind) {
+            case SyntaxKind.FunctionExpression: {
+                const { name: expressionName } = exported as FunctionExpression;
+                if (expressionName && expressionName.text !== name) {
+                    // `exports.f = function g() {}` -> `export const f = function g() {}`
+                    return exportConst();
+                }
+            }
+                // falls through
+            case SyntaxKind.ArrowFunction:
+                // `exports.f = function() {}` --> `export function f() {}`
+                return functionExpressionToDeclaration(name, modifiers, exported as FunctionExpression | ArrowFunction);
+            case SyntaxKind.ClassExpression:
+                // `exports.C = class {}` --> `export class C {}`
+                return classExpressionToDeclaration(name, modifiers, exported as ClassExpression);
+            default:
+                return exportConst();
+        }
+
+        function exportConst() {
+            // `exports.x = 0;` --> `export const x = 0;`
+            return makeConst(modifiers, createIdentifier(name!), exported); // TODO: GH#18217
+        }
+    }
+
+    /**
+     * Converts `const <<name>> = require("x");`.
+     * Returns nodes that will replace the variable declaration for the commonjs import.
+     * May also make use `changes` to remove qualifiers at the use sites of imports, to change `mod.x` to `x`.
+     */
+    function convertSingleImport(
+        file: SourceFile,
+        name: BindingName,
+        moduleSpecifier: string,
+        changes: textChanges.ChangeTracker,
+        checker: TypeChecker,
+        identifiers: Identifiers,
+        target: ScriptTarget,
+    ): ReadonlyArray<Node> {
+        switch (name.kind) {
+            case SyntaxKind.ObjectBindingPattern: {
+                const importSpecifiers = mapAllOrFail(name.elements, e =>
+                    e.dotDotDotToken || e.initializer || e.propertyName && !isIdentifier(e.propertyName) || !isIdentifier(e.name)
+                        ? undefined
+                        : makeImportSpecifier(e.propertyName && (e.propertyName as Identifier).text, e.name.text)); // tslint:disable-line no-unnecessary-type-assertion (TODO: GH#18217)
+                if (importSpecifiers) {
+                    return [makeImport(/*name*/ undefined, importSpecifiers, moduleSpecifier)];
+                }
+            }
+            // falls through -- object destructuring has an interesting pattern and must be a variable declaration
+            case SyntaxKind.ArrayBindingPattern: {
+                /*
+                import x from "x";
+                const [a, b, c] = x;
+                */
+                const tmp = makeUniqueName(moduleSpecifierToValidIdentifier(moduleSpecifier, target), identifiers);
+                return [
+                    makeImport(createIdentifier(tmp), /*namedImports*/ undefined, moduleSpecifier),
+                    makeConst(/*modifiers*/ undefined, getSynthesizedDeepClone(name), createIdentifier(tmp)),
+                ];
+            }
+            case SyntaxKind.Identifier:
+                return convertSingleIdentifierImport(file, name, moduleSpecifier, changes, checker, identifiers);
+            default:
+                return Debug.assertNever(name);
+        }
+    }
+
+    /**
+     * Convert `import x = require("x").`
+     * Also converts uses like `x.y()` to `y()` and uses a named import.
+     */
+    function convertSingleIdentifierImport(file: SourceFile, name: Identifier, moduleSpecifier: string, changes: textChanges.ChangeTracker, checker: TypeChecker, identifiers: Identifiers): ReadonlyArray<Node> {
+        const nameSymbol = checker.getSymbolAtLocation(name);
+        // Maps from module property name to name actually used. (The same if there isn't shadowing.)
+        const namedBindingsNames = createMap<string>();
+        // True if there is some non-property use like `x()` or `f(x)`.
+        let needDefaultImport = false;
+
+        for (const use of identifiers.original.get(name.text)!) {
+            if (checker.getSymbolAtLocation(use) !== nameSymbol || use === name) {
+                // This was a use of a different symbol with the same name, due to shadowing. Ignore.
+                continue;
+            }
+
+            const { parent } = use;
+            if (isPropertyAccessExpression(parent)) {
+                const { expression, name: { text: propertyName } } = parent;
+                Debug.assert(expression === use); // Else shouldn't have been in `collectIdentifiers`
+                let idName = namedBindingsNames.get(propertyName);
+                if (idName === undefined) {
+                    idName = makeUniqueName(propertyName, identifiers);
+                    namedBindingsNames.set(propertyName, idName);
+                }
+                changes.replaceNode(file, parent, createIdentifier(idName));
+            }
+            else {
+                needDefaultImport = true;
+            }
+        }
+
+        const namedBindings = namedBindingsNames.size === 0 ? undefined : arrayFrom(mapIterator(namedBindingsNames.entries(), ([propertyName, idName]) =>
+            createImportSpecifier(propertyName === idName ? undefined : createIdentifier(propertyName), createIdentifier(idName))));
+        if (!namedBindings) {
+            // If it was unused, ensure that we at least import *something*.
+            needDefaultImport = true;
+        }
+        return [makeImport(needDefaultImport ? getSynthesizedDeepClone(name) : undefined, namedBindings, moduleSpecifier)];
+    }
+
+    // Identifiers helpers
+
+    function makeUniqueName(name: string, identifiers: Identifiers): string {
+        while (identifiers.original.has(name) || identifiers.additional.has(name)) {
+            name = `_${name}`;
+        }
+        identifiers.additional.set(name, true);
+        return name;
+    }
+
+    /**
+     * Helps us create unique identifiers.
+     * `original` refers to the local variable names in the original source file.
+     * `additional` is any new unique identifiers we've generated. (e.g., we'll generate `_x`, then `__x`.)
+     */
+    interface Identifiers {
+        readonly original: FreeIdentifiers;
+        // Additional identifiers we've added. Mutable!
+        readonly additional: Map<true>;
+    }
+
+    type FreeIdentifiers = ReadonlyMap<ReadonlyArray<Identifier>>;
+    function collectFreeIdentifiers(file: SourceFile): FreeIdentifiers {
+        const map = createMultiMap<Identifier>();
+        file.forEachChild(function recur(node) {
+            if (isIdentifier(node) && isFreeIdentifier(node)) {
+                map.add(node.text, node);
+            }
+            node.forEachChild(recur);
+        });
+        return map;
+    }
+
+    function isFreeIdentifier(node: Identifier): boolean {
+        const { parent } = node;
+        switch (parent.kind) {
+            case SyntaxKind.PropertyAccessExpression:
+                return (parent as PropertyAccessExpression).name !== node;
+            case SyntaxKind.BindingElement:
+                return (parent as BindingElement).propertyName !== node;
+            default:
+                return true;
+        }
+    }
+
+    // Node helpers
+
+    function functionExpressionToDeclaration(name: string | undefined, additionalModifiers: ReadonlyArray<Modifier>, fn: FunctionExpression | ArrowFunction | MethodDeclaration): FunctionDeclaration {
+        return createFunctionDeclaration(
+            getSynthesizedDeepClones(fn.decorators), // TODO: GH#19915 Don't think this is even legal.
+            concatenate(additionalModifiers, getSynthesizedDeepClones(fn.modifiers)),
+            getSynthesizedDeepClone(fn.asteriskToken),
+            name,
+            getSynthesizedDeepClones(fn.typeParameters),
+            getSynthesizedDeepClones(fn.parameters),
+            getSynthesizedDeepClone(fn.type),
+            convertToFunctionBody(getSynthesizedDeepClone(fn.body!)));
+    }
+
+    function classExpressionToDeclaration(name: string | undefined, additionalModifiers: ReadonlyArray<Modifier>, cls: ClassExpression): ClassDeclaration {
+        return createClassDeclaration(
+            getSynthesizedDeepClones(cls.decorators), // TODO: GH#19915 Don't think this is even legal.
+            concatenate(additionalModifiers, getSynthesizedDeepClones(cls.modifiers)),
+            name,
+            getSynthesizedDeepClones(cls.typeParameters),
+            getSynthesizedDeepClones(cls.heritageClauses),
+            getSynthesizedDeepClones(cls.members));
+    }
+
+    function makeSingleImport(localName: string, propertyName: string, moduleSpecifier: string): ImportDeclaration {
+        return propertyName === "default"
+            ? makeImport(createIdentifier(localName), /*namedImports*/ undefined, moduleSpecifier)
+            : makeImport(/*name*/ undefined, [makeImportSpecifier(propertyName, localName)], moduleSpecifier);
+    }
+
+    function makeImport(name: Identifier | undefined, namedImports: ReadonlyArray<ImportSpecifier> | undefined, moduleSpecifier: string): ImportDeclaration {
+        return makeImportDeclaration(name, namedImports, createLiteral(moduleSpecifier));
+    }
+
+    export function makeImportDeclaration(name: Identifier | undefined, namedImports: ReadonlyArray<ImportSpecifier> | undefined, moduleSpecifier: Expression) {
+        const importClause = (name || namedImports) && createImportClause(name, namedImports && createNamedImports(namedImports));
+        return createImportDeclaration(/*decorators*/ undefined, /*modifiers*/ undefined, importClause, moduleSpecifier);
+    }
+
+    function makeImportSpecifier(propertyName: string | undefined, name: string): ImportSpecifier {
+        return createImportSpecifier(propertyName !== undefined && propertyName !== name ? createIdentifier(propertyName) : undefined, createIdentifier(name));
+    }
+
+    function makeConst(modifiers: ReadonlyArray<Modifier> | undefined, name: string | BindingName, init: Expression): VariableStatement {
+        return createVariableStatement(
+            modifiers,
+            createVariableDeclarationList(
+                [createVariableDeclaration(name, /*type*/ undefined, init)],
+                NodeFlags.Const));
+    }
+
+    function makeExportDeclaration(exportSpecifiers: ExportSpecifier[] | undefined, moduleSpecifier?: string): ExportDeclaration {
+        return createExportDeclaration(
+            /*decorators*/ undefined,
+            /*modifiers*/ undefined,
+            exportSpecifiers && createNamedExports(exportSpecifiers),
+            moduleSpecifier === undefined ? undefined : createLiteral(moduleSpecifier));
+    }
+}