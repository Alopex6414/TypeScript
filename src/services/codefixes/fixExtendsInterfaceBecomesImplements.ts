/* @internal */
namespace ts.codefix {
    const fixId = "extendsInterfaceBecomesImplements";
    const errorCodes = [Diagnostics.Cannot_extend_an_interface_0_Did_you_mean_implements.code];
    registerCodeFix({
<<<<<<< HEAD
        errorCodes: [Diagnostics.Cannot_extend_an_interface_0_Did_you_mean_implements.code],
        getCodeActions: (context: CodeFixContext) => {
            const sourceFile = context.sourceFile;
            const start = context.span.start;
            const token = getTokenAtPosition(sourceFile, start, /*includeJsDocComment*/ false);
            const classDeclNode = getContainingClass(token)!; // TODO: GH#18217
            if (!(token.kind === SyntaxKind.Identifier && isClassLike(classDeclNode))) {
                return undefined;
            }

            const heritageClauses = classDeclNode.heritageClauses;
            if (!(heritageClauses && heritageClauses.length > 0)) {
                return undefined;
            }

            const extendsToken = heritageClauses[0].getFirstToken();
            if (!(extendsToken && extendsToken.kind === SyntaxKind.ExtendsKeyword)) {
                return undefined;
            }

            const changeTracker = textChanges.ChangeTracker.fromContext(context);
            changeTracker.replaceNode(sourceFile, extendsToken, createToken(SyntaxKind.ImplementsKeyword));

            // We replace existing keywords with commas.
            for (let i = 1; i < heritageClauses.length; i++) {
                const keywordToken = heritageClauses[i].getFirstToken();
                if (keywordToken) {
                    changeTracker.replaceNode(sourceFile, keywordToken, createToken(SyntaxKind.CommaToken));
                }
            }
=======
        errorCodes,
        getCodeActions(context) {
            const { sourceFile } = context;
            const nodes = getNodes(sourceFile, context.span.start);
            if (!nodes) return undefined;
            const { extendsToken, heritageClauses } = nodes;
            const changes = textChanges.ChangeTracker.with(context, t => doChanges(t, sourceFile, extendsToken, heritageClauses));
            return [{ description: getLocaleSpecificMessage(Diagnostics.Change_extends_to_implements), changes, fixId }];
        },
        fixIds: [fixId],
        getAllCodeActions: context => codeFixAll(context, errorCodes, (changes, diag) => {
            const nodes = getNodes(diag.file, diag.start!);
            if (nodes) doChanges(changes, diag.file, nodes.extendsToken, nodes.heritageClauses);
        }),
    });
>>>>>>> 8d209a36

    function getNodes(sourceFile: SourceFile, pos: number) {
        const token = getTokenAtPosition(sourceFile, pos, /*includeJsDocComment*/ false);
        const heritageClauses = getContainingClass(token)!.heritageClauses;
        const extendsToken = heritageClauses[0].getFirstToken();
        return extendsToken.kind === SyntaxKind.ExtendsKeyword ? { extendsToken, heritageClauses } : undefined;
    }

    function doChanges(changes: textChanges.ChangeTracker, sourceFile: SourceFile, extendsToken: Node, heritageClauses: ReadonlyArray<HeritageClause>): void {
        changes.replaceNode(sourceFile, extendsToken, createToken(SyntaxKind.ImplementsKeyword));
        // We replace existing keywords with commas.
        for (let i = 1; i < heritageClauses.length; i++) {
            const keywordToken = heritageClauses[i].getFirstToken()!;
            changes.replaceNode(sourceFile, keywordToken, createToken(SyntaxKind.CommaToken));
        }
    }
}
<|MERGE_RESOLUTION|>--- conflicted
+++ resolved
@@ -1,70 +1,37 @@
-/* @internal */
-namespace ts.codefix {
-    const fixId = "extendsInterfaceBecomesImplements";
-    const errorCodes = [Diagnostics.Cannot_extend_an_interface_0_Did_you_mean_implements.code];
-    registerCodeFix({
-<<<<<<< HEAD
-        errorCodes: [Diagnostics.Cannot_extend_an_interface_0_Did_you_mean_implements.code],
-        getCodeActions: (context: CodeFixContext) => {
-            const sourceFile = context.sourceFile;
-            const start = context.span.start;
-            const token = getTokenAtPosition(sourceFile, start, /*includeJsDocComment*/ false);
-            const classDeclNode = getContainingClass(token)!; // TODO: GH#18217
-            if (!(token.kind === SyntaxKind.Identifier && isClassLike(classDeclNode))) {
-                return undefined;
-            }
-
-            const heritageClauses = classDeclNode.heritageClauses;
-            if (!(heritageClauses && heritageClauses.length > 0)) {
-                return undefined;
-            }
-
-            const extendsToken = heritageClauses[0].getFirstToken();
-            if (!(extendsToken && extendsToken.kind === SyntaxKind.ExtendsKeyword)) {
-                return undefined;
-            }
-
-            const changeTracker = textChanges.ChangeTracker.fromContext(context);
-            changeTracker.replaceNode(sourceFile, extendsToken, createToken(SyntaxKind.ImplementsKeyword));
-
-            // We replace existing keywords with commas.
-            for (let i = 1; i < heritageClauses.length; i++) {
-                const keywordToken = heritageClauses[i].getFirstToken();
-                if (keywordToken) {
-                    changeTracker.replaceNode(sourceFile, keywordToken, createToken(SyntaxKind.CommaToken));
-                }
-            }
-=======
-        errorCodes,
-        getCodeActions(context) {
-            const { sourceFile } = context;
-            const nodes = getNodes(sourceFile, context.span.start);
-            if (!nodes) return undefined;
-            const { extendsToken, heritageClauses } = nodes;
-            const changes = textChanges.ChangeTracker.with(context, t => doChanges(t, sourceFile, extendsToken, heritageClauses));
-            return [{ description: getLocaleSpecificMessage(Diagnostics.Change_extends_to_implements), changes, fixId }];
-        },
-        fixIds: [fixId],
-        getAllCodeActions: context => codeFixAll(context, errorCodes, (changes, diag) => {
-            const nodes = getNodes(diag.file, diag.start!);
-            if (nodes) doChanges(changes, diag.file, nodes.extendsToken, nodes.heritageClauses);
-        }),
-    });
->>>>>>> 8d209a36
-
-    function getNodes(sourceFile: SourceFile, pos: number) {
-        const token = getTokenAtPosition(sourceFile, pos, /*includeJsDocComment*/ false);
-        const heritageClauses = getContainingClass(token)!.heritageClauses;
-        const extendsToken = heritageClauses[0].getFirstToken();
-        return extendsToken.kind === SyntaxKind.ExtendsKeyword ? { extendsToken, heritageClauses } : undefined;
-    }
-
-    function doChanges(changes: textChanges.ChangeTracker, sourceFile: SourceFile, extendsToken: Node, heritageClauses: ReadonlyArray<HeritageClause>): void {
-        changes.replaceNode(sourceFile, extendsToken, createToken(SyntaxKind.ImplementsKeyword));
-        // We replace existing keywords with commas.
-        for (let i = 1; i < heritageClauses.length; i++) {
-            const keywordToken = heritageClauses[i].getFirstToken()!;
-            changes.replaceNode(sourceFile, keywordToken, createToken(SyntaxKind.CommaToken));
-        }
-    }
-}
+/* @internal */
+namespace ts.codefix {
+    const fixId = "extendsInterfaceBecomesImplements";
+    const errorCodes = [Diagnostics.Cannot_extend_an_interface_0_Did_you_mean_implements.code];
+    registerCodeFix({
+        errorCodes,
+        getCodeActions(context) {
+            const { sourceFile } = context;
+            const nodes = getNodes(sourceFile, context.span.start);
+            if (!nodes) return undefined;
+            const { extendsToken, heritageClauses } = nodes;
+            const changes = textChanges.ChangeTracker.with(context, t => doChanges(t, sourceFile, extendsToken, heritageClauses));
+            return [{ description: getLocaleSpecificMessage(Diagnostics.Change_extends_to_implements), changes, fixId }];
+        },
+        fixIds: [fixId],
+        getAllCodeActions: context => codeFixAll(context, errorCodes, (changes, diag) => {
+            const nodes = getNodes(diag.file!, diag.start!);
+            if (nodes) doChanges(changes, diag.file!, nodes.extendsToken, nodes.heritageClauses);
+        }),
+    });
+
+    function getNodes(sourceFile: SourceFile, pos: number) {
+        const token = getTokenAtPosition(sourceFile, pos, /*includeJsDocComment*/ false);
+        const heritageClauses = getContainingClass(token)!.heritageClauses!;
+        const extendsToken = heritageClauses[0].getFirstToken()!;
+        return extendsToken.kind === SyntaxKind.ExtendsKeyword ? { extendsToken, heritageClauses } : undefined;
+    }
+
+    function doChanges(changes: textChanges.ChangeTracker, sourceFile: SourceFile, extendsToken: Node, heritageClauses: ReadonlyArray<HeritageClause>): void {
+        changes.replaceNode(sourceFile, extendsToken, createToken(SyntaxKind.ImplementsKeyword));
+        // We replace existing keywords with commas.
+        for (let i = 1; i < heritageClauses.length; i++) {
+            const keywordToken = heritageClauses[i].getFirstToken()!;
+            changes.replaceNode(sourceFile, keywordToken, createToken(SyntaxKind.CommaToken));
+        }
+    }
+}