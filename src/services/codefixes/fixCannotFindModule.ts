--- conflicted
+++ resolved
@@ -1,48 +1,42 @@
-/* @internal */
-namespace ts.codefix {
-    const fixId = "fixCannotFindModule";
-    const errorCodes = [Diagnostics.Could_not_find_a_declaration_file_for_module_0_1_implicitly_has_an_any_type.code];
-    registerCodeFix({
-        errorCodes,
-        getCodeActions: context => [
-            { fixId, ...tryGetCodeActionForInstallPackageTypes(context.host, context.sourceFile.fileName, getModuleName(context.sourceFile, context.span.start)) }
-        ],
-        fixIds: [fixId],
-        getAllCodeActions: context => codeFixAll(context, errorCodes, (_, diag, commands) => {
-            const pkg = getTypesPackageNameToInstall(context.host, getModuleName(diag.file, diag.start));
-            if (pkg) {
-                commands.push(getCommand(diag.file.fileName, pkg));
-            }
-        }),
-    });
-
-    function getModuleName(sourceFile: SourceFile, pos: number): string {
-        return cast(getTokenAtPosition(sourceFile, pos, /*includeJsDocComment*/ false), isStringLiteral).text;
-    }
-
-<<<<<<< HEAD
-        if (!host.isKnownTypesPackageName!(packageName)) { // TODO: GH#18217
-            // If !registry, registry not available yet, can't do anything.
-            return undefined;
-        }
-=======
-    function getCommand(fileName: string, packageName: string): InstallPackageAction {
-        return { type: "install package", file: fileName, packageName };
-    }
-
-    function getTypesPackageNameToInstall(host: LanguageServiceHost, moduleName: string): string | undefined {
-        const { packageName } = getPackageName(moduleName);
-        // If !registry, registry not available yet, can't do anything.
-        return host.isKnownTypesPackageName(packageName) ? getTypesPackageName(packageName) : undefined;
-    }
->>>>>>> 8d209a36
-
-    export function tryGetCodeActionForInstallPackageTypes(host: LanguageServiceHost, fileName: string, moduleName: string): CodeAction | undefined {
-        const packageName = getTypesPackageNameToInstall(host, moduleName);
-        return packageName === undefined ? undefined : {
-            description: formatStringFromArgs(getLocaleSpecificMessage(Diagnostics.Install_0), [packageName]),
-            changes: [],
-            commands: [getCommand(fileName, packageName)],
-        };
-    }
-}
+/* @internal */
+namespace ts.codefix {
+    const fixId = "fixCannotFindModule";
+    const errorCodes = [Diagnostics.Could_not_find_a_declaration_file_for_module_0_1_implicitly_has_an_any_type.code];
+    registerCodeFix({
+        errorCodes,
+        getCodeActions: context => {
+            const action = tryGetCodeActionForInstallPackageTypes(context.host, context.sourceFile.fileName, getModuleName(context.sourceFile, context.span.start));
+            return action && [{ fixId, ...action }];
+        },
+        fixIds: [fixId],
+        getAllCodeActions: context => codeFixAll(context, errorCodes, (_, diag, commands) => {
+            const pkg = getTypesPackageNameToInstall(context.host, getModuleName(diag.file!, diag.start!));
+            if (pkg) {
+                commands.push(getCommand(diag.file!.fileName, pkg));
+            }
+        }),
+    });
+
+    function getModuleName(sourceFile: SourceFile, pos: number): string {
+        return cast(getTokenAtPosition(sourceFile, pos, /*includeJsDocComment*/ false), isStringLiteral).text;
+    }
+
+    function getCommand(fileName: string, packageName: string): InstallPackageAction {
+        return { type: "install package", file: fileName, packageName };
+    }
+
+    function getTypesPackageNameToInstall(host: LanguageServiceHost, moduleName: string): string | undefined {
+        const { packageName } = getPackageName(moduleName);
+        // If !registry, registry not available yet, can't do anything.
+        return host.isKnownTypesPackageName!(packageName) ? getTypesPackageName(packageName) : undefined; // TODO: GH#18217
+    }
+
+    export function tryGetCodeActionForInstallPackageTypes(host: LanguageServiceHost, fileName: string, moduleName: string): CodeAction | undefined {
+        const packageName = getTypesPackageNameToInstall(host, moduleName);
+        return packageName === undefined ? undefined : {
+            description: formatStringFromArgs(getLocaleSpecificMessage(Diagnostics.Install_0), [packageName]),
+            changes: [],
+            commands: [getCommand(fileName, packageName)],
+        };
+    }
+}