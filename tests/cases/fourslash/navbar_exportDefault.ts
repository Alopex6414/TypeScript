/// <reference path="fourslash.ts" />

// @Filename: a.ts
////export default class { }

// @Filename: b.ts
////export default class C { }

// @Filename: c.ts
////export default function { }

// @Filename: d.ts
////export default function Func { }

goTo.file("a.ts");
verify.navigationBar([
    {
        "text": "\"a\"",
<<<<<<< HEAD
        "kind": "module"
=======
        "kind": "module",
        "childItems": [
            {
                "text": "default",
                "kind": "class",
                "kindModifiers": "export"
            }
        ]
>>>>>>> b8074872
    },
    {
        "text": "default",
        "kind": "class",
        "kindModifiers": "export",
        "indent": 1
    }
]);

goTo.file("b.ts");
verify.navigationBar([
    {
        "text": "\"b\"",
        "kind": "module",
        "childItems": [
            {
                "text": "C",
                "kind": "class",
                "kindModifiers": "export"
            }
        ]
    },
    {
        "text": "C",
        "kind": "class",
        "kindModifiers": "export",
        "indent": 1
    }
]);

goTo.file("c.ts");
verify.navigationBar([
    {
        "text": "\"c\"",
        "kind": "module",
<<<<<<< HEAD
=======
        "childItems": [
            {
                "text": "default",
                "kind": "function",
                "kindModifiers": "export"
            }
        ]
>>>>>>> b8074872
    },
    {
        "text": "default",
        "kind": "function",
        "kindModifiers": "export",
        "indent": 1
    }
]);

goTo.file("d.ts");
verify.navigationBar([
    {
        "text": "\"d\"",
        "kind": "module",
        "childItems": [
            {
                "text": "Func",
                "kind": "function",
                "kindModifiers": "export"
            }
        ]
    },
    {
        "text": "Func",
        "kind": "function",
        "kindModifiers": "export",
        "indent": 1
    }
]);
<|MERGE_RESOLUTION|>--- conflicted
+++ resolved
@@ -1,104 +1,97 @@
-/// <reference path="fourslash.ts" />
-
-// @Filename: a.ts
-////export default class { }
-
-// @Filename: b.ts
-////export default class C { }
-
-// @Filename: c.ts
-////export default function { }
-
-// @Filename: d.ts
-////export default function Func { }
-
-goTo.file("a.ts");
-verify.navigationBar([
-    {
-        "text": "\"a\"",
-<<<<<<< HEAD
-        "kind": "module"
-=======
-        "kind": "module",
-        "childItems": [
-            {
-                "text": "default",
-                "kind": "class",
-                "kindModifiers": "export"
-            }
-        ]
->>>>>>> b8074872
-    },
-    {
-        "text": "default",
-        "kind": "class",
-        "kindModifiers": "export",
-        "indent": 1
-    }
-]);
-
-goTo.file("b.ts");
-verify.navigationBar([
-    {
-        "text": "\"b\"",
-        "kind": "module",
-        "childItems": [
-            {
-                "text": "C",
-                "kind": "class",
-                "kindModifiers": "export"
-            }
-        ]
-    },
-    {
-        "text": "C",
-        "kind": "class",
-        "kindModifiers": "export",
-        "indent": 1
-    }
-]);
-
-goTo.file("c.ts");
-verify.navigationBar([
-    {
-        "text": "\"c\"",
-        "kind": "module",
-<<<<<<< HEAD
-=======
-        "childItems": [
-            {
-                "text": "default",
-                "kind": "function",
-                "kindModifiers": "export"
-            }
-        ]
->>>>>>> b8074872
-    },
-    {
-        "text": "default",
-        "kind": "function",
-        "kindModifiers": "export",
-        "indent": 1
-    }
-]);
-
-goTo.file("d.ts");
-verify.navigationBar([
-    {
-        "text": "\"d\"",
-        "kind": "module",
-        "childItems": [
-            {
-                "text": "Func",
-                "kind": "function",
-                "kindModifiers": "export"
-            }
-        ]
-    },
-    {
-        "text": "Func",
-        "kind": "function",
-        "kindModifiers": "export",
-        "indent": 1
-    }
-]);
+/// <reference path="fourslash.ts" />
+
+// @Filename: a.ts
+////export default class { }
+
+// @Filename: b.ts
+////export default class C { }
+
+// @Filename: c.ts
+////export default function { }
+
+// @Filename: d.ts
+////export default function Func { }
+
+goTo.file("a.ts");
+verify.navigationBar([
+    {
+        "text": "\"a\"",
+        "kind": "module",
+        "childItems": [
+            {
+                "text": "default",
+                "kind": "class",
+                "kindModifiers": "export"
+            }
+        ]
+    },
+    {
+        "text": "default",
+        "kind": "class",
+        "kindModifiers": "export",
+        "indent": 1
+    }
+]);
+
+goTo.file("b.ts");
+verify.navigationBar([
+    {
+        "text": "\"b\"",
+        "kind": "module",
+        "childItems": [
+            {
+                "text": "C",
+                "kind": "class",
+                "kindModifiers": "export"
+            }
+        ]
+    },
+    {
+        "text": "C",
+        "kind": "class",
+        "kindModifiers": "export",
+        "indent": 1
+    }
+]);
+
+goTo.file("c.ts");
+verify.navigationBar([
+    {
+        "text": "\"c\"",
+        "kind": "module",
+        "childItems": [
+            {
+                "text": "default",
+                "kind": "function",
+                "kindModifiers": "export"
+            }
+        ]
+    },
+    {
+        "text": "default",
+        "kind": "function",
+        "kindModifiers": "export",
+        "indent": 1
+    }
+]);
+
+goTo.file("d.ts");
+verify.navigationBar([
+    {
+        "text": "\"d\"",
+        "kind": "module",
+        "childItems": [
+            {
+                "text": "Func",
+                "kind": "function",
+                "kindModifiers": "export"
+            }
+        ]
+    },
+    {
+        "text": "Func",
+        "kind": "function",
+        "kindModifiers": "export",
+        "indent": 1
+    }
+]);