<<<<<<< HEAD
/// <reference path="visitor.ts" />
/// <reference path="transformers/utilities.ts" />
=======
﻿/// <reference path="visitor.ts" />
>>>>>>> 65ef51d2
/// <reference path="transformers/ts.ts" />
/// <reference path="transformers/jsx.ts" />
/// <reference path="transformers/esnext.ts" />
/// <reference path="transformers/es2017.ts" />
/// <reference path="transformers/es2016.ts" />
/// <reference path="transformers/es2015.ts" />
/// <reference path="transformers/generators.ts" />
/// <reference path="transformers/es5.ts" />
/// <reference path="transformers/module/module.ts" />
/// <reference path="transformers/module/system.ts" />
/// <reference path="transformers/module/es2015.ts" />

/* @internal */
namespace ts {
    function getModuleTransformer(moduleKind: ModuleKind): Transformer {
        switch (moduleKind) {
            case ModuleKind.ES2015:
                return transformES2015Module;
            case ModuleKind.System:
                return transformSystemModule;
            default:
                return transformModule;
        }
    }

    const enum SyntaxKindFeatureFlags {
        Substitution = 1 << 0,
        EmitNotifications = 1 << 1,
    }

    export function getTransformers(compilerOptions: CompilerOptions) {
        const jsx = compilerOptions.jsx;
        const languageVersion = getEmitScriptTarget(compilerOptions);
        const moduleKind = getEmitModuleKind(compilerOptions);
        const transformers: Transformer[] = [];

        transformers.push(transformTypeScript);

        if (jsx === JsxEmit.React) {
            transformers.push(transformJsx);
        }

        if (languageVersion < ScriptTarget.ESNext) {
            transformers.push(transformESNext);
        }

        if (languageVersion < ScriptTarget.ES2017) {
            transformers.push(transformES2017);
        }

        if (languageVersion < ScriptTarget.ES2016) {
            transformers.push(transformES2016);
        }

        if (languageVersion < ScriptTarget.ES2015) {
            transformers.push(transformES2015);
            transformers.push(transformGenerators);
        }

        transformers.push(getModuleTransformer(moduleKind));

        // The ES5 transformer is last so that it can substitute expressions like `exports.default`
        // for ES3.
        if (languageVersion < ScriptTarget.ES5) {
            transformers.push(transformES5);
        }

        return transformers;
    }

    /**
     * Transforms an array of SourceFiles by passing them through each transformer.
     *
     * @param resolver The emit resolver provided by the checker.
     * @param host The emit host.
     * @param sourceFiles An array of source files
     * @param transforms An array of Transformers.
     */
    export function transformFiles(resolver: EmitResolver, host: EmitHost, sourceFiles: SourceFile[], transformers: Transformer[]): TransformationResult {
        const enabledSyntaxKindFeatures = new Array<SyntaxKindFeatureFlags>(SyntaxKind.Count);

        let lexicalEnvironmentDisabled = false;

        let lexicalEnvironmentVariableDeclarations: VariableDeclaration[];
        let lexicalEnvironmentFunctionDeclarations: FunctionDeclaration[];
        let lexicalEnvironmentVariableDeclarationsStack: VariableDeclaration[][] = [];
        let lexicalEnvironmentFunctionDeclarationsStack: FunctionDeclaration[][] = [];
        let lexicalEnvironmentStackOffset = 0;
        let lexicalEnvironmentSuspended = false;

        let emitHelpers: EmitHelper[];

        // The transformation context is provided to each transformer as part of transformer
        // initialization.
        const context: TransformationContext = {
            getCompilerOptions: () => host.getCompilerOptions(),
            getEmitResolver: () => resolver,
            getEmitHost: () => host,
            startLexicalEnvironment,
            suspendLexicalEnvironment,
            resumeLexicalEnvironment,
            endLexicalEnvironment,
            hoistVariableDeclaration,
            hoistFunctionDeclaration,
            requestEmitHelper,
            readEmitHelpers,
            onSubstituteNode: (_emitContext, node) => node,
            enableSubstitution,
            isSubstitutionEnabled,
            onEmitNode: (node, emitContext, emitCallback) => emitCallback(node, emitContext),
            enableEmitNotification,
            isEmitNotificationEnabled
        };

        // Chain together and initialize each transformer.
        const transformation = chain(...transformers)(context);

        // Transform each source file.
        const transformed = map(sourceFiles, transformSourceFile);

        // Disable modification of the lexical environment.
        lexicalEnvironmentDisabled = true;

        return {
            transformed,
            emitNodeWithSubstitution,
            emitNodeWithNotification
        };

        /**
         * Transforms a source file.
         *
         * @param sourceFile The source file to transform.
         */
        function transformSourceFile(sourceFile: SourceFile) {
            if (isDeclarationFile(sourceFile)) {
                return sourceFile;
            }

            return transformation(sourceFile);
        }

        /**
         * Enables expression substitutions in the pretty printer for the provided SyntaxKind.
         */
        function enableSubstitution(kind: SyntaxKind) {
            enabledSyntaxKindFeatures[kind] |= SyntaxKindFeatureFlags.Substitution;
        }

        /**
         * Determines whether expression substitutions are enabled for the provided node.
         */
        function isSubstitutionEnabled(node: Node) {
            return (enabledSyntaxKindFeatures[node.kind] & SyntaxKindFeatureFlags.Substitution) !== 0
                && (getEmitFlags(node) & EmitFlags.NoSubstitution) === 0;
        }

        /**
         * Emits a node with possible substitution.
         *
         * @param emitContext The current emit context.
         * @param node The node to emit.
         * @param emitCallback The callback used to emit the node or its substitute.
         */
        function emitNodeWithSubstitution(emitContext: EmitContext, node: Node, emitCallback: (emitContext: EmitContext, node: Node) => void) {
            if (node) {
                if (isSubstitutionEnabled(node)) {
                    const substitute = context.onSubstituteNode(emitContext, node);
                    if (substitute && substitute !== node) {
                        emitCallback(emitContext, substitute);
                        return;
                    }
                }

                emitCallback(emitContext, node);
            }
        }

        /**
         * Enables before/after emit notifications in the pretty printer for the provided SyntaxKind.
         */
        function enableEmitNotification(kind: SyntaxKind) {
            enabledSyntaxKindFeatures[kind] |= SyntaxKindFeatureFlags.EmitNotifications;
        }

        /**
         * Determines whether before/after emit notifications should be raised in the pretty
         * printer when it emits a node.
         */
        function isEmitNotificationEnabled(node: Node) {
            return (enabledSyntaxKindFeatures[node.kind] & SyntaxKindFeatureFlags.EmitNotifications) !== 0
                || (getEmitFlags(node) & EmitFlags.AdviseOnEmitNode) !== 0;
        }

        /**
         * Emits a node with possible emit notification.
         *
         * @param emitContext The current emit context.
         * @param node The node to emit.
         * @param emitCallback The callback used to emit the node.
         */
        function emitNodeWithNotification(emitContext: EmitContext, node: Node, emitCallback: (emitContext: EmitContext, node: Node) => void) {
            if (node) {
                if (isEmitNotificationEnabled(node)) {
                    context.onEmitNode(emitContext, node, emitCallback);
                }
                else {
                    emitCallback(emitContext, node);
                }
            }
        }

        /**
         * Records a hoisted variable declaration for the provided name within a lexical environment.
         */
        function hoistVariableDeclaration(name: Identifier): void {
            Debug.assert(!lexicalEnvironmentDisabled, "Cannot modify the lexical environment during the print phase.");
            const decl = createVariableDeclaration(name);
            if (!lexicalEnvironmentVariableDeclarations) {
                lexicalEnvironmentVariableDeclarations = [decl];
            }
            else {
                lexicalEnvironmentVariableDeclarations.push(decl);
            }
        }

        /**
         * Records a hoisted function declaration within a lexical environment.
         */
        function hoistFunctionDeclaration(func: FunctionDeclaration): void {
            Debug.assert(!lexicalEnvironmentDisabled, "Cannot modify the lexical environment during the print phase.");
            if (!lexicalEnvironmentFunctionDeclarations) {
                lexicalEnvironmentFunctionDeclarations = [func];
            }
            else {
                lexicalEnvironmentFunctionDeclarations.push(func);
            }
        }

        /**
         * Starts a new lexical environment. Any existing hoisted variable or function declarations
         * are pushed onto a stack, and the related storage variables are reset.
         */
        function startLexicalEnvironment(): void {
            Debug.assert(!lexicalEnvironmentDisabled, "Cannot start a lexical environment during the print phase.");
            Debug.assert(!lexicalEnvironmentSuspended, "Lexical environment is suspended.");

            // Save the current lexical environment. Rather than resizing the array we adjust the
            // stack size variable. This allows us to reuse existing array slots we've
            // already allocated between transformations to avoid allocation and GC overhead during
            // transformation.
            lexicalEnvironmentVariableDeclarationsStack[lexicalEnvironmentStackOffset] = lexicalEnvironmentVariableDeclarations;
            lexicalEnvironmentFunctionDeclarationsStack[lexicalEnvironmentStackOffset] = lexicalEnvironmentFunctionDeclarations;
            lexicalEnvironmentStackOffset++;
            lexicalEnvironmentVariableDeclarations = undefined;
            lexicalEnvironmentFunctionDeclarations = undefined;
        }

        /** Suspends the current lexical environment, usually after visiting a parameter list. */
        function suspendLexicalEnvironment(): void {
            Debug.assert(!lexicalEnvironmentDisabled, "Cannot suspend a lexical environment during the print phase.");
            Debug.assert(!lexicalEnvironmentSuspended, "Lexical environment is already suspended.");
            lexicalEnvironmentSuspended = true;
        }

        /** Resumes a suspended lexical environment, usually before visiting a function body. */
        function resumeLexicalEnvironment(): void {
            Debug.assert(!lexicalEnvironmentDisabled, "Cannot resume a lexical environment during the print phase.");
            Debug.assert(lexicalEnvironmentSuspended, "Lexical environment is not suspended.");
            lexicalEnvironmentSuspended = false;
        }

        /**
         * Ends a lexical environment. The previous set of hoisted declarations are restored and
         * any hoisted declarations added in this environment are returned.
         */
        function endLexicalEnvironment(): Statement[] {
            Debug.assert(!lexicalEnvironmentDisabled, "Cannot end a lexical environment during the print phase.");
            Debug.assert(!lexicalEnvironmentSuspended, "Lexical environment is suspended.");

            let statements: Statement[];
            if (lexicalEnvironmentVariableDeclarations || lexicalEnvironmentFunctionDeclarations) {
                if (lexicalEnvironmentFunctionDeclarations) {
                    statements = [...lexicalEnvironmentFunctionDeclarations];
                }

                if (lexicalEnvironmentVariableDeclarations) {
                    const statement = createVariableStatement(
                        /*modifiers*/ undefined,
                        createVariableDeclarationList(lexicalEnvironmentVariableDeclarations)
                    );

                    if (!statements) {
                        statements = [statement];
                    }
                    else {
                        statements.push(statement);
                    }
                }
            }

            // Restore the previous lexical environment.
            lexicalEnvironmentStackOffset--;
            lexicalEnvironmentVariableDeclarations = lexicalEnvironmentVariableDeclarationsStack[lexicalEnvironmentStackOffset];
            lexicalEnvironmentFunctionDeclarations = lexicalEnvironmentFunctionDeclarationsStack[lexicalEnvironmentStackOffset];
            if (lexicalEnvironmentStackOffset === 0) {
                lexicalEnvironmentVariableDeclarationsStack = [];
                lexicalEnvironmentFunctionDeclarationsStack = [];
            }
            return statements;
        }

        function requestEmitHelper(helper: EmitHelper): void {
            Debug.assert(!lexicalEnvironmentDisabled, "Cannot modify the lexical environment during the print phase.");
            Debug.assert(!helper.scoped, "Cannot request a scoped emit helper.");
            emitHelpers = append(emitHelpers, helper);
        }

        function readEmitHelpers(): EmitHelper[] | undefined {
            Debug.assert(!lexicalEnvironmentDisabled, "Cannot modify the lexical environment during the print phase.");
            const helpers = emitHelpers;
            emitHelpers = undefined;
            return helpers;
        }
    }
}
<|MERGE_RESOLUTION|>--- conflicted
+++ resolved
@@ -1,332 +1,328 @@
-<<<<<<< HEAD
-/// <reference path="visitor.ts" />
-/// <reference path="transformers/utilities.ts" />
-=======
-﻿/// <reference path="visitor.ts" />
->>>>>>> 65ef51d2
-/// <reference path="transformers/ts.ts" />
-/// <reference path="transformers/jsx.ts" />
-/// <reference path="transformers/esnext.ts" />
-/// <reference path="transformers/es2017.ts" />
-/// <reference path="transformers/es2016.ts" />
-/// <reference path="transformers/es2015.ts" />
-/// <reference path="transformers/generators.ts" />
-/// <reference path="transformers/es5.ts" />
-/// <reference path="transformers/module/module.ts" />
-/// <reference path="transformers/module/system.ts" />
-/// <reference path="transformers/module/es2015.ts" />
-
-/* @internal */
-namespace ts {
-    function getModuleTransformer(moduleKind: ModuleKind): Transformer {
-        switch (moduleKind) {
-            case ModuleKind.ES2015:
-                return transformES2015Module;
-            case ModuleKind.System:
-                return transformSystemModule;
-            default:
-                return transformModule;
-        }
-    }
-
-    const enum SyntaxKindFeatureFlags {
-        Substitution = 1 << 0,
-        EmitNotifications = 1 << 1,
-    }
-
-    export function getTransformers(compilerOptions: CompilerOptions) {
-        const jsx = compilerOptions.jsx;
-        const languageVersion = getEmitScriptTarget(compilerOptions);
-        const moduleKind = getEmitModuleKind(compilerOptions);
-        const transformers: Transformer[] = [];
-
-        transformers.push(transformTypeScript);
-
-        if (jsx === JsxEmit.React) {
-            transformers.push(transformJsx);
-        }
-
-        if (languageVersion < ScriptTarget.ESNext) {
-            transformers.push(transformESNext);
-        }
-
-        if (languageVersion < ScriptTarget.ES2017) {
-            transformers.push(transformES2017);
-        }
-
-        if (languageVersion < ScriptTarget.ES2016) {
-            transformers.push(transformES2016);
-        }
-
-        if (languageVersion < ScriptTarget.ES2015) {
-            transformers.push(transformES2015);
-            transformers.push(transformGenerators);
-        }
-
-        transformers.push(getModuleTransformer(moduleKind));
-
-        // The ES5 transformer is last so that it can substitute expressions like `exports.default`
-        // for ES3.
-        if (languageVersion < ScriptTarget.ES5) {
-            transformers.push(transformES5);
-        }
-
-        return transformers;
-    }
-
-    /**
-     * Transforms an array of SourceFiles by passing them through each transformer.
-     *
-     * @param resolver The emit resolver provided by the checker.
-     * @param host The emit host.
-     * @param sourceFiles An array of source files
-     * @param transforms An array of Transformers.
-     */
-    export function transformFiles(resolver: EmitResolver, host: EmitHost, sourceFiles: SourceFile[], transformers: Transformer[]): TransformationResult {
-        const enabledSyntaxKindFeatures = new Array<SyntaxKindFeatureFlags>(SyntaxKind.Count);
-
-        let lexicalEnvironmentDisabled = false;
-
-        let lexicalEnvironmentVariableDeclarations: VariableDeclaration[];
-        let lexicalEnvironmentFunctionDeclarations: FunctionDeclaration[];
-        let lexicalEnvironmentVariableDeclarationsStack: VariableDeclaration[][] = [];
-        let lexicalEnvironmentFunctionDeclarationsStack: FunctionDeclaration[][] = [];
-        let lexicalEnvironmentStackOffset = 0;
-        let lexicalEnvironmentSuspended = false;
-
-        let emitHelpers: EmitHelper[];
-
-        // The transformation context is provided to each transformer as part of transformer
-        // initialization.
-        const context: TransformationContext = {
-            getCompilerOptions: () => host.getCompilerOptions(),
-            getEmitResolver: () => resolver,
-            getEmitHost: () => host,
-            startLexicalEnvironment,
-            suspendLexicalEnvironment,
-            resumeLexicalEnvironment,
-            endLexicalEnvironment,
-            hoistVariableDeclaration,
-            hoistFunctionDeclaration,
-            requestEmitHelper,
-            readEmitHelpers,
-            onSubstituteNode: (_emitContext, node) => node,
-            enableSubstitution,
-            isSubstitutionEnabled,
-            onEmitNode: (node, emitContext, emitCallback) => emitCallback(node, emitContext),
-            enableEmitNotification,
-            isEmitNotificationEnabled
-        };
-
-        // Chain together and initialize each transformer.
-        const transformation = chain(...transformers)(context);
-
-        // Transform each source file.
-        const transformed = map(sourceFiles, transformSourceFile);
-
-        // Disable modification of the lexical environment.
-        lexicalEnvironmentDisabled = true;
-
-        return {
-            transformed,
-            emitNodeWithSubstitution,
-            emitNodeWithNotification
-        };
-
-        /**
-         * Transforms a source file.
-         *
-         * @param sourceFile The source file to transform.
-         */
-        function transformSourceFile(sourceFile: SourceFile) {
-            if (isDeclarationFile(sourceFile)) {
-                return sourceFile;
-            }
-
-            return transformation(sourceFile);
-        }
-
-        /**
-         * Enables expression substitutions in the pretty printer for the provided SyntaxKind.
-         */
-        function enableSubstitution(kind: SyntaxKind) {
-            enabledSyntaxKindFeatures[kind] |= SyntaxKindFeatureFlags.Substitution;
-        }
-
-        /**
-         * Determines whether expression substitutions are enabled for the provided node.
-         */
-        function isSubstitutionEnabled(node: Node) {
-            return (enabledSyntaxKindFeatures[node.kind] & SyntaxKindFeatureFlags.Substitution) !== 0
-                && (getEmitFlags(node) & EmitFlags.NoSubstitution) === 0;
-        }
-
-        /**
-         * Emits a node with possible substitution.
-         *
-         * @param emitContext The current emit context.
-         * @param node The node to emit.
-         * @param emitCallback The callback used to emit the node or its substitute.
-         */
-        function emitNodeWithSubstitution(emitContext: EmitContext, node: Node, emitCallback: (emitContext: EmitContext, node: Node) => void) {
-            if (node) {
-                if (isSubstitutionEnabled(node)) {
-                    const substitute = context.onSubstituteNode(emitContext, node);
-                    if (substitute && substitute !== node) {
-                        emitCallback(emitContext, substitute);
-                        return;
-                    }
-                }
-
-                emitCallback(emitContext, node);
-            }
-        }
-
-        /**
-         * Enables before/after emit notifications in the pretty printer for the provided SyntaxKind.
-         */
-        function enableEmitNotification(kind: SyntaxKind) {
-            enabledSyntaxKindFeatures[kind] |= SyntaxKindFeatureFlags.EmitNotifications;
-        }
-
-        /**
-         * Determines whether before/after emit notifications should be raised in the pretty
-         * printer when it emits a node.
-         */
-        function isEmitNotificationEnabled(node: Node) {
-            return (enabledSyntaxKindFeatures[node.kind] & SyntaxKindFeatureFlags.EmitNotifications) !== 0
-                || (getEmitFlags(node) & EmitFlags.AdviseOnEmitNode) !== 0;
-        }
-
-        /**
-         * Emits a node with possible emit notification.
-         *
-         * @param emitContext The current emit context.
-         * @param node The node to emit.
-         * @param emitCallback The callback used to emit the node.
-         */
-        function emitNodeWithNotification(emitContext: EmitContext, node: Node, emitCallback: (emitContext: EmitContext, node: Node) => void) {
-            if (node) {
-                if (isEmitNotificationEnabled(node)) {
-                    context.onEmitNode(emitContext, node, emitCallback);
-                }
-                else {
-                    emitCallback(emitContext, node);
-                }
-            }
-        }
-
-        /**
-         * Records a hoisted variable declaration for the provided name within a lexical environment.
-         */
-        function hoistVariableDeclaration(name: Identifier): void {
-            Debug.assert(!lexicalEnvironmentDisabled, "Cannot modify the lexical environment during the print phase.");
-            const decl = createVariableDeclaration(name);
-            if (!lexicalEnvironmentVariableDeclarations) {
-                lexicalEnvironmentVariableDeclarations = [decl];
-            }
-            else {
-                lexicalEnvironmentVariableDeclarations.push(decl);
-            }
-        }
-
-        /**
-         * Records a hoisted function declaration within a lexical environment.
-         */
-        function hoistFunctionDeclaration(func: FunctionDeclaration): void {
-            Debug.assert(!lexicalEnvironmentDisabled, "Cannot modify the lexical environment during the print phase.");
-            if (!lexicalEnvironmentFunctionDeclarations) {
-                lexicalEnvironmentFunctionDeclarations = [func];
-            }
-            else {
-                lexicalEnvironmentFunctionDeclarations.push(func);
-            }
-        }
-
-        /**
-         * Starts a new lexical environment. Any existing hoisted variable or function declarations
-         * are pushed onto a stack, and the related storage variables are reset.
-         */
-        function startLexicalEnvironment(): void {
-            Debug.assert(!lexicalEnvironmentDisabled, "Cannot start a lexical environment during the print phase.");
-            Debug.assert(!lexicalEnvironmentSuspended, "Lexical environment is suspended.");
-
-            // Save the current lexical environment. Rather than resizing the array we adjust the
-            // stack size variable. This allows us to reuse existing array slots we've
-            // already allocated between transformations to avoid allocation and GC overhead during
-            // transformation.
-            lexicalEnvironmentVariableDeclarationsStack[lexicalEnvironmentStackOffset] = lexicalEnvironmentVariableDeclarations;
-            lexicalEnvironmentFunctionDeclarationsStack[lexicalEnvironmentStackOffset] = lexicalEnvironmentFunctionDeclarations;
-            lexicalEnvironmentStackOffset++;
-            lexicalEnvironmentVariableDeclarations = undefined;
-            lexicalEnvironmentFunctionDeclarations = undefined;
-        }
-
-        /** Suspends the current lexical environment, usually after visiting a parameter list. */
-        function suspendLexicalEnvironment(): void {
-            Debug.assert(!lexicalEnvironmentDisabled, "Cannot suspend a lexical environment during the print phase.");
-            Debug.assert(!lexicalEnvironmentSuspended, "Lexical environment is already suspended.");
-            lexicalEnvironmentSuspended = true;
-        }
-
-        /** Resumes a suspended lexical environment, usually before visiting a function body. */
-        function resumeLexicalEnvironment(): void {
-            Debug.assert(!lexicalEnvironmentDisabled, "Cannot resume a lexical environment during the print phase.");
-            Debug.assert(lexicalEnvironmentSuspended, "Lexical environment is not suspended.");
-            lexicalEnvironmentSuspended = false;
-        }
-
-        /**
-         * Ends a lexical environment. The previous set of hoisted declarations are restored and
-         * any hoisted declarations added in this environment are returned.
-         */
-        function endLexicalEnvironment(): Statement[] {
-            Debug.assert(!lexicalEnvironmentDisabled, "Cannot end a lexical environment during the print phase.");
-            Debug.assert(!lexicalEnvironmentSuspended, "Lexical environment is suspended.");
-
-            let statements: Statement[];
-            if (lexicalEnvironmentVariableDeclarations || lexicalEnvironmentFunctionDeclarations) {
-                if (lexicalEnvironmentFunctionDeclarations) {
-                    statements = [...lexicalEnvironmentFunctionDeclarations];
-                }
-
-                if (lexicalEnvironmentVariableDeclarations) {
-                    const statement = createVariableStatement(
-                        /*modifiers*/ undefined,
-                        createVariableDeclarationList(lexicalEnvironmentVariableDeclarations)
-                    );
-
-                    if (!statements) {
-                        statements = [statement];
-                    }
-                    else {
-                        statements.push(statement);
-                    }
-                }
-            }
-
-            // Restore the previous lexical environment.
-            lexicalEnvironmentStackOffset--;
-            lexicalEnvironmentVariableDeclarations = lexicalEnvironmentVariableDeclarationsStack[lexicalEnvironmentStackOffset];
-            lexicalEnvironmentFunctionDeclarations = lexicalEnvironmentFunctionDeclarationsStack[lexicalEnvironmentStackOffset];
-            if (lexicalEnvironmentStackOffset === 0) {
-                lexicalEnvironmentVariableDeclarationsStack = [];
-                lexicalEnvironmentFunctionDeclarationsStack = [];
-            }
-            return statements;
-        }
-
-        function requestEmitHelper(helper: EmitHelper): void {
-            Debug.assert(!lexicalEnvironmentDisabled, "Cannot modify the lexical environment during the print phase.");
-            Debug.assert(!helper.scoped, "Cannot request a scoped emit helper.");
-            emitHelpers = append(emitHelpers, helper);
-        }
-
-        function readEmitHelpers(): EmitHelper[] | undefined {
-            Debug.assert(!lexicalEnvironmentDisabled, "Cannot modify the lexical environment during the print phase.");
-            const helpers = emitHelpers;
-            emitHelpers = undefined;
-            return helpers;
-        }
-    }
-}
+/// <reference path="visitor.ts" />
+/// <reference path="transformers/utilities.ts" />
+/// <reference path="transformers/ts.ts" />
+/// <reference path="transformers/jsx.ts" />
+/// <reference path="transformers/esnext.ts" />
+/// <reference path="transformers/es2017.ts" />
+/// <reference path="transformers/es2016.ts" />
+/// <reference path="transformers/es2015.ts" />
+/// <reference path="transformers/generators.ts" />
+/// <reference path="transformers/es5.ts" />
+/// <reference path="transformers/module/module.ts" />
+/// <reference path="transformers/module/system.ts" />
+/// <reference path="transformers/module/es2015.ts" />
+
+/* @internal */
+namespace ts {
+    function getModuleTransformer(moduleKind: ModuleKind): Transformer {
+        switch (moduleKind) {
+            case ModuleKind.ES2015:
+                return transformES2015Module;
+            case ModuleKind.System:
+                return transformSystemModule;
+            default:
+                return transformModule;
+        }
+    }
+
+    const enum SyntaxKindFeatureFlags {
+        Substitution = 1 << 0,
+        EmitNotifications = 1 << 1,
+    }
+
+    export function getTransformers(compilerOptions: CompilerOptions) {
+        const jsx = compilerOptions.jsx;
+        const languageVersion = getEmitScriptTarget(compilerOptions);
+        const moduleKind = getEmitModuleKind(compilerOptions);
+        const transformers: Transformer[] = [];
+
+        transformers.push(transformTypeScript);
+
+        if (jsx === JsxEmit.React) {
+            transformers.push(transformJsx);
+        }
+
+        if (languageVersion < ScriptTarget.ESNext) {
+            transformers.push(transformESNext);
+        }
+
+        if (languageVersion < ScriptTarget.ES2017) {
+            transformers.push(transformES2017);
+        }
+
+        if (languageVersion < ScriptTarget.ES2016) {
+            transformers.push(transformES2016);
+        }
+
+        if (languageVersion < ScriptTarget.ES2015) {
+            transformers.push(transformES2015);
+            transformers.push(transformGenerators);
+        }
+
+        transformers.push(getModuleTransformer(moduleKind));
+
+        // The ES5 transformer is last so that it can substitute expressions like `exports.default`
+        // for ES3.
+        if (languageVersion < ScriptTarget.ES5) {
+            transformers.push(transformES5);
+        }
+
+        return transformers;
+    }
+
+    /**
+     * Transforms an array of SourceFiles by passing them through each transformer.
+     *
+     * @param resolver The emit resolver provided by the checker.
+     * @param host The emit host.
+     * @param sourceFiles An array of source files
+     * @param transforms An array of Transformers.
+     */
+    export function transformFiles(resolver: EmitResolver, host: EmitHost, sourceFiles: SourceFile[], transformers: Transformer[]): TransformationResult {
+        const enabledSyntaxKindFeatures = new Array<SyntaxKindFeatureFlags>(SyntaxKind.Count);
+
+        let lexicalEnvironmentDisabled = false;
+
+        let lexicalEnvironmentVariableDeclarations: VariableDeclaration[];
+        let lexicalEnvironmentFunctionDeclarations: FunctionDeclaration[];
+        let lexicalEnvironmentVariableDeclarationsStack: VariableDeclaration[][] = [];
+        let lexicalEnvironmentFunctionDeclarationsStack: FunctionDeclaration[][] = [];
+        let lexicalEnvironmentStackOffset = 0;
+        let lexicalEnvironmentSuspended = false;
+
+        let emitHelpers: EmitHelper[];
+
+        // The transformation context is provided to each transformer as part of transformer
+        // initialization.
+        const context: TransformationContext = {
+            getCompilerOptions: () => host.getCompilerOptions(),
+            getEmitResolver: () => resolver,
+            getEmitHost: () => host,
+            startLexicalEnvironment,
+            suspendLexicalEnvironment,
+            resumeLexicalEnvironment,
+            endLexicalEnvironment,
+            hoistVariableDeclaration,
+            hoistFunctionDeclaration,
+            requestEmitHelper,
+            readEmitHelpers,
+            onSubstituteNode: (_emitContext, node) => node,
+            enableSubstitution,
+            isSubstitutionEnabled,
+            onEmitNode: (node, emitContext, emitCallback) => emitCallback(node, emitContext),
+            enableEmitNotification,
+            isEmitNotificationEnabled
+        };
+
+        // Chain together and initialize each transformer.
+        const transformation = chain(...transformers)(context);
+
+        // Transform each source file.
+        const transformed = map(sourceFiles, transformSourceFile);
+
+        // Disable modification of the lexical environment.
+        lexicalEnvironmentDisabled = true;
+
+        return {
+            transformed,
+            emitNodeWithSubstitution,
+            emitNodeWithNotification
+        };
+
+        /**
+         * Transforms a source file.
+         *
+         * @param sourceFile The source file to transform.
+         */
+        function transformSourceFile(sourceFile: SourceFile) {
+            if (isDeclarationFile(sourceFile)) {
+                return sourceFile;
+            }
+
+            return transformation(sourceFile);
+        }
+
+        /**
+         * Enables expression substitutions in the pretty printer for the provided SyntaxKind.
+         */
+        function enableSubstitution(kind: SyntaxKind) {
+            enabledSyntaxKindFeatures[kind] |= SyntaxKindFeatureFlags.Substitution;
+        }
+
+        /**
+         * Determines whether expression substitutions are enabled for the provided node.
+         */
+        function isSubstitutionEnabled(node: Node) {
+            return (enabledSyntaxKindFeatures[node.kind] & SyntaxKindFeatureFlags.Substitution) !== 0
+                && (getEmitFlags(node) & EmitFlags.NoSubstitution) === 0;
+        }
+
+        /**
+         * Emits a node with possible substitution.
+         *
+         * @param emitContext The current emit context.
+         * @param node The node to emit.
+         * @param emitCallback The callback used to emit the node or its substitute.
+         */
+        function emitNodeWithSubstitution(emitContext: EmitContext, node: Node, emitCallback: (emitContext: EmitContext, node: Node) => void) {
+            if (node) {
+                if (isSubstitutionEnabled(node)) {
+                    const substitute = context.onSubstituteNode(emitContext, node);
+                    if (substitute && substitute !== node) {
+                        emitCallback(emitContext, substitute);
+                        return;
+                    }
+                }
+
+                emitCallback(emitContext, node);
+            }
+        }
+
+        /**
+         * Enables before/after emit notifications in the pretty printer for the provided SyntaxKind.
+         */
+        function enableEmitNotification(kind: SyntaxKind) {
+            enabledSyntaxKindFeatures[kind] |= SyntaxKindFeatureFlags.EmitNotifications;
+        }
+
+        /**
+         * Determines whether before/after emit notifications should be raised in the pretty
+         * printer when it emits a node.
+         */
+        function isEmitNotificationEnabled(node: Node) {
+            return (enabledSyntaxKindFeatures[node.kind] & SyntaxKindFeatureFlags.EmitNotifications) !== 0
+                || (getEmitFlags(node) & EmitFlags.AdviseOnEmitNode) !== 0;
+        }
+
+        /**
+         * Emits a node with possible emit notification.
+         *
+         * @param emitContext The current emit context.
+         * @param node The node to emit.
+         * @param emitCallback The callback used to emit the node.
+         */
+        function emitNodeWithNotification(emitContext: EmitContext, node: Node, emitCallback: (emitContext: EmitContext, node: Node) => void) {
+            if (node) {
+                if (isEmitNotificationEnabled(node)) {
+                    context.onEmitNode(emitContext, node, emitCallback);
+                }
+                else {
+                    emitCallback(emitContext, node);
+                }
+            }
+        }
+
+        /**
+         * Records a hoisted variable declaration for the provided name within a lexical environment.
+         */
+        function hoistVariableDeclaration(name: Identifier): void {
+            Debug.assert(!lexicalEnvironmentDisabled, "Cannot modify the lexical environment during the print phase.");
+            const decl = createVariableDeclaration(name);
+            if (!lexicalEnvironmentVariableDeclarations) {
+                lexicalEnvironmentVariableDeclarations = [decl];
+            }
+            else {
+                lexicalEnvironmentVariableDeclarations.push(decl);
+            }
+        }
+
+        /**
+         * Records a hoisted function declaration within a lexical environment.
+         */
+        function hoistFunctionDeclaration(func: FunctionDeclaration): void {
+            Debug.assert(!lexicalEnvironmentDisabled, "Cannot modify the lexical environment during the print phase.");
+            if (!lexicalEnvironmentFunctionDeclarations) {
+                lexicalEnvironmentFunctionDeclarations = [func];
+            }
+            else {
+                lexicalEnvironmentFunctionDeclarations.push(func);
+            }
+        }
+
+        /**
+         * Starts a new lexical environment. Any existing hoisted variable or function declarations
+         * are pushed onto a stack, and the related storage variables are reset.
+         */
+        function startLexicalEnvironment(): void {
+            Debug.assert(!lexicalEnvironmentDisabled, "Cannot start a lexical environment during the print phase.");
+            Debug.assert(!lexicalEnvironmentSuspended, "Lexical environment is suspended.");
+
+            // Save the current lexical environment. Rather than resizing the array we adjust the
+            // stack size variable. This allows us to reuse existing array slots we've
+            // already allocated between transformations to avoid allocation and GC overhead during
+            // transformation.
+            lexicalEnvironmentVariableDeclarationsStack[lexicalEnvironmentStackOffset] = lexicalEnvironmentVariableDeclarations;
+            lexicalEnvironmentFunctionDeclarationsStack[lexicalEnvironmentStackOffset] = lexicalEnvironmentFunctionDeclarations;
+            lexicalEnvironmentStackOffset++;
+            lexicalEnvironmentVariableDeclarations = undefined;
+            lexicalEnvironmentFunctionDeclarations = undefined;
+        }
+
+        /** Suspends the current lexical environment, usually after visiting a parameter list. */
+        function suspendLexicalEnvironment(): void {
+            Debug.assert(!lexicalEnvironmentDisabled, "Cannot suspend a lexical environment during the print phase.");
+            Debug.assert(!lexicalEnvironmentSuspended, "Lexical environment is already suspended.");
+            lexicalEnvironmentSuspended = true;
+        }
+
+        /** Resumes a suspended lexical environment, usually before visiting a function body. */
+        function resumeLexicalEnvironment(): void {
+            Debug.assert(!lexicalEnvironmentDisabled, "Cannot resume a lexical environment during the print phase.");
+            Debug.assert(lexicalEnvironmentSuspended, "Lexical environment is not suspended.");
+            lexicalEnvironmentSuspended = false;
+        }
+
+        /**
+         * Ends a lexical environment. The previous set of hoisted declarations are restored and
+         * any hoisted declarations added in this environment are returned.
+         */
+        function endLexicalEnvironment(): Statement[] {
+            Debug.assert(!lexicalEnvironmentDisabled, "Cannot end a lexical environment during the print phase.");
+            Debug.assert(!lexicalEnvironmentSuspended, "Lexical environment is suspended.");
+
+            let statements: Statement[];
+            if (lexicalEnvironmentVariableDeclarations || lexicalEnvironmentFunctionDeclarations) {
+                if (lexicalEnvironmentFunctionDeclarations) {
+                    statements = [...lexicalEnvironmentFunctionDeclarations];
+                }
+
+                if (lexicalEnvironmentVariableDeclarations) {
+                    const statement = createVariableStatement(
+                        /*modifiers*/ undefined,
+                        createVariableDeclarationList(lexicalEnvironmentVariableDeclarations)
+                    );
+
+                    if (!statements) {
+                        statements = [statement];
+                    }
+                    else {
+                        statements.push(statement);
+                    }
+                }
+            }
+
+            // Restore the previous lexical environment.
+            lexicalEnvironmentStackOffset--;
+            lexicalEnvironmentVariableDeclarations = lexicalEnvironmentVariableDeclarationsStack[lexicalEnvironmentStackOffset];
+            lexicalEnvironmentFunctionDeclarations = lexicalEnvironmentFunctionDeclarationsStack[lexicalEnvironmentStackOffset];
+            if (lexicalEnvironmentStackOffset === 0) {
+                lexicalEnvironmentVariableDeclarationsStack = [];
+                lexicalEnvironmentFunctionDeclarationsStack = [];
+            }
+            return statements;
+        }
+
+        function requestEmitHelper(helper: EmitHelper): void {
+            Debug.assert(!lexicalEnvironmentDisabled, "Cannot modify the lexical environment during the print phase.");
+            Debug.assert(!helper.scoped, "Cannot request a scoped emit helper.");
+            emitHelpers = append(emitHelpers, helper);
+        }
+
+        function readEmitHelpers(): EmitHelper[] | undefined {
+            Debug.assert(!lexicalEnvironmentDisabled, "Cannot modify the lexical environment during the print phase.");
+            const helpers = emitHelpers;
+            emitHelpers = undefined;
+            return helpers;
+        }
+    }
+}