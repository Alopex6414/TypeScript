/* @internal */
namespace ts.OrganizeImports {

    /**
     * Organize imports by:
     *   1) Removing unused imports
     *   2) Coalescing imports from the same module
     *   3) Sorting imports
     */
    export function organizeImports(
        sourceFile: SourceFile,
        formatContext: formatting.FormatContext,
        host: LanguageServiceHost,
        program: Program) {

        const changeTracker = textChanges.ChangeTracker.fromContext({ host, formatContext });

        // All of the old ImportDeclarations in the file, in syntactic order.
        const topLevelImportDecls = sourceFile.statements.filter(isImportDeclaration);
        organizeImportsWorker(topLevelImportDecls);

        for (const ambientModule of sourceFile.statements.filter(isAmbientModule)) {
            const ambientModuleBody = getModuleBlock(ambientModule as ModuleDeclaration);
            const ambientModuleImportDecls = ambientModuleBody.statements.filter(isImportDeclaration);
            organizeImportsWorker(ambientModuleImportDecls);
        }

<<<<<<< HEAD
        const oldImportGroups = group(oldImportDecls, importDecl => getExternalModuleName(importDecl.moduleSpecifier)!); // TODO: GH#18217
=======
        return changeTracker.getChanges();
>>>>>>> 32c63a26

        function organizeImportsWorker(oldImportDecls: ReadonlyArray<ImportDeclaration>) {
            if (length(oldImportDecls) === 0) {
                return;
            }

            const oldImportGroups = group(oldImportDecls, importDecl => getExternalModuleName(importDecl.moduleSpecifier));
            const sortedImportGroups = stableSort(oldImportGroups, (group1, group2) => compareModuleSpecifiers(group1[0].moduleSpecifier, group2[0].moduleSpecifier));
            const newImportDecls = flatMap(sortedImportGroups, importGroup =>
                getExternalModuleName(importGroup[0].moduleSpecifier)
                    ? coalesceImports(removeUnusedImports(importGroup, sourceFile, program))
                    : importGroup);

            // Delete or replace the first import.
            if (newImportDecls.length === 0) {
                changeTracker.deleteNode(sourceFile, oldImportDecls[0]);
            }
            else {
                // Note: Delete the surrounding trivia because it will have been retained in newImportDecls.
                changeTracker.replaceNodeWithNodes(sourceFile, oldImportDecls[0], newImportDecls, {
                    useNonAdjustedStartPosition: false,
                    useNonAdjustedEndPosition: false,
                    suffix: getNewLineOrDefaultFromHost(host, formatContext.options),
                });
            }

            // Delete any subsequent imports.
            for (let i = 1; i < oldImportDecls.length; i++) {
                changeTracker.deleteNode(sourceFile, oldImportDecls[i]);
            }
        }
    }

    function getModuleBlock(moduleDecl: ModuleDeclaration): ModuleBlock | undefined {
        const body = moduleDecl.body;
        return body && !isIdentifier(body) && (isModuleBlock(body) ? body : getModuleBlock(body));
    }

    function removeUnusedImports(oldImports: ReadonlyArray<ImportDeclaration>, sourceFile: SourceFile, program: Program) {
        const typeChecker = program.getTypeChecker();
        const jsxNamespace = typeChecker.getJsxNamespace();
        const jsxContext = sourceFile.languageVariant === LanguageVariant.JSX && program.getCompilerOptions().jsx;

        const usedImports: ImportDeclaration[] = [];

        for (const importDecl of oldImports) {
            const {importClause} = importDecl;

            if (!importClause) {
                // Imports without import clauses are assumed to be included for their side effects and are not removed.
                usedImports.push(importDecl);
                continue;
            }

            let { name, namedBindings } = importClause;

            // Default import
            if (name && !isDeclarationUsed(name)) {
                name = undefined;
            }

            if (namedBindings) {
                if (isNamespaceImport(namedBindings)) {
                    // Namespace import
                    if (!isDeclarationUsed(namedBindings.name)) {
                        namedBindings = undefined;
                    }
                }
                else {
                    // List of named imports
                    const newElements = namedBindings.elements.filter(e => isDeclarationUsed(e.propertyName || e.name));
                    if (newElements.length < namedBindings.elements.length) {
                        namedBindings = newElements.length
                            ? updateNamedImports(namedBindings, newElements)
                            : undefined;
                    }
                }
            }

            if (name || namedBindings) {
                usedImports.push(updateImportDeclarationAndClause(importDecl, name, namedBindings));
            }
        }

        return usedImports;

        function isDeclarationUsed(identifier: Identifier) {
            // The JSX factory symbol is always used.
            return jsxContext && (identifier.text === jsxNamespace) || FindAllReferences.Core.isSymbolReferencedInFile(identifier, typeChecker, sourceFile);
        }
    }

    function getExternalModuleName(specifier: Expression) {
        return isStringLiteral(specifier) || isNoSubstitutionTemplateLiteral(specifier)
            ? specifier.text
            : undefined;
    }

    /* @internal */ // Internal for testing
    /**
     * @param importGroup a list of ImportDeclarations, all with the same module name.
     */
    export function coalesceImports(importGroup: ReadonlyArray<ImportDeclaration>) {
        if (importGroup.length === 0) {
            return importGroup;
        }

        const { importWithoutClause, defaultImports, namespaceImports, namedImports } = getCategorizedImports(importGroup);

        const coalescedImports: ImportDeclaration[] = [];

        if (importWithoutClause) {
            coalescedImports.push(importWithoutClause);
        }

        // Normally, we don't combine default and namespace imports, but it would be silly to
        // produce two import declarations in this special case.
        if (defaultImports.length === 1 && namespaceImports.length === 1 && namedImports.length === 0) {
            // Add the namespace import to the existing default ImportDeclaration.
            const defaultImport = defaultImports[0];
            coalescedImports.push(
                updateImportDeclarationAndClause(defaultImport, defaultImport.importClause.name, namespaceImports[0].importClause.namedBindings));

            return coalescedImports;
        }

        const sortedNamespaceImports = stableSort(namespaceImports, (i1, i2) =>
            compareIdentifiers((i1.importClause.namedBindings as NamespaceImport).name, (i2.importClause.namedBindings as NamespaceImport).name));

        for (const namespaceImport of sortedNamespaceImports) {
            // Drop the name, if any
            coalescedImports.push(
                updateImportDeclarationAndClause(namespaceImport, /*name*/ undefined, namespaceImport.importClause.namedBindings));
        }

        if (defaultImports.length === 0 && namedImports.length === 0) {
            return coalescedImports;
        }

        let newDefaultImport: Identifier | undefined;
        const newImportSpecifiers: ImportSpecifier[] = [];
        if (defaultImports.length === 1) {
            newDefaultImport = defaultImports[0].importClause.name;
        }
        else {
            for (const defaultImport of defaultImports) {
                newImportSpecifiers.push(
                    createImportSpecifier(createIdentifier("default"), defaultImport.importClause.name));
            }
        }

        newImportSpecifiers.push(...flatMap(namedImports, i => (i.importClause.namedBindings as NamedImports).elements));

        const sortedImportSpecifiers = stableSort(newImportSpecifiers, (s1, s2) =>
            compareIdentifiers(s1.propertyName || s1.name, s2.propertyName || s2.name) ||
            compareIdentifiers(s1.name, s2.name));

        const importDecl = defaultImports.length > 0
            ? defaultImports[0]
            : namedImports[0];

        const newNamedImports = sortedImportSpecifiers.length === 0
            ? undefined
            : namedImports.length === 0
                ? createNamedImports(sortedImportSpecifiers)
                : updateNamedImports(namedImports[0].importClause.namedBindings as NamedImports, sortedImportSpecifiers);

        coalescedImports.push(
            updateImportDeclarationAndClause(importDecl, newDefaultImport, newNamedImports));

        return coalescedImports;

        /*
         * Returns entire import declarations because they may already have been rewritten and
         * may lack parent pointers.  The desired parts can easily be recovered based on the
         * categorization.
         *
         * NB: There may be overlap between `defaultImports` and `namespaceImports`/`namedImports`.
         */
        function getCategorizedImports(importGroup: ReadonlyArray<ImportDeclaration>) {
            let importWithoutClause: ImportDeclaration | undefined;
            const defaultImports: ImportDeclaration[] = [];
            const namespaceImports: ImportDeclaration[] = [];
            const namedImports: ImportDeclaration[] = [];

            for (const importDeclaration of importGroup) {
                if (importDeclaration.importClause === undefined) {
                    // Only the first such import is interesting - the others are redundant.
                    // Note: Unfortunately, we will lose trivia that was on this node.
                    importWithoutClause = importWithoutClause || importDeclaration;
                    continue;
                }

                const { name, namedBindings } = importDeclaration.importClause;

                if (name) {
                    defaultImports.push(importDeclaration);
                }

                if (namedBindings) {
                    if (isNamespaceImport(namedBindings)) {
                        namespaceImports.push(importDeclaration);
                    }
                    else {
                        namedImports.push(importDeclaration);
                    }
                }
            }

            return {
                importWithoutClause,
                defaultImports,
                namespaceImports,
                namedImports,
            };
        }

        function compareIdentifiers(s1: Identifier, s2: Identifier) {
            return compareStringsCaseSensitive(s1.text, s2.text);
        }
    }

    function updateImportDeclarationAndClause(
        importDeclaration: ImportDeclaration,
        name: Identifier | undefined,
        namedBindings: NamedImportBindings | undefined) {

        return updateImportDeclaration(
            importDeclaration,
            importDeclaration.decorators,
            importDeclaration.modifiers,
            updateImportClause(importDeclaration.importClause, name, namedBindings),
            importDeclaration.moduleSpecifier);
    }

    /* internal */ // Exported for testing
    export function compareModuleSpecifiers(m1: Expression, m2: Expression) {
        const name1 = getExternalModuleName(m1);
        const name2 = getExternalModuleName(m2);
        return compareBooleans(name1 === undefined, name2 === undefined) ||
            compareBooleans(isExternalModuleNameRelative(name1!), isExternalModuleNameRelative(name2!)) ||
            compareStringsCaseSensitive(name1, name2);
    }
}<|MERGE_RESOLUTION|>--- conflicted
+++ resolved
@@ -1,276 +1,272 @@
-/* @internal */
-namespace ts.OrganizeImports {
-
-    /**
-     * Organize imports by:
-     *   1) Removing unused imports
-     *   2) Coalescing imports from the same module
-     *   3) Sorting imports
-     */
-    export function organizeImports(
-        sourceFile: SourceFile,
-        formatContext: formatting.FormatContext,
-        host: LanguageServiceHost,
-        program: Program) {
-
-        const changeTracker = textChanges.ChangeTracker.fromContext({ host, formatContext });
-
-        // All of the old ImportDeclarations in the file, in syntactic order.
-        const topLevelImportDecls = sourceFile.statements.filter(isImportDeclaration);
-        organizeImportsWorker(topLevelImportDecls);
-
-        for (const ambientModule of sourceFile.statements.filter(isAmbientModule)) {
-            const ambientModuleBody = getModuleBlock(ambientModule as ModuleDeclaration);
-            const ambientModuleImportDecls = ambientModuleBody.statements.filter(isImportDeclaration);
-            organizeImportsWorker(ambientModuleImportDecls);
-        }
-
-<<<<<<< HEAD
-        const oldImportGroups = group(oldImportDecls, importDecl => getExternalModuleName(importDecl.moduleSpecifier)!); // TODO: GH#18217
-=======
-        return changeTracker.getChanges();
->>>>>>> 32c63a26
-
-        function organizeImportsWorker(oldImportDecls: ReadonlyArray<ImportDeclaration>) {
-            if (length(oldImportDecls) === 0) {
-                return;
-            }
-
-            const oldImportGroups = group(oldImportDecls, importDecl => getExternalModuleName(importDecl.moduleSpecifier));
-            const sortedImportGroups = stableSort(oldImportGroups, (group1, group2) => compareModuleSpecifiers(group1[0].moduleSpecifier, group2[0].moduleSpecifier));
-            const newImportDecls = flatMap(sortedImportGroups, importGroup =>
-                getExternalModuleName(importGroup[0].moduleSpecifier)
-                    ? coalesceImports(removeUnusedImports(importGroup, sourceFile, program))
-                    : importGroup);
-
-            // Delete or replace the first import.
-            if (newImportDecls.length === 0) {
-                changeTracker.deleteNode(sourceFile, oldImportDecls[0]);
-            }
-            else {
-                // Note: Delete the surrounding trivia because it will have been retained in newImportDecls.
-                changeTracker.replaceNodeWithNodes(sourceFile, oldImportDecls[0], newImportDecls, {
-                    useNonAdjustedStartPosition: false,
-                    useNonAdjustedEndPosition: false,
-                    suffix: getNewLineOrDefaultFromHost(host, formatContext.options),
-                });
-            }
-
-            // Delete any subsequent imports.
-            for (let i = 1; i < oldImportDecls.length; i++) {
-                changeTracker.deleteNode(sourceFile, oldImportDecls[i]);
-            }
-        }
-    }
-
-    function getModuleBlock(moduleDecl: ModuleDeclaration): ModuleBlock | undefined {
-        const body = moduleDecl.body;
-        return body && !isIdentifier(body) && (isModuleBlock(body) ? body : getModuleBlock(body));
-    }
-
-    function removeUnusedImports(oldImports: ReadonlyArray<ImportDeclaration>, sourceFile: SourceFile, program: Program) {
-        const typeChecker = program.getTypeChecker();
-        const jsxNamespace = typeChecker.getJsxNamespace();
-        const jsxContext = sourceFile.languageVariant === LanguageVariant.JSX && program.getCompilerOptions().jsx;
-
-        const usedImports: ImportDeclaration[] = [];
-
-        for (const importDecl of oldImports) {
-            const {importClause} = importDecl;
-
-            if (!importClause) {
-                // Imports without import clauses are assumed to be included for their side effects and are not removed.
-                usedImports.push(importDecl);
-                continue;
-            }
-
-            let { name, namedBindings } = importClause;
-
-            // Default import
-            if (name && !isDeclarationUsed(name)) {
-                name = undefined;
-            }
-
-            if (namedBindings) {
-                if (isNamespaceImport(namedBindings)) {
-                    // Namespace import
-                    if (!isDeclarationUsed(namedBindings.name)) {
-                        namedBindings = undefined;
-                    }
-                }
-                else {
-                    // List of named imports
-                    const newElements = namedBindings.elements.filter(e => isDeclarationUsed(e.propertyName || e.name));
-                    if (newElements.length < namedBindings.elements.length) {
-                        namedBindings = newElements.length
-                            ? updateNamedImports(namedBindings, newElements)
-                            : undefined;
-                    }
-                }
-            }
-
-            if (name || namedBindings) {
-                usedImports.push(updateImportDeclarationAndClause(importDecl, name, namedBindings));
-            }
-        }
-
-        return usedImports;
-
-        function isDeclarationUsed(identifier: Identifier) {
-            // The JSX factory symbol is always used.
-            return jsxContext && (identifier.text === jsxNamespace) || FindAllReferences.Core.isSymbolReferencedInFile(identifier, typeChecker, sourceFile);
-        }
-    }
-
-    function getExternalModuleName(specifier: Expression) {
-        return isStringLiteral(specifier) || isNoSubstitutionTemplateLiteral(specifier)
-            ? specifier.text
-            : undefined;
-    }
-
-    /* @internal */ // Internal for testing
-    /**
-     * @param importGroup a list of ImportDeclarations, all with the same module name.
-     */
-    export function coalesceImports(importGroup: ReadonlyArray<ImportDeclaration>) {
-        if (importGroup.length === 0) {
-            return importGroup;
-        }
-
-        const { importWithoutClause, defaultImports, namespaceImports, namedImports } = getCategorizedImports(importGroup);
-
-        const coalescedImports: ImportDeclaration[] = [];
-
-        if (importWithoutClause) {
-            coalescedImports.push(importWithoutClause);
-        }
-
-        // Normally, we don't combine default and namespace imports, but it would be silly to
-        // produce two import declarations in this special case.
-        if (defaultImports.length === 1 && namespaceImports.length === 1 && namedImports.length === 0) {
-            // Add the namespace import to the existing default ImportDeclaration.
-            const defaultImport = defaultImports[0];
-            coalescedImports.push(
-                updateImportDeclarationAndClause(defaultImport, defaultImport.importClause.name, namespaceImports[0].importClause.namedBindings));
-
-            return coalescedImports;
-        }
-
-        const sortedNamespaceImports = stableSort(namespaceImports, (i1, i2) =>
-            compareIdentifiers((i1.importClause.namedBindings as NamespaceImport).name, (i2.importClause.namedBindings as NamespaceImport).name));
-
-        for (const namespaceImport of sortedNamespaceImports) {
-            // Drop the name, if any
-            coalescedImports.push(
-                updateImportDeclarationAndClause(namespaceImport, /*name*/ undefined, namespaceImport.importClause.namedBindings));
-        }
-
-        if (defaultImports.length === 0 && namedImports.length === 0) {
-            return coalescedImports;
-        }
-
-        let newDefaultImport: Identifier | undefined;
-        const newImportSpecifiers: ImportSpecifier[] = [];
-        if (defaultImports.length === 1) {
-            newDefaultImport = defaultImports[0].importClause.name;
-        }
-        else {
-            for (const defaultImport of defaultImports) {
-                newImportSpecifiers.push(
-                    createImportSpecifier(createIdentifier("default"), defaultImport.importClause.name));
-            }
-        }
-
-        newImportSpecifiers.push(...flatMap(namedImports, i => (i.importClause.namedBindings as NamedImports).elements));
-
-        const sortedImportSpecifiers = stableSort(newImportSpecifiers, (s1, s2) =>
-            compareIdentifiers(s1.propertyName || s1.name, s2.propertyName || s2.name) ||
-            compareIdentifiers(s1.name, s2.name));
-
-        const importDecl = defaultImports.length > 0
-            ? defaultImports[0]
-            : namedImports[0];
-
-        const newNamedImports = sortedImportSpecifiers.length === 0
-            ? undefined
-            : namedImports.length === 0
-                ? createNamedImports(sortedImportSpecifiers)
-                : updateNamedImports(namedImports[0].importClause.namedBindings as NamedImports, sortedImportSpecifiers);
-
-        coalescedImports.push(
-            updateImportDeclarationAndClause(importDecl, newDefaultImport, newNamedImports));
-
-        return coalescedImports;
-
-        /*
-         * Returns entire import declarations because they may already have been rewritten and
-         * may lack parent pointers.  The desired parts can easily be recovered based on the
-         * categorization.
-         *
-         * NB: There may be overlap between `defaultImports` and `namespaceImports`/`namedImports`.
-         */
-        function getCategorizedImports(importGroup: ReadonlyArray<ImportDeclaration>) {
-            let importWithoutClause: ImportDeclaration | undefined;
-            const defaultImports: ImportDeclaration[] = [];
-            const namespaceImports: ImportDeclaration[] = [];
-            const namedImports: ImportDeclaration[] = [];
-
-            for (const importDeclaration of importGroup) {
-                if (importDeclaration.importClause === undefined) {
-                    // Only the first such import is interesting - the others are redundant.
-                    // Note: Unfortunately, we will lose trivia that was on this node.
-                    importWithoutClause = importWithoutClause || importDeclaration;
-                    continue;
-                }
-
-                const { name, namedBindings } = importDeclaration.importClause;
-
-                if (name) {
-                    defaultImports.push(importDeclaration);
-                }
-
-                if (namedBindings) {
-                    if (isNamespaceImport(namedBindings)) {
-                        namespaceImports.push(importDeclaration);
-                    }
-                    else {
-                        namedImports.push(importDeclaration);
-                    }
-                }
-            }
-
-            return {
-                importWithoutClause,
-                defaultImports,
-                namespaceImports,
-                namedImports,
-            };
-        }
-
-        function compareIdentifiers(s1: Identifier, s2: Identifier) {
-            return compareStringsCaseSensitive(s1.text, s2.text);
-        }
-    }
-
-    function updateImportDeclarationAndClause(
-        importDeclaration: ImportDeclaration,
-        name: Identifier | undefined,
-        namedBindings: NamedImportBindings | undefined) {
-
-        return updateImportDeclaration(
-            importDeclaration,
-            importDeclaration.decorators,
-            importDeclaration.modifiers,
-            updateImportClause(importDeclaration.importClause, name, namedBindings),
-            importDeclaration.moduleSpecifier);
-    }
-
-    /* internal */ // Exported for testing
-    export function compareModuleSpecifiers(m1: Expression, m2: Expression) {
-        const name1 = getExternalModuleName(m1);
-        const name2 = getExternalModuleName(m2);
-        return compareBooleans(name1 === undefined, name2 === undefined) ||
-            compareBooleans(isExternalModuleNameRelative(name1!), isExternalModuleNameRelative(name2!)) ||
-            compareStringsCaseSensitive(name1, name2);
-    }
+/* @internal */
+namespace ts.OrganizeImports {
+
+    /**
+     * Organize imports by:
+     *   1) Removing unused imports
+     *   2) Coalescing imports from the same module
+     *   3) Sorting imports
+     */
+    export function organizeImports(
+        sourceFile: SourceFile,
+        formatContext: formatting.FormatContext,
+        host: LanguageServiceHost,
+        program: Program) {
+
+        const changeTracker = textChanges.ChangeTracker.fromContext({ host, formatContext });
+
+        // All of the old ImportDeclarations in the file, in syntactic order.
+        const topLevelImportDecls = sourceFile.statements.filter(isImportDeclaration);
+        organizeImportsWorker(topLevelImportDecls);
+
+        for (const ambientModule of sourceFile.statements.filter(isAmbientModule)) {
+            const ambientModuleBody = getModuleBlock(ambientModule as ModuleDeclaration)!; // TODO: GH#18217
+            const ambientModuleImportDecls = ambientModuleBody.statements.filter(isImportDeclaration);
+            organizeImportsWorker(ambientModuleImportDecls);
+        }
+
+        return changeTracker.getChanges();
+
+        function organizeImportsWorker(oldImportDecls: ReadonlyArray<ImportDeclaration>) {
+            if (length(oldImportDecls) === 0) {
+                return;
+            }
+
+            const oldImportGroups = group(oldImportDecls, importDecl => getExternalModuleName(importDecl.moduleSpecifier)!); // TODO: GH#18217
+            const sortedImportGroups = stableSort(oldImportGroups, (group1, group2) => compareModuleSpecifiers(group1[0].moduleSpecifier, group2[0].moduleSpecifier));
+            const newImportDecls = flatMap(sortedImportGroups, importGroup =>
+                getExternalModuleName(importGroup[0].moduleSpecifier)
+                    ? coalesceImports(removeUnusedImports(importGroup, sourceFile, program))
+                    : importGroup);
+
+            // Delete or replace the first import.
+            if (newImportDecls.length === 0) {
+                changeTracker.deleteNode(sourceFile, oldImportDecls[0]);
+            }
+            else {
+                // Note: Delete the surrounding trivia because it will have been retained in newImportDecls.
+                changeTracker.replaceNodeWithNodes(sourceFile, oldImportDecls[0], newImportDecls, {
+                    useNonAdjustedStartPosition: false,
+                    useNonAdjustedEndPosition: false,
+                    suffix: getNewLineOrDefaultFromHost(host, formatContext.options),
+                });
+            }
+
+            // Delete any subsequent imports.
+            for (let i = 1; i < oldImportDecls.length; i++) {
+                changeTracker.deleteNode(sourceFile, oldImportDecls[i]);
+            }
+        }
+    }
+
+    function getModuleBlock(moduleDecl: ModuleDeclaration): ModuleBlock | undefined {
+        const body = moduleDecl.body;
+        return body && !isIdentifier(body) ? (isModuleBlock(body) ? body : getModuleBlock(body)) : undefined;
+    }
+
+    function removeUnusedImports(oldImports: ReadonlyArray<ImportDeclaration>, sourceFile: SourceFile, program: Program) {
+        const typeChecker = program.getTypeChecker();
+        const jsxNamespace = typeChecker.getJsxNamespace();
+        const jsxContext = sourceFile.languageVariant === LanguageVariant.JSX && program.getCompilerOptions().jsx;
+
+        const usedImports: ImportDeclaration[] = [];
+
+        for (const importDecl of oldImports) {
+            const {importClause} = importDecl;
+
+            if (!importClause) {
+                // Imports without import clauses are assumed to be included for their side effects and are not removed.
+                usedImports.push(importDecl);
+                continue;
+            }
+
+            let { name, namedBindings } = importClause;
+
+            // Default import
+            if (name && !isDeclarationUsed(name)) {
+                name = undefined;
+            }
+
+            if (namedBindings) {
+                if (isNamespaceImport(namedBindings)) {
+                    // Namespace import
+                    if (!isDeclarationUsed(namedBindings.name)) {
+                        namedBindings = undefined;
+                    }
+                }
+                else {
+                    // List of named imports
+                    const newElements = namedBindings.elements.filter(e => isDeclarationUsed(e.propertyName || e.name));
+                    if (newElements.length < namedBindings.elements.length) {
+                        namedBindings = newElements.length
+                            ? updateNamedImports(namedBindings, newElements)
+                            : undefined;
+                    }
+                }
+            }
+
+            if (name || namedBindings) {
+                usedImports.push(updateImportDeclarationAndClause(importDecl, name, namedBindings));
+            }
+        }
+
+        return usedImports;
+
+        function isDeclarationUsed(identifier: Identifier) {
+            // The JSX factory symbol is always used.
+            return jsxContext && (identifier.text === jsxNamespace) || FindAllReferences.Core.isSymbolReferencedInFile(identifier, typeChecker, sourceFile);
+        }
+    }
+
+    function getExternalModuleName(specifier: Expression) {
+        return isStringLiteral(specifier) || isNoSubstitutionTemplateLiteral(specifier)
+            ? specifier.text
+            : undefined;
+    }
+
+    /* @internal */ // Internal for testing
+    /**
+     * @param importGroup a list of ImportDeclarations, all with the same module name.
+     */
+    export function coalesceImports(importGroup: ReadonlyArray<ImportDeclaration>) {
+        if (importGroup.length === 0) {
+            return importGroup;
+        }
+
+        const { importWithoutClause, defaultImports, namespaceImports, namedImports } = getCategorizedImports(importGroup);
+
+        const coalescedImports: ImportDeclaration[] = [];
+
+        if (importWithoutClause) {
+            coalescedImports.push(importWithoutClause);
+        }
+
+        // Normally, we don't combine default and namespace imports, but it would be silly to
+        // produce two import declarations in this special case.
+        if (defaultImports.length === 1 && namespaceImports.length === 1 && namedImports.length === 0) {
+            // Add the namespace import to the existing default ImportDeclaration.
+            const defaultImport = defaultImports[0];
+            coalescedImports.push(
+                updateImportDeclarationAndClause(defaultImport, defaultImport.importClause!.name, namespaceImports[0].importClause!.namedBindings)); // TODO: GH#18217
+
+            return coalescedImports;
+        }
+
+        const sortedNamespaceImports = stableSort(namespaceImports, (i1, i2) =>
+            compareIdentifiers((i1.importClause!.namedBindings as NamespaceImport).name, (i2.importClause!.namedBindings as NamespaceImport).name)); // TODO: GH#18217
+
+        for (const namespaceImport of sortedNamespaceImports) {
+            // Drop the name, if any
+            coalescedImports.push(
+                updateImportDeclarationAndClause(namespaceImport, /*name*/ undefined, namespaceImport.importClause!.namedBindings)); // TODO: GH#18217
+        }
+
+        if (defaultImports.length === 0 && namedImports.length === 0) {
+            return coalescedImports;
+        }
+
+        let newDefaultImport: Identifier | undefined;
+        const newImportSpecifiers: ImportSpecifier[] = [];
+        if (defaultImports.length === 1) {
+            newDefaultImport = defaultImports[0].importClause!.name;
+        }
+        else {
+            for (const defaultImport of defaultImports) {
+                newImportSpecifiers.push(
+                    createImportSpecifier(createIdentifier("default"), defaultImport.importClause!.name!)); // TODO: GH#18217
+            }
+        }
+
+        newImportSpecifiers.push(...flatMap(namedImports, i => (i.importClause!.namedBindings as NamedImports).elements)); // TODO: GH#18217
+
+        const sortedImportSpecifiers = stableSort(newImportSpecifiers, (s1, s2) =>
+            compareIdentifiers(s1.propertyName || s1.name, s2.propertyName || s2.name) ||
+            compareIdentifiers(s1.name, s2.name));
+
+        const importDecl = defaultImports.length > 0
+            ? defaultImports[0]
+            : namedImports[0];
+
+        const newNamedImports = sortedImportSpecifiers.length === 0
+            ? undefined
+            : namedImports.length === 0
+                ? createNamedImports(sortedImportSpecifiers)
+                : updateNamedImports(namedImports[0].importClause!.namedBindings as NamedImports, sortedImportSpecifiers); // TODO: GH#18217
+
+        coalescedImports.push(
+            updateImportDeclarationAndClause(importDecl, newDefaultImport, newNamedImports));
+
+        return coalescedImports;
+
+        /*
+         * Returns entire import declarations because they may already have been rewritten and
+         * may lack parent pointers.  The desired parts can easily be recovered based on the
+         * categorization.
+         *
+         * NB: There may be overlap between `defaultImports` and `namespaceImports`/`namedImports`.
+         */
+        function getCategorizedImports(importGroup: ReadonlyArray<ImportDeclaration>) {
+            let importWithoutClause: ImportDeclaration | undefined;
+            const defaultImports: ImportDeclaration[] = [];
+            const namespaceImports: ImportDeclaration[] = [];
+            const namedImports: ImportDeclaration[] = [];
+
+            for (const importDeclaration of importGroup) {
+                if (importDeclaration.importClause === undefined) {
+                    // Only the first such import is interesting - the others are redundant.
+                    // Note: Unfortunately, we will lose trivia that was on this node.
+                    importWithoutClause = importWithoutClause || importDeclaration;
+                    continue;
+                }
+
+                const { name, namedBindings } = importDeclaration.importClause;
+
+                if (name) {
+                    defaultImports.push(importDeclaration);
+                }
+
+                if (namedBindings) {
+                    if (isNamespaceImport(namedBindings)) {
+                        namespaceImports.push(importDeclaration);
+                    }
+                    else {
+                        namedImports.push(importDeclaration);
+                    }
+                }
+            }
+
+            return {
+                importWithoutClause,
+                defaultImports,
+                namespaceImports,
+                namedImports,
+            };
+        }
+
+        function compareIdentifiers(s1: Identifier, s2: Identifier) {
+            return compareStringsCaseSensitive(s1.text, s2.text);
+        }
+    }
+
+    function updateImportDeclarationAndClause(
+        importDeclaration: ImportDeclaration,
+        name: Identifier | undefined,
+        namedBindings: NamedImportBindings | undefined) {
+
+        return updateImportDeclaration(
+            importDeclaration,
+            importDeclaration.decorators,
+            importDeclaration.modifiers,
+            updateImportClause(importDeclaration.importClause!, name, namedBindings), // TODO: GH#18217
+            importDeclaration.moduleSpecifier);
+    }
+
+    /* internal */ // Exported for testing
+    export function compareModuleSpecifiers(m1: Expression, m2: Expression) {
+        const name1 = getExternalModuleName(m1);
+        const name2 = getExternalModuleName(m2);
+        return compareBooleans(name1 === undefined, name2 === undefined) ||
+            compareBooleans(isExternalModuleNameRelative(name1!), isExternalModuleNameRelative(name2!)) ||
+            compareStringsCaseSensitive(name1, name2);
+    }
 }