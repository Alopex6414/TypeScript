namespace Harness.Parallel.Worker {
    let errors: ErrorInfo[] = [];
    let passing = 0;

    type MochaCallback = (this: Mocha.ISuiteCallbackContext, done: MochaDone) => void;
    type Callable = () => void;

    type Executor = {name: string, callback: MochaCallback, kind: "suite" | "test"} | never;

    function resetShimHarnessAndExecute(runner: RunnerBase) {
        errors = [];
        passing = 0;
        testList.length = 0;
        const start = +(new Date());
        runner.initializeTests();
        testList.forEach(({ name, callback, kind }) => executeCallback(name, callback, kind));
        return { errors, passing, duration: +(new Date()) - start };
    }


    let beforeEachFunc: Callable;
    const namestack: string[] = [];
    let testList: Executor[] = [];
    function shimMochaHarness() {
        (global as any).before = undefined;
        (global as any).after = undefined;
        (global as any).beforeEach = undefined;
        describe = ((name, callback) => {
            testList.push({ name, callback, kind: "suite" });
        }) as Mocha.IContextDefinition;
        it = ((name, callback) => {
            if (!testList) {
                throw new Error("Tests must occur within a describe block");
            }
            testList.push({ name, callback: callback!, kind: "test" });
        }) as Mocha.ITestDefinition;
    }

    function executeSuiteCallback(name: string, callback: MochaCallback) {
        const fakeContext: Mocha.ISuiteCallbackContext = {
            retries() { return this; },
            slow() { return this; },
            timeout() { return this; },
        };
        namestack.push(name);
<<<<<<< HEAD
        let beforeFunc: Function | undefined;
        (before as any) = (cb: Function) => beforeFunc = cb;
        let afterFunc: Function | undefined;
        (after as any) = (cb: Function) => afterFunc = cb;
=======
        let beforeFunc: Callable;
        (before as any) = (cb: Callable) => beforeFunc = cb;
        let afterFunc: Callable;
        (after as any) = (cb: Callable) => afterFunc = cb;
>>>>>>> 8d209a36
        const savedBeforeEach = beforeEachFunc;
        (beforeEach as any) = (cb: Callable) => beforeEachFunc = cb;
        const savedTestList = testList;

        testList = [];
        try {
            callback.call(fakeContext);
        }
        catch (e) {
            errors.push({ error: `Error executing suite: ${e.message}`, stack: e.stack, name: [...namestack] });
            return cleanup();
        }
        try {
            if (beforeFunc) {
                beforeFunc();
            }
        }
        catch (e) {
            errors.push({ error: `Error executing before function: ${e.message}`, stack: e.stack, name: [...namestack] });
            return cleanup();
        }
        finally {
            beforeFunc = undefined;
        }
        testList.forEach(({ name, callback, kind }) => executeCallback(name, callback, kind));

        try {
            if (afterFunc) {
                afterFunc();
            }
        }
        catch (e) {
            errors.push({ error: `Error executing after function: ${e.message}`, stack: e.stack, name: [...namestack] });
        }
        finally {
            afterFunc = undefined;
            cleanup();
        }
        function cleanup() {
            testList.length = 0;
            testList = savedTestList;
            beforeEachFunc = savedBeforeEach;
            namestack.pop();
        }
    }

    function executeCallback(name: string, callback: MochaCallback, kind: "suite" | "test") {
        if (kind === "suite") {
            executeSuiteCallback(name, callback);
        }
        else {
            executeTestCallback(name, callback);
        }
    }

    function executeTestCallback(name: string, callback: MochaCallback) {
        const fakeContext: Mocha.ITestCallbackContext = {
            skip() { return this; },
            timeout() { return this; },
            retries() { return this; },
            slow() { return this; },
        };
        namestack.push(name);
        if (beforeEachFunc) {
            try {
                beforeEachFunc();
            }
            catch (error) {
                errors.push({ error: error.message, stack: error.stack, name: [...namestack] });
                namestack.pop();
                return;
            }
        }
        if (callback.length === 0) {
            try {
                // TODO: If we ever start using async test completions, polyfill promise return handling
                callback.call(fakeContext);
            }
            catch (error) {
                errors.push({ error: error.message, stack: error.stack, name: [...namestack] });
                return;
            }
            finally {
                namestack.pop();
            }
            passing++;
        }
        else {
            // Uses `done` callback
            let completed = false;
            try {
                callback.call(fakeContext, (err: any) => {
                    if (completed) {
                        throw new Error(`done() callback called multiple times; ensure it is only called once.`);
                    }
                    if (err) {
                        errors.push({ error: err.toString(), stack: "", name: [...namestack] });
                    }
                    else {
                        passing++;
                    }
                    completed = true;
                });
            }
            catch (error) {
                errors.push({ error: error.message, stack: error.stack, name: [...namestack] });
                return;
            }
            finally {
                namestack.pop();
            }
            if (!completed) {
                errors.push({ error: "Test completes asynchronously, which is unsupported by the parallel harness", stack: "", name: [...namestack] });
            }
        }
    }

    export function start() {
        let initialized = false;
        const runners = ts.createMap<RunnerBase>();
        process.on("message", (data: ParallelHostMessage) => {
            if (!initialized) {
                initialized = true;
                shimMochaHarness();
            }
            switch (data.type) {
                case "test":
                    const { runner, file } = data.payload;
                    if (!runner) {
                        console.error(data);
                    }
                    const message: ParallelResultMessage = { type: "result", payload: handleTest(runner, file) };
                    process.send!(message);
                    break;
                case "close":
                    process.exit(0);
                    break;
                case "batch": {
                    const items = data.payload;
                    for (let i = 0; i < items.length; i++) {
                        const { runner, file } = items[i];
                        if (!runner) {
                            console.error(data);
                        }
                        let message: ParallelBatchProgressMessage | ParallelResultMessage;
                        const payload = handleTest(runner, file);
                        if (i === (items.length - 1)) {
                            message = { type: "result", payload };
                        }
                        else {
                            message = { type: "progress", payload };
                        }
                        process.send!(message);
                    }
                    break;
                }
            }
        });
        process.on("uncaughtException", error => {
            const message: ParallelErrorMessage = { type: "error", payload: { error: error.message, stack: error.stack!, name: [...namestack] } };
            try {
                process.send!(message);
            }
            catch (e) {
                console.error(error);
                throw error;
            }
        });
        if (!runUnitTests) {
            // ensure unit tests do not get run
            describe = ts.noop as any;
        }
        else {
            initialized = true;
            shimMochaHarness();
        }

        function handleTest(runner: TestRunnerKind | "unittest", file: string) {
            collectUnitTestsIfNeeded();
            if (runner === unittest) {
                return executeUnitTest(file);
            }
            else {
                if (!runners.has(runner)) {
                    runners.set(runner, createRunner(runner));
                }
                const instance = runners.get(runner)!;
                instance.tests = [file];
                return { ...resetShimHarnessAndExecute(instance), runner, file };
            }
        }
    }

    const unittest: "unittest" = "unittest";
    let unitTests: {[name: string]: MochaCallback};
    function collectUnitTestsIfNeeded() {
        if (!unitTests && testList.length) {
            unitTests = {};
            for (const test of testList) {
                unitTests[test.name] = test.callback;
            }
            testList.length = 0;
        }
    }

    function executeUnitTest(name: string) {
        if (!unitTests) {
            throw new Error(`Asked to run unit test ${name}, but no unit tests were discovered!`);
        }
        if (unitTests[name]) {
            errors = [];
            passing = 0;
            const start = +(new Date());
            executeSuiteCallback(name, unitTests[name]);
            delete unitTests[name];
            return { file: name, runner: unittest, errors, passing, duration: +(new Date()) - start };
        }
        throw new Error(`Unit test with name "${name}" was asked to be run, but such a test does not exist!`);
    }
}<|MERGE_RESOLUTION|>--- conflicted
+++ resolved
@@ -1,276 +1,269 @@
-namespace Harness.Parallel.Worker {
-    let errors: ErrorInfo[] = [];
-    let passing = 0;
-
-    type MochaCallback = (this: Mocha.ISuiteCallbackContext, done: MochaDone) => void;
-    type Callable = () => void;
-
-    type Executor = {name: string, callback: MochaCallback, kind: "suite" | "test"} | never;
-
-    function resetShimHarnessAndExecute(runner: RunnerBase) {
-        errors = [];
-        passing = 0;
-        testList.length = 0;
-        const start = +(new Date());
-        runner.initializeTests();
-        testList.forEach(({ name, callback, kind }) => executeCallback(name, callback, kind));
-        return { errors, passing, duration: +(new Date()) - start };
-    }
-
-
-    let beforeEachFunc: Callable;
-    const namestack: string[] = [];
-    let testList: Executor[] = [];
-    function shimMochaHarness() {
-        (global as any).before = undefined;
-        (global as any).after = undefined;
-        (global as any).beforeEach = undefined;
-        describe = ((name, callback) => {
-            testList.push({ name, callback, kind: "suite" });
-        }) as Mocha.IContextDefinition;
-        it = ((name, callback) => {
-            if (!testList) {
-                throw new Error("Tests must occur within a describe block");
-            }
-            testList.push({ name, callback: callback!, kind: "test" });
-        }) as Mocha.ITestDefinition;
-    }
-
-    function executeSuiteCallback(name: string, callback: MochaCallback) {
-        const fakeContext: Mocha.ISuiteCallbackContext = {
-            retries() { return this; },
-            slow() { return this; },
-            timeout() { return this; },
-        };
-        namestack.push(name);
-<<<<<<< HEAD
-        let beforeFunc: Function | undefined;
-        (before as any) = (cb: Function) => beforeFunc = cb;
-        let afterFunc: Function | undefined;
-        (after as any) = (cb: Function) => afterFunc = cb;
-=======
-        let beforeFunc: Callable;
-        (before as any) = (cb: Callable) => beforeFunc = cb;
-        let afterFunc: Callable;
-        (after as any) = (cb: Callable) => afterFunc = cb;
->>>>>>> 8d209a36
-        const savedBeforeEach = beforeEachFunc;
-        (beforeEach as any) = (cb: Callable) => beforeEachFunc = cb;
-        const savedTestList = testList;
-
-        testList = [];
-        try {
-            callback.call(fakeContext);
-        }
-        catch (e) {
-            errors.push({ error: `Error executing suite: ${e.message}`, stack: e.stack, name: [...namestack] });
-            return cleanup();
-        }
-        try {
-            if (beforeFunc) {
-                beforeFunc();
-            }
-        }
-        catch (e) {
-            errors.push({ error: `Error executing before function: ${e.message}`, stack: e.stack, name: [...namestack] });
-            return cleanup();
-        }
-        finally {
-            beforeFunc = undefined;
-        }
-        testList.forEach(({ name, callback, kind }) => executeCallback(name, callback, kind));
-
-        try {
-            if (afterFunc) {
-                afterFunc();
-            }
-        }
-        catch (e) {
-            errors.push({ error: `Error executing after function: ${e.message}`, stack: e.stack, name: [...namestack] });
-        }
-        finally {
-            afterFunc = undefined;
-            cleanup();
-        }
-        function cleanup() {
-            testList.length = 0;
-            testList = savedTestList;
-            beforeEachFunc = savedBeforeEach;
-            namestack.pop();
-        }
-    }
-
-    function executeCallback(name: string, callback: MochaCallback, kind: "suite" | "test") {
-        if (kind === "suite") {
-            executeSuiteCallback(name, callback);
-        }
-        else {
-            executeTestCallback(name, callback);
-        }
-    }
-
-    function executeTestCallback(name: string, callback: MochaCallback) {
-        const fakeContext: Mocha.ITestCallbackContext = {
-            skip() { return this; },
-            timeout() { return this; },
-            retries() { return this; },
-            slow() { return this; },
-        };
-        namestack.push(name);
-        if (beforeEachFunc) {
-            try {
-                beforeEachFunc();
-            }
-            catch (error) {
-                errors.push({ error: error.message, stack: error.stack, name: [...namestack] });
-                namestack.pop();
-                return;
-            }
-        }
-        if (callback.length === 0) {
-            try {
-                // TODO: If we ever start using async test completions, polyfill promise return handling
-                callback.call(fakeContext);
-            }
-            catch (error) {
-                errors.push({ error: error.message, stack: error.stack, name: [...namestack] });
-                return;
-            }
-            finally {
-                namestack.pop();
-            }
-            passing++;
-        }
-        else {
-            // Uses `done` callback
-            let completed = false;
-            try {
-                callback.call(fakeContext, (err: any) => {
-                    if (completed) {
-                        throw new Error(`done() callback called multiple times; ensure it is only called once.`);
-                    }
-                    if (err) {
-                        errors.push({ error: err.toString(), stack: "", name: [...namestack] });
-                    }
-                    else {
-                        passing++;
-                    }
-                    completed = true;
-                });
-            }
-            catch (error) {
-                errors.push({ error: error.message, stack: error.stack, name: [...namestack] });
-                return;
-            }
-            finally {
-                namestack.pop();
-            }
-            if (!completed) {
-                errors.push({ error: "Test completes asynchronously, which is unsupported by the parallel harness", stack: "", name: [...namestack] });
-            }
-        }
-    }
-
-    export function start() {
-        let initialized = false;
-        const runners = ts.createMap<RunnerBase>();
-        process.on("message", (data: ParallelHostMessage) => {
-            if (!initialized) {
-                initialized = true;
-                shimMochaHarness();
-            }
-            switch (data.type) {
-                case "test":
-                    const { runner, file } = data.payload;
-                    if (!runner) {
-                        console.error(data);
-                    }
-                    const message: ParallelResultMessage = { type: "result", payload: handleTest(runner, file) };
-                    process.send!(message);
-                    break;
-                case "close":
-                    process.exit(0);
-                    break;
-                case "batch": {
-                    const items = data.payload;
-                    for (let i = 0; i < items.length; i++) {
-                        const { runner, file } = items[i];
-                        if (!runner) {
-                            console.error(data);
-                        }
-                        let message: ParallelBatchProgressMessage | ParallelResultMessage;
-                        const payload = handleTest(runner, file);
-                        if (i === (items.length - 1)) {
-                            message = { type: "result", payload };
-                        }
-                        else {
-                            message = { type: "progress", payload };
-                        }
-                        process.send!(message);
-                    }
-                    break;
-                }
-            }
-        });
-        process.on("uncaughtException", error => {
-            const message: ParallelErrorMessage = { type: "error", payload: { error: error.message, stack: error.stack!, name: [...namestack] } };
-            try {
-                process.send!(message);
-            }
-            catch (e) {
-                console.error(error);
-                throw error;
-            }
-        });
-        if (!runUnitTests) {
-            // ensure unit tests do not get run
-            describe = ts.noop as any;
-        }
-        else {
-            initialized = true;
-            shimMochaHarness();
-        }
-
-        function handleTest(runner: TestRunnerKind | "unittest", file: string) {
-            collectUnitTestsIfNeeded();
-            if (runner === unittest) {
-                return executeUnitTest(file);
-            }
-            else {
-                if (!runners.has(runner)) {
-                    runners.set(runner, createRunner(runner));
-                }
-                const instance = runners.get(runner)!;
-                instance.tests = [file];
-                return { ...resetShimHarnessAndExecute(instance), runner, file };
-            }
-        }
-    }
-
-    const unittest: "unittest" = "unittest";
-    let unitTests: {[name: string]: MochaCallback};
-    function collectUnitTestsIfNeeded() {
-        if (!unitTests && testList.length) {
-            unitTests = {};
-            for (const test of testList) {
-                unitTests[test.name] = test.callback;
-            }
-            testList.length = 0;
-        }
-    }
-
-    function executeUnitTest(name: string) {
-        if (!unitTests) {
-            throw new Error(`Asked to run unit test ${name}, but no unit tests were discovered!`);
-        }
-        if (unitTests[name]) {
-            errors = [];
-            passing = 0;
-            const start = +(new Date());
-            executeSuiteCallback(name, unitTests[name]);
-            delete unitTests[name];
-            return { file: name, runner: unittest, errors, passing, duration: +(new Date()) - start };
-        }
-        throw new Error(`Unit test with name "${name}" was asked to be run, but such a test does not exist!`);
-    }
+namespace Harness.Parallel.Worker {
+    let errors: ErrorInfo[] = [];
+    let passing = 0;
+
+    type MochaCallback = (this: Mocha.ISuiteCallbackContext, done: MochaDone) => void;
+    type Callable = () => void;
+
+    type Executor = {name: string, callback: MochaCallback, kind: "suite" | "test"} | never;
+
+    function resetShimHarnessAndExecute(runner: RunnerBase) {
+        errors = [];
+        passing = 0;
+        testList.length = 0;
+        const start = +(new Date());
+        runner.initializeTests();
+        testList.forEach(({ name, callback, kind }) => executeCallback(name, callback, kind));
+        return { errors, passing, duration: +(new Date()) - start };
+    }
+
+
+    let beforeEachFunc: Callable;
+    const namestack: string[] = [];
+    let testList: Executor[] = [];
+    function shimMochaHarness() {
+        (global as any).before = undefined;
+        (global as any).after = undefined;
+        (global as any).beforeEach = undefined;
+        describe = ((name, callback) => {
+            testList.push({ name, callback, kind: "suite" });
+        }) as Mocha.IContextDefinition;
+        it = ((name, callback) => {
+            if (!testList) {
+                throw new Error("Tests must occur within a describe block");
+            }
+            testList.push({ name, callback: callback!, kind: "test" });
+        }) as Mocha.ITestDefinition;
+    }
+
+    function executeSuiteCallback(name: string, callback: MochaCallback) {
+        const fakeContext: Mocha.ISuiteCallbackContext = {
+            retries() { return this; },
+            slow() { return this; },
+            timeout() { return this; },
+        };
+        namestack.push(name);
+        let beforeFunc: Callable | undefined;
+        (before as any) = (cb: Callable) => beforeFunc = cb;
+        let afterFunc: Callable | undefined;
+        (after as any) = (cb: Callable) => afterFunc = cb;
+        const savedBeforeEach = beforeEachFunc;
+        (beforeEach as any) = (cb: Callable) => beforeEachFunc = cb;
+        const savedTestList = testList;
+
+        testList = [];
+        try {
+            callback.call(fakeContext);
+        }
+        catch (e) {
+            errors.push({ error: `Error executing suite: ${e.message}`, stack: e.stack, name: [...namestack] });
+            return cleanup();
+        }
+        try {
+            if (beforeFunc) {
+                beforeFunc();
+            }
+        }
+        catch (e) {
+            errors.push({ error: `Error executing before function: ${e.message}`, stack: e.stack, name: [...namestack] });
+            return cleanup();
+        }
+        finally {
+            beforeFunc = undefined;
+        }
+        testList.forEach(({ name, callback, kind }) => executeCallback(name, callback, kind));
+
+        try {
+            if (afterFunc) {
+                afterFunc();
+            }
+        }
+        catch (e) {
+            errors.push({ error: `Error executing after function: ${e.message}`, stack: e.stack, name: [...namestack] });
+        }
+        finally {
+            afterFunc = undefined;
+            cleanup();
+        }
+        function cleanup() {
+            testList.length = 0;
+            testList = savedTestList;
+            beforeEachFunc = savedBeforeEach;
+            namestack.pop();
+        }
+    }
+
+    function executeCallback(name: string, callback: MochaCallback, kind: "suite" | "test") {
+        if (kind === "suite") {
+            executeSuiteCallback(name, callback);
+        }
+        else {
+            executeTestCallback(name, callback);
+        }
+    }
+
+    function executeTestCallback(name: string, callback: MochaCallback) {
+        const fakeContext: Mocha.ITestCallbackContext = {
+            skip() { return this; },
+            timeout() { return this; },
+            retries() { return this; },
+            slow() { return this; },
+        };
+        namestack.push(name);
+        if (beforeEachFunc) {
+            try {
+                beforeEachFunc();
+            }
+            catch (error) {
+                errors.push({ error: error.message, stack: error.stack, name: [...namestack] });
+                namestack.pop();
+                return;
+            }
+        }
+        if (callback.length === 0) {
+            try {
+                // TODO: If we ever start using async test completions, polyfill promise return handling
+                callback.call(fakeContext);
+            }
+            catch (error) {
+                errors.push({ error: error.message, stack: error.stack, name: [...namestack] });
+                return;
+            }
+            finally {
+                namestack.pop();
+            }
+            passing++;
+        }
+        else {
+            // Uses `done` callback
+            let completed = false;
+            try {
+                callback.call(fakeContext, (err: any) => {
+                    if (completed) {
+                        throw new Error(`done() callback called multiple times; ensure it is only called once.`);
+                    }
+                    if (err) {
+                        errors.push({ error: err.toString(), stack: "", name: [...namestack] });
+                    }
+                    else {
+                        passing++;
+                    }
+                    completed = true;
+                });
+            }
+            catch (error) {
+                errors.push({ error: error.message, stack: error.stack, name: [...namestack] });
+                return;
+            }
+            finally {
+                namestack.pop();
+            }
+            if (!completed) {
+                errors.push({ error: "Test completes asynchronously, which is unsupported by the parallel harness", stack: "", name: [...namestack] });
+            }
+        }
+    }
+
+    export function start() {
+        let initialized = false;
+        const runners = ts.createMap<RunnerBase>();
+        process.on("message", (data: ParallelHostMessage) => {
+            if (!initialized) {
+                initialized = true;
+                shimMochaHarness();
+            }
+            switch (data.type) {
+                case "test":
+                    const { runner, file } = data.payload;
+                    if (!runner) {
+                        console.error(data);
+                    }
+                    const message: ParallelResultMessage = { type: "result", payload: handleTest(runner, file) };
+                    process.send!(message);
+                    break;
+                case "close":
+                    process.exit(0);
+                    break;
+                case "batch": {
+                    const items = data.payload;
+                    for (let i = 0; i < items.length; i++) {
+                        const { runner, file } = items[i];
+                        if (!runner) {
+                            console.error(data);
+                        }
+                        let message: ParallelBatchProgressMessage | ParallelResultMessage;
+                        const payload = handleTest(runner, file);
+                        if (i === (items.length - 1)) {
+                            message = { type: "result", payload };
+                        }
+                        else {
+                            message = { type: "progress", payload };
+                        }
+                        process.send!(message);
+                    }
+                    break;
+                }
+            }
+        });
+        process.on("uncaughtException", error => {
+            const message: ParallelErrorMessage = { type: "error", payload: { error: error.message, stack: error.stack!, name: [...namestack] } };
+            try {
+                process.send!(message);
+            }
+            catch (e) {
+                console.error(error);
+                throw error;
+            }
+        });
+        if (!runUnitTests) {
+            // ensure unit tests do not get run
+            describe = ts.noop as any;
+        }
+        else {
+            initialized = true;
+            shimMochaHarness();
+        }
+
+        function handleTest(runner: TestRunnerKind | "unittest", file: string) {
+            collectUnitTestsIfNeeded();
+            if (runner === unittest) {
+                return executeUnitTest(file);
+            }
+            else {
+                if (!runners.has(runner)) {
+                    runners.set(runner, createRunner(runner));
+                }
+                const instance = runners.get(runner)!;
+                instance.tests = [file];
+                return { ...resetShimHarnessAndExecute(instance), runner, file };
+            }
+        }
+    }
+
+    const unittest: "unittest" = "unittest";
+    let unitTests: {[name: string]: MochaCallback};
+    function collectUnitTestsIfNeeded() {
+        if (!unitTests && testList.length) {
+            unitTests = {};
+            for (const test of testList) {
+                unitTests[test.name] = test.callback;
+            }
+            testList.length = 0;
+        }
+    }
+
+    function executeUnitTest(name: string) {
+        if (!unitTests) {
+            throw new Error(`Asked to run unit test ${name}, but no unit tests were discovered!`);
+        }
+        if (unitTests[name]) {
+            errors = [];
+            passing = 0;
+            const start = +(new Date());
+            executeSuiteCallback(name, unitTests[name]);
+            delete unitTests[name];
+            return { file: name, runner: unittest, errors, passing, duration: +(new Date()) - start };
+        }
+        throw new Error(`Unit test with name "${name}" was asked to be run, but such a test does not exist!`);
+    }
 }