--- conflicted
+++ resolved
@@ -5,7 +5,7 @@
 //// * @returns {number}
 //// */
 ////var f = function (x) {
-////    return x;
+////    return x
 ////}
 
 verify.codeFix({
@@ -15,11 +15,7 @@
  * @param {number} x
  * @returns {number}
  */
-<<<<<<< HEAD
 var f = function(x: number): number {
-    return x;
-=======
-var f = function (x: number): number {
->>>>>>> 9d6386c2
+    return x
 }`,
 });