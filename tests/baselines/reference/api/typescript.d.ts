/*! *****************************************************************************
Copyright (c) Microsoft Corporation. All rights reserved. 
Licensed under the Apache License, Version 2.0 (the "License"); you may not use
this file except in compliance with the License. You may obtain a copy of the
License at http://www.apache.org/licenses/LICENSE-2.0  
 
THIS CODE IS PROVIDED ON AN *AS IS* BASIS, WITHOUT WARRANTIES OR CONDITIONS OF ANY
KIND, EITHER EXPRESS OR IMPLIED, INCLUDING WITHOUT LIMITATION ANY IMPLIED
WARRANTIES OR CONDITIONS OF TITLE, FITNESS FOR A PARTICULAR PURPOSE, 
MERCHANTABLITY OR NON-INFRINGEMENT. 
 
See the Apache Version 2.0 License for specific language governing permissions
and limitations under the License.
***************************************************************************** */

declare namespace ts {
    /**
     * Type of objects whose values are all of the same type.
     * The `in` and `for-in` operators can *not* be safely used,
     * since `Object.prototype` may be modified by outside code.
     */
    interface MapLike<T> {
        [index: string]: T;
    }
    /** ES6 Map interface, only read methods included. */
    interface ReadonlyMap<T> {
        get(key: string): T | undefined;
        has(key: string): boolean;
        forEach(action: (value: T, key: string) => void): void;
        readonly size: number;
        keys(): Iterator<string>;
        values(): Iterator<T>;
        entries(): Iterator<[string, T]>;
    }
    /** ES6 Map interface. */
    interface Map<T> extends ReadonlyMap<T> {
        set(key: string, value: T): this;
        delete(key: string): boolean;
        clear(): void;
    }
    /** ES6 Iterator type. */
    interface Iterator<T> {
        next(): {
            value: T;
            done: false;
        } | {
            value: never;
            done: true;
        };
    }
    /** Array that is only intended to be pushed to, never read. */
    interface Push<T> {
        push(...values: T[]): void;
    }
    type Path = string & {
        __pathBrand: any;
    };
    interface TextRange {
        pos: number;
        end: number;
    }
    type JsDocSyntaxKind = SyntaxKind.EndOfFileToken | SyntaxKind.WhitespaceTrivia | SyntaxKind.AtToken | SyntaxKind.NewLineTrivia | SyntaxKind.AsteriskToken | SyntaxKind.OpenBraceToken | SyntaxKind.CloseBraceToken | SyntaxKind.LessThanToken | SyntaxKind.OpenBracketToken | SyntaxKind.CloseBracketToken | SyntaxKind.EqualsToken | SyntaxKind.CommaToken | SyntaxKind.DotToken | SyntaxKind.Identifier | SyntaxKind.Unknown;
    enum SyntaxKind {
        Unknown = 0,
        EndOfFileToken = 1,
        SingleLineCommentTrivia = 2,
        MultiLineCommentTrivia = 3,
        NewLineTrivia = 4,
        WhitespaceTrivia = 5,
        ShebangTrivia = 6,
        ConflictMarkerTrivia = 7,
        NumericLiteral = 8,
        StringLiteral = 9,
        JsxText = 10,
        JsxTextAllWhiteSpaces = 11,
        RegularExpressionLiteral = 12,
        NoSubstitutionTemplateLiteral = 13,
        TemplateHead = 14,
        TemplateMiddle = 15,
        TemplateTail = 16,
        OpenBraceToken = 17,
        CloseBraceToken = 18,
        OpenParenToken = 19,
        CloseParenToken = 20,
        OpenBracketToken = 21,
        CloseBracketToken = 22,
        DotToken = 23,
        DotDotDotToken = 24,
        SemicolonToken = 25,
        CommaToken = 26,
        LessThanToken = 27,
        LessThanSlashToken = 28,
        GreaterThanToken = 29,
        LessThanEqualsToken = 30,
        GreaterThanEqualsToken = 31,
        EqualsEqualsToken = 32,
        ExclamationEqualsToken = 33,
        EqualsEqualsEqualsToken = 34,
        ExclamationEqualsEqualsToken = 35,
        EqualsGreaterThanToken = 36,
        PlusToken = 37,
        MinusToken = 38,
        AsteriskToken = 39,
        AsteriskAsteriskToken = 40,
        SlashToken = 41,
        PercentToken = 42,
        PlusPlusToken = 43,
        MinusMinusToken = 44,
        LessThanLessThanToken = 45,
        GreaterThanGreaterThanToken = 46,
        GreaterThanGreaterThanGreaterThanToken = 47,
        AmpersandToken = 48,
        BarToken = 49,
        CaretToken = 50,
        ExclamationToken = 51,
        TildeToken = 52,
        AmpersandAmpersandToken = 53,
        BarBarToken = 54,
        QuestionToken = 55,
        ColonToken = 56,
        AtToken = 57,
        EqualsToken = 58,
        PlusEqualsToken = 59,
        MinusEqualsToken = 60,
        AsteriskEqualsToken = 61,
        AsteriskAsteriskEqualsToken = 62,
        SlashEqualsToken = 63,
        PercentEqualsToken = 64,
        LessThanLessThanEqualsToken = 65,
        GreaterThanGreaterThanEqualsToken = 66,
        GreaterThanGreaterThanGreaterThanEqualsToken = 67,
        AmpersandEqualsToken = 68,
        BarEqualsToken = 69,
        CaretEqualsToken = 70,
        Identifier = 71,
        BreakKeyword = 72,
        CaseKeyword = 73,
        CatchKeyword = 74,
        ClassKeyword = 75,
        ConstKeyword = 76,
        ContinueKeyword = 77,
        DebuggerKeyword = 78,
        DefaultKeyword = 79,
        DeleteKeyword = 80,
        DoKeyword = 81,
        ElseKeyword = 82,
        EnumKeyword = 83,
        ExportKeyword = 84,
        ExtendsKeyword = 85,
        FalseKeyword = 86,
        FinallyKeyword = 87,
        ForKeyword = 88,
        FunctionKeyword = 89,
        IfKeyword = 90,
        ImportKeyword = 91,
        InKeyword = 92,
        InstanceOfKeyword = 93,
        NewKeyword = 94,
        NullKeyword = 95,
        ReturnKeyword = 96,
        SuperKeyword = 97,
        SwitchKeyword = 98,
        ThisKeyword = 99,
        ThrowKeyword = 100,
        TrueKeyword = 101,
        TryKeyword = 102,
        TypeOfKeyword = 103,
        VarKeyword = 104,
        VoidKeyword = 105,
        WhileKeyword = 106,
        WithKeyword = 107,
        ImplementsKeyword = 108,
        InterfaceKeyword = 109,
        LetKeyword = 110,
        PackageKeyword = 111,
        PrivateKeyword = 112,
        ProtectedKeyword = 113,
        PublicKeyword = 114,
        StaticKeyword = 115,
        YieldKeyword = 116,
        AbstractKeyword = 117,
        AsKeyword = 118,
        AnyKeyword = 119,
        AsyncKeyword = 120,
        AwaitKeyword = 121,
        BooleanKeyword = 122,
        ConstructorKeyword = 123,
        DeclareKeyword = 124,
        GetKeyword = 125,
        IsKeyword = 126,
        KeyOfKeyword = 127,
        ModuleKeyword = 128,
        NamespaceKeyword = 129,
        NeverKeyword = 130,
        ReadonlyKeyword = 131,
        RequireKeyword = 132,
        NumberKeyword = 133,
        ObjectKeyword = 134,
        SetKeyword = 135,
        StringKeyword = 136,
        SymbolKeyword = 137,
        TypeKeyword = 138,
        UndefinedKeyword = 139,
        UniqueKeyword = 140,
        FromKeyword = 141,
        GlobalKeyword = 142,
        OfKeyword = 143,
        QualifiedName = 144,
        ComputedPropertyName = 145,
        TypeParameter = 146,
        Parameter = 147,
        Decorator = 148,
        PropertySignature = 149,
        PropertyDeclaration = 150,
        MethodSignature = 151,
        MethodDeclaration = 152,
        Constructor = 153,
        GetAccessor = 154,
        SetAccessor = 155,
        CallSignature = 156,
        ConstructSignature = 157,
        IndexSignature = 158,
        TypePredicate = 159,
        TypeReference = 160,
        FunctionType = 161,
        ConstructorType = 162,
        TypeQuery = 163,
        TypeLiteral = 164,
        ArrayType = 165,
        TupleType = 166,
        UnionType = 167,
        IntersectionType = 168,
        ParenthesizedType = 169,
        ThisType = 170,
        TypeOperator = 171,
        IndexedAccessType = 172,
        MappedType = 173,
        LiteralType = 174,
        ObjectBindingPattern = 175,
        ArrayBindingPattern = 176,
        BindingElement = 177,
        ArrayLiteralExpression = 178,
        ObjectLiteralExpression = 179,
        PropertyAccessExpression = 180,
        ElementAccessExpression = 181,
        CallExpression = 182,
        NewExpression = 183,
        TaggedTemplateExpression = 184,
        TypeAssertionExpression = 185,
        ParenthesizedExpression = 186,
        FunctionExpression = 187,
        ArrowFunction = 188,
        DeleteExpression = 189,
        TypeOfExpression = 190,
        VoidExpression = 191,
        AwaitExpression = 192,
        PrefixUnaryExpression = 193,
        PostfixUnaryExpression = 194,
        BinaryExpression = 195,
        ConditionalExpression = 196,
        TemplateExpression = 197,
        YieldExpression = 198,
        SpreadElement = 199,
        ClassExpression = 200,
        OmittedExpression = 201,
        ExpressionWithTypeArguments = 202,
        AsExpression = 203,
        NonNullExpression = 204,
        MetaProperty = 205,
        TemplateSpan = 206,
        SemicolonClassElement = 207,
        Block = 208,
        VariableStatement = 209,
        EmptyStatement = 210,
        ExpressionStatement = 211,
        IfStatement = 212,
        DoStatement = 213,
        WhileStatement = 214,
        ForStatement = 215,
        ForInStatement = 216,
        ForOfStatement = 217,
        ContinueStatement = 218,
        BreakStatement = 219,
        ReturnStatement = 220,
        WithStatement = 221,
        SwitchStatement = 222,
        LabeledStatement = 223,
        ThrowStatement = 224,
        TryStatement = 225,
        DebuggerStatement = 226,
        VariableDeclaration = 227,
        VariableDeclarationList = 228,
        FunctionDeclaration = 229,
        ClassDeclaration = 230,
        InterfaceDeclaration = 231,
        TypeAliasDeclaration = 232,
        EnumDeclaration = 233,
        ModuleDeclaration = 234,
        ModuleBlock = 235,
        CaseBlock = 236,
        NamespaceExportDeclaration = 237,
        ImportEqualsDeclaration = 238,
        ImportDeclaration = 239,
        ImportClause = 240,
        NamespaceImport = 241,
        NamedImports = 242,
        ImportSpecifier = 243,
        ExportAssignment = 244,
        ExportDeclaration = 245,
        NamedExports = 246,
        ExportSpecifier = 247,
        MissingDeclaration = 248,
        ExternalModuleReference = 249,
        JsxElement = 250,
        JsxSelfClosingElement = 251,
        JsxOpeningElement = 252,
        JsxClosingElement = 253,
        JsxFragment = 254,
        JsxOpeningFragment = 255,
        JsxClosingFragment = 256,
        JsxAttribute = 257,
        JsxAttributes = 258,
        JsxSpreadAttribute = 259,
        JsxExpression = 260,
        CaseClause = 261,
        DefaultClause = 262,
        HeritageClause = 263,
        CatchClause = 264,
        PropertyAssignment = 265,
        ShorthandPropertyAssignment = 266,
        SpreadAssignment = 267,
        EnumMember = 268,
        SourceFile = 269,
        Bundle = 270,
        JSDocTypeExpression = 271,
        JSDocAllType = 272,
        JSDocUnknownType = 273,
        JSDocNullableType = 274,
        JSDocNonNullableType = 275,
        JSDocOptionalType = 276,
        JSDocFunctionType = 277,
        JSDocVariadicType = 278,
        JSDocComment = 279,
        JSDocTypeLiteral = 280,
        JSDocTag = 281,
        JSDocAugmentsTag = 282,
        JSDocClassTag = 283,
        JSDocParameterTag = 284,
        JSDocReturnTag = 285,
        JSDocTypeTag = 286,
        JSDocTemplateTag = 287,
        JSDocTypedefTag = 288,
        JSDocPropertyTag = 289,
        SyntaxList = 290,
        NotEmittedStatement = 291,
        PartiallyEmittedExpression = 292,
        CommaListExpression = 293,
        MergeDeclarationMarker = 294,
        EndOfDeclarationMarker = 295,
        Count = 296,
        FirstAssignment = 58,
        LastAssignment = 70,
        FirstCompoundAssignment = 59,
        LastCompoundAssignment = 70,
        FirstReservedWord = 72,
        LastReservedWord = 107,
        FirstKeyword = 72,
        LastKeyword = 143,
        FirstFutureReservedWord = 108,
        LastFutureReservedWord = 116,
        FirstTypeNode = 159,
        LastTypeNode = 174,
        FirstPunctuation = 17,
        LastPunctuation = 70,
        FirstToken = 0,
        LastToken = 143,
        FirstTriviaToken = 2,
        LastTriviaToken = 7,
        FirstLiteralToken = 8,
        LastLiteralToken = 13,
        FirstTemplateToken = 13,
        LastTemplateToken = 16,
        FirstBinaryOperator = 27,
        LastBinaryOperator = 70,
        FirstNode = 144,
        FirstJSDocNode = 271,
        LastJSDocNode = 289,
        FirstJSDocTagNode = 281,
        LastJSDocTagNode = 289,
    }
    enum NodeFlags {
        None = 0,
        Let = 1,
        Const = 2,
        NestedNamespace = 4,
        Synthesized = 8,
        Namespace = 16,
        ExportContext = 32,
        ContainsThis = 64,
        HasImplicitReturn = 128,
        HasExplicitReturn = 256,
        GlobalAugmentation = 512,
        HasAsyncFunctions = 1024,
        DisallowInContext = 2048,
        YieldContext = 4096,
        DecoratorContext = 8192,
        AwaitContext = 16384,
        ThisNodeHasError = 32768,
        JavaScriptFile = 65536,
        ThisNodeOrAnySubNodesHasError = 131072,
        HasAggregatedChildData = 262144,
        JSDoc = 1048576,
        BlockScoped = 3,
        ReachabilityCheckFlags = 384,
        ReachabilityAndEmitFlags = 1408,
        ContextFlags = 6387712,
        TypeExcludesFlags = 20480,
    }
    enum ModifierFlags {
        None = 0,
        Export = 1,
        Ambient = 2,
        Public = 4,
        Private = 8,
        Protected = 16,
        Static = 32,
        Readonly = 64,
        Abstract = 128,
        Async = 256,
        Default = 512,
        Const = 2048,
        HasComputedFlags = 536870912,
        AccessibilityModifier = 28,
        ParameterPropertyModifier = 92,
        NonPublicAccessibilityModifier = 24,
        TypeScriptModifier = 2270,
        ExportDefault = 513,
    }
    enum JsxFlags {
        None = 0,
        /** An element from a named property of the JSX.IntrinsicElements interface */
        IntrinsicNamedElement = 1,
        /** An element inferred from the string index signature of the JSX.IntrinsicElements interface */
        IntrinsicIndexedElement = 2,
        IntrinsicElement = 3,
    }
    interface Node extends TextRange {
        kind: SyntaxKind;
        flags: NodeFlags;
        decorators?: NodeArray<Decorator>;
        modifiers?: ModifiersArray;
        parent: Node;
    }
    interface JSDocContainer {
    }
    type HasJSDoc = ParameterDeclaration | CallSignatureDeclaration | ConstructSignatureDeclaration | MethodSignature | PropertySignature | ArrowFunction | ParenthesizedExpression | SpreadAssignment | ShorthandPropertyAssignment | PropertyAssignment | FunctionExpression | LabeledStatement | ExpressionStatement | VariableStatement | FunctionDeclaration | ConstructorDeclaration | MethodDeclaration | PropertyDeclaration | AccessorDeclaration | ClassLikeDeclaration | InterfaceDeclaration | TypeAliasDeclaration | EnumMember | EnumDeclaration | ModuleDeclaration | ImportEqualsDeclaration | IndexSignatureDeclaration | FunctionTypeNode | ConstructorTypeNode | JSDocFunctionType | EndOfFileToken;
    type HasType = SignatureDeclaration | VariableDeclaration | ParameterDeclaration | PropertySignature | PropertyDeclaration | TypePredicateNode | ParenthesizedTypeNode | TypeOperatorNode | MappedTypeNode | AssertionExpression | TypeAliasDeclaration | JSDocTypeExpression | JSDocNonNullableType | JSDocNullableType | JSDocOptionalType | JSDocVariadicType;
    type HasInitializer = HasExpressionInitializer | ForStatement | ForInStatement | ForOfStatement | JsxAttribute;
    type HasExpressionInitializer = VariableDeclaration | ParameterDeclaration | BindingElement | PropertySignature | PropertyDeclaration | PropertyAssignment | EnumMember;
    interface NodeArray<T extends Node> extends ReadonlyArray<T>, TextRange {
        hasTrailingComma?: boolean;
    }
    interface Token<TKind extends SyntaxKind> extends Node {
        kind: TKind;
    }
    type DotDotDotToken = Token<SyntaxKind.DotDotDotToken>;
    type QuestionToken = Token<SyntaxKind.QuestionToken>;
    type ExclamationToken = Token<SyntaxKind.ExclamationToken>;
    type ColonToken = Token<SyntaxKind.ColonToken>;
    type EqualsToken = Token<SyntaxKind.EqualsToken>;
    type AsteriskToken = Token<SyntaxKind.AsteriskToken>;
    type EqualsGreaterThanToken = Token<SyntaxKind.EqualsGreaterThanToken>;
    type EndOfFileToken = Token<SyntaxKind.EndOfFileToken> & JSDocContainer;
    type AtToken = Token<SyntaxKind.AtToken>;
    type ReadonlyToken = Token<SyntaxKind.ReadonlyKeyword>;
    type AwaitKeywordToken = Token<SyntaxKind.AwaitKeyword>;
    type Modifier = Token<SyntaxKind.AbstractKeyword> | Token<SyntaxKind.AsyncKeyword> | Token<SyntaxKind.ConstKeyword> | Token<SyntaxKind.DeclareKeyword> | Token<SyntaxKind.DefaultKeyword> | Token<SyntaxKind.ExportKeyword> | Token<SyntaxKind.PublicKeyword> | Token<SyntaxKind.PrivateKeyword> | Token<SyntaxKind.ProtectedKeyword> | Token<SyntaxKind.ReadonlyKeyword> | Token<SyntaxKind.StaticKeyword>;
    type ModifiersArray = NodeArray<Modifier>;
    interface Identifier extends PrimaryExpression, Declaration {
        kind: SyntaxKind.Identifier;
        /**
         * Prefer to use `id.unescapedText`. (Note: This is available only in services, not internally to the TypeScript compiler.)
         * Text of identifier, but if the identifier begins with two underscores, this will begin with three.
         */
        escapedText: __String;
        originalKeywordKind?: SyntaxKind;
        isInJSDocNamespace?: boolean;
    }
    interface TransientIdentifier extends Identifier {
        resolvedSymbol: Symbol;
    }
    interface QualifiedName extends Node {
        kind: SyntaxKind.QualifiedName;
        left: EntityName;
        right: Identifier;
    }
    type EntityName = Identifier | QualifiedName;
    type PropertyName = Identifier | StringLiteral | NumericLiteral | ComputedPropertyName;
    type DeclarationName = Identifier | StringLiteral | NumericLiteral | ComputedPropertyName | BindingPattern;
    interface Declaration extends Node {
        _declarationBrand: any;
    }
    interface NamedDeclaration extends Declaration {
        name?: DeclarationName;
    }
    interface DeclarationStatement extends NamedDeclaration, Statement {
        name?: Identifier | StringLiteral | NumericLiteral;
    }
    interface ComputedPropertyName extends Node {
        kind: SyntaxKind.ComputedPropertyName;
        expression: Expression;
    }
    interface Decorator extends Node {
        kind: SyntaxKind.Decorator;
        parent: NamedDeclaration;
        expression: LeftHandSideExpression;
    }
    interface TypeParameterDeclaration extends NamedDeclaration {
        kind: SyntaxKind.TypeParameter;
        parent: DeclarationWithTypeParameters;
        name: Identifier;
        constraint?: TypeNode;
        default?: TypeNode;
        expression?: Expression;
    }
    interface SignatureDeclarationBase extends NamedDeclaration, JSDocContainer {
        kind: SignatureDeclaration["kind"];
        name?: PropertyName;
        typeParameters?: NodeArray<TypeParameterDeclaration>;
        parameters: NodeArray<ParameterDeclaration>;
        type: TypeNode | undefined;
    }
    type SignatureDeclaration = CallSignatureDeclaration | ConstructSignatureDeclaration | MethodSignature | IndexSignatureDeclaration | FunctionTypeNode | ConstructorTypeNode | JSDocFunctionType | FunctionDeclaration | MethodDeclaration | ConstructorDeclaration | AccessorDeclaration | FunctionExpression | ArrowFunction;
    interface CallSignatureDeclaration extends SignatureDeclarationBase, TypeElement {
        kind: SyntaxKind.CallSignature;
    }
    interface ConstructSignatureDeclaration extends SignatureDeclarationBase, TypeElement {
        kind: SyntaxKind.ConstructSignature;
    }
    type BindingName = Identifier | BindingPattern;
    interface VariableDeclaration extends NamedDeclaration {
        kind: SyntaxKind.VariableDeclaration;
        parent: VariableDeclarationList | CatchClause;
        name: BindingName;
        exclamationToken?: ExclamationToken;
        type?: TypeNode;
        initializer?: Expression;
    }
    interface VariableDeclarationList extends Node {
        kind: SyntaxKind.VariableDeclarationList;
        parent: VariableStatement | ForStatement | ForOfStatement | ForInStatement;
        declarations: NodeArray<VariableDeclaration>;
    }
    interface ParameterDeclaration extends NamedDeclaration, JSDocContainer {
        kind: SyntaxKind.Parameter;
        parent: SignatureDeclaration;
        dotDotDotToken?: DotDotDotToken;
        name: BindingName;
        questionToken?: QuestionToken;
        type?: TypeNode;
        initializer?: Expression;
    }
    interface BindingElement extends NamedDeclaration {
        kind: SyntaxKind.BindingElement;
        parent: BindingPattern;
        propertyName?: PropertyName;
        dotDotDotToken?: DotDotDotToken;
        name: BindingName;
        initializer?: Expression;
    }
    interface PropertySignature extends TypeElement, JSDocContainer {
        kind: SyntaxKind.PropertySignature;
        name: PropertyName;
        questionToken?: QuestionToken;
        type?: TypeNode;
        initializer?: Expression;
    }
    interface PropertyDeclaration extends ClassElement, JSDocContainer {
        kind: SyntaxKind.PropertyDeclaration;
        name: PropertyName;
        questionToken?: QuestionToken;
        exclamationToken?: ExclamationToken;
        type?: TypeNode;
        initializer?: Expression;
    }
    interface ObjectLiteralElement extends NamedDeclaration {
        _objectLiteralBrandBrand: any;
        name?: PropertyName;
    }
    type ObjectLiteralElementLike = PropertyAssignment | ShorthandPropertyAssignment | SpreadAssignment | MethodDeclaration | AccessorDeclaration;
    interface PropertyAssignment extends ObjectLiteralElement, JSDocContainer {
        parent: ObjectLiteralExpression;
        kind: SyntaxKind.PropertyAssignment;
        name: PropertyName;
        questionToken?: QuestionToken;
        initializer: Expression | undefined;
    }
    interface ShorthandPropertyAssignment extends ObjectLiteralElement, JSDocContainer {
        parent: ObjectLiteralExpression;
        kind: SyntaxKind.ShorthandPropertyAssignment;
        name: Identifier;
        questionToken?: QuestionToken;
        equalsToken?: Token<SyntaxKind.EqualsToken>;
        objectAssignmentInitializer?: Expression;
    }
    interface SpreadAssignment extends ObjectLiteralElement, JSDocContainer {
        parent: ObjectLiteralExpression;
        kind: SyntaxKind.SpreadAssignment;
        expression: Expression;
    }
    type VariableLikeDeclaration = VariableDeclaration | ParameterDeclaration | BindingElement | PropertyDeclaration | PropertyAssignment | PropertySignature | JsxAttribute | ShorthandPropertyAssignment | EnumMember | JSDocPropertyTag | JSDocParameterTag;
    interface PropertyLikeDeclaration extends NamedDeclaration {
        name: PropertyName;
    }
    interface ObjectBindingPattern extends Node {
        kind: SyntaxKind.ObjectBindingPattern;
        parent: VariableDeclaration | ParameterDeclaration | BindingElement;
        elements: NodeArray<BindingElement>;
    }
    interface ArrayBindingPattern extends Node {
        kind: SyntaxKind.ArrayBindingPattern;
        parent: VariableDeclaration | ParameterDeclaration | BindingElement;
        elements: NodeArray<ArrayBindingElement>;
    }
    type BindingPattern = ObjectBindingPattern | ArrayBindingPattern;
    type ArrayBindingElement = BindingElement | OmittedExpression;
    /**
     * Several node kinds share function-like features such as a signature,
     * a name, and a body. These nodes should extend FunctionLikeDeclarationBase.
     * Examples:
     * - FunctionDeclaration
     * - MethodDeclaration
     * - AccessorDeclaration
     */
    interface FunctionLikeDeclarationBase extends SignatureDeclarationBase {
        _functionLikeDeclarationBrand: any;
        asteriskToken?: AsteriskToken;
        questionToken?: QuestionToken;
        body?: Block | Expression;
    }
    type FunctionLikeDeclaration = FunctionDeclaration | MethodDeclaration | ConstructorDeclaration | GetAccessorDeclaration | SetAccessorDeclaration | FunctionExpression | ArrowFunction;
    type FunctionLike = FunctionLikeDeclaration | FunctionTypeNode | ConstructorTypeNode | IndexSignatureDeclaration | MethodSignature | ConstructSignatureDeclaration | CallSignatureDeclaration;
    interface FunctionDeclaration extends FunctionLikeDeclarationBase, DeclarationStatement {
        kind: SyntaxKind.FunctionDeclaration;
        name?: Identifier;
        body?: FunctionBody;
    }
    interface MethodSignature extends SignatureDeclarationBase, TypeElement {
        kind: SyntaxKind.MethodSignature;
        name: PropertyName;
    }
    interface MethodDeclaration extends FunctionLikeDeclarationBase, ClassElement, ObjectLiteralElement, JSDocContainer {
        kind: SyntaxKind.MethodDeclaration;
        name: PropertyName;
        body?: FunctionBody;
    }
    interface ConstructorDeclaration extends FunctionLikeDeclarationBase, ClassElement, JSDocContainer {
        kind: SyntaxKind.Constructor;
        parent: ClassLikeDeclaration;
        body?: FunctionBody;
    }
    /** For when we encounter a semicolon in a class declaration. ES6 allows these as class elements. */
    interface SemicolonClassElement extends ClassElement {
        kind: SyntaxKind.SemicolonClassElement;
        parent: ClassLikeDeclaration;
    }
    interface GetAccessorDeclaration extends FunctionLikeDeclarationBase, ClassElement, ObjectLiteralElement, JSDocContainer {
        kind: SyntaxKind.GetAccessor;
        parent: ClassLikeDeclaration | ObjectLiteralExpression;
        name: PropertyName;
        body?: FunctionBody;
    }
    interface SetAccessorDeclaration extends FunctionLikeDeclarationBase, ClassElement, ObjectLiteralElement, JSDocContainer {
        kind: SyntaxKind.SetAccessor;
        parent: ClassLikeDeclaration | ObjectLiteralExpression;
        name: PropertyName;
        body?: FunctionBody;
    }
    type AccessorDeclaration = GetAccessorDeclaration | SetAccessorDeclaration;
    interface IndexSignatureDeclaration extends SignatureDeclarationBase, ClassElement, TypeElement {
        kind: SyntaxKind.IndexSignature;
        parent: ClassLikeDeclaration | InterfaceDeclaration | TypeLiteralNode;
    }
    interface TypeNode extends Node {
        _typeNodeBrand: any;
    }
    interface KeywordTypeNode extends TypeNode {
        kind: SyntaxKind.AnyKeyword | SyntaxKind.NumberKeyword | SyntaxKind.ObjectKeyword | SyntaxKind.BooleanKeyword | SyntaxKind.StringKeyword | SyntaxKind.SymbolKeyword | SyntaxKind.ThisKeyword | SyntaxKind.VoidKeyword | SyntaxKind.UndefinedKeyword | SyntaxKind.NullKeyword | SyntaxKind.NeverKeyword;
    }
    interface ThisTypeNode extends TypeNode {
        kind: SyntaxKind.ThisType;
    }
    type FunctionOrConstructorTypeNode = FunctionTypeNode | ConstructorTypeNode;
    interface FunctionTypeNode extends TypeNode, SignatureDeclarationBase {
        kind: SyntaxKind.FunctionType;
    }
    interface ConstructorTypeNode extends TypeNode, SignatureDeclarationBase {
        kind: SyntaxKind.ConstructorType;
    }
    type TypeReferenceType = TypeReferenceNode | ExpressionWithTypeArguments;
    interface TypeReferenceNode extends TypeNode {
        kind: SyntaxKind.TypeReference;
        typeName: EntityName;
        typeArguments?: NodeArray<TypeNode>;
    }
    interface TypePredicateNode extends TypeNode {
        kind: SyntaxKind.TypePredicate;
        parent: SignatureDeclaration;
        parameterName: Identifier | ThisTypeNode;
        type: TypeNode;
    }
    interface TypeQueryNode extends TypeNode {
        kind: SyntaxKind.TypeQuery;
        exprName: EntityName;
    }
    interface TypeLiteralNode extends TypeNode, Declaration {
        kind: SyntaxKind.TypeLiteral;
        members: NodeArray<TypeElement>;
    }
    interface ArrayTypeNode extends TypeNode {
        kind: SyntaxKind.ArrayType;
        elementType: TypeNode;
    }
    interface TupleTypeNode extends TypeNode {
        kind: SyntaxKind.TupleType;
        elementTypes: NodeArray<TypeNode>;
    }
    type UnionOrIntersectionTypeNode = UnionTypeNode | IntersectionTypeNode;
    interface UnionTypeNode extends TypeNode {
        kind: SyntaxKind.UnionType;
        types: NodeArray<TypeNode>;
    }
    interface IntersectionTypeNode extends TypeNode {
        kind: SyntaxKind.IntersectionType;
        types: NodeArray<TypeNode>;
    }
    interface ParenthesizedTypeNode extends TypeNode {
        kind: SyntaxKind.ParenthesizedType;
        type: TypeNode;
    }
    interface TypeOperatorNode extends TypeNode {
        kind: SyntaxKind.TypeOperator;
        operator: SyntaxKind.KeyOfKeyword | SyntaxKind.UniqueKeyword;
        type: TypeNode;
    }
    interface IndexedAccessTypeNode extends TypeNode {
        kind: SyntaxKind.IndexedAccessType;
        objectType: TypeNode;
        indexType: TypeNode;
    }
    interface MappedTypeNode extends TypeNode, Declaration {
        kind: SyntaxKind.MappedType;
        readonlyToken?: ReadonlyToken;
        typeParameter: TypeParameterDeclaration;
        questionToken?: QuestionToken;
        type?: TypeNode;
    }
    interface LiteralTypeNode extends TypeNode {
        kind: SyntaxKind.LiteralType;
        literal: BooleanLiteral | LiteralExpression | PrefixUnaryExpression;
    }
    interface StringLiteral extends LiteralExpression {
        kind: SyntaxKind.StringLiteral;
    }
    interface Expression extends Node {
        _expressionBrand: any;
    }
    interface OmittedExpression extends Expression {
        kind: SyntaxKind.OmittedExpression;
    }
    interface PartiallyEmittedExpression extends LeftHandSideExpression {
        kind: SyntaxKind.PartiallyEmittedExpression;
        expression: Expression;
    }
    interface UnaryExpression extends Expression {
        _unaryExpressionBrand: any;
    }
    /** Deprecated, please use UpdateExpression */
    type IncrementExpression = UpdateExpression;
    interface UpdateExpression extends UnaryExpression {
        _updateExpressionBrand: any;
    }
    type PrefixUnaryOperator = SyntaxKind.PlusPlusToken | SyntaxKind.MinusMinusToken | SyntaxKind.PlusToken | SyntaxKind.MinusToken | SyntaxKind.TildeToken | SyntaxKind.ExclamationToken;
    interface PrefixUnaryExpression extends UpdateExpression {
        kind: SyntaxKind.PrefixUnaryExpression;
        operator: PrefixUnaryOperator;
        operand: UnaryExpression;
    }
    type PostfixUnaryOperator = SyntaxKind.PlusPlusToken | SyntaxKind.MinusMinusToken;
    interface PostfixUnaryExpression extends UpdateExpression {
        kind: SyntaxKind.PostfixUnaryExpression;
        operand: LeftHandSideExpression;
        operator: PostfixUnaryOperator;
    }
    interface LeftHandSideExpression extends UpdateExpression {
        _leftHandSideExpressionBrand: any;
    }
    interface MemberExpression extends LeftHandSideExpression {
        _memberExpressionBrand: any;
    }
    interface PrimaryExpression extends MemberExpression {
        _primaryExpressionBrand: any;
    }
    interface NullLiteral extends PrimaryExpression, TypeNode {
        kind: SyntaxKind.NullKeyword;
    }
    interface BooleanLiteral extends PrimaryExpression, TypeNode {
        kind: SyntaxKind.TrueKeyword | SyntaxKind.FalseKeyword;
    }
    interface ThisExpression extends PrimaryExpression, KeywordTypeNode {
        kind: SyntaxKind.ThisKeyword;
    }
    interface SuperExpression extends PrimaryExpression {
        kind: SyntaxKind.SuperKeyword;
    }
    interface ImportExpression extends PrimaryExpression {
        kind: SyntaxKind.ImportKeyword;
    }
    interface DeleteExpression extends UnaryExpression {
        kind: SyntaxKind.DeleteExpression;
        expression: UnaryExpression;
    }
    interface TypeOfExpression extends UnaryExpression {
        kind: SyntaxKind.TypeOfExpression;
        expression: UnaryExpression;
    }
    interface VoidExpression extends UnaryExpression {
        kind: SyntaxKind.VoidExpression;
        expression: UnaryExpression;
    }
    interface AwaitExpression extends UnaryExpression {
        kind: SyntaxKind.AwaitExpression;
        expression: UnaryExpression;
    }
    interface YieldExpression extends Expression {
        kind: SyntaxKind.YieldExpression;
        asteriskToken?: AsteriskToken;
        expression?: Expression;
    }
    type ExponentiationOperator = SyntaxKind.AsteriskAsteriskToken;
    type MultiplicativeOperator = SyntaxKind.AsteriskToken | SyntaxKind.SlashToken | SyntaxKind.PercentToken;
    type MultiplicativeOperatorOrHigher = ExponentiationOperator | MultiplicativeOperator;
    type AdditiveOperator = SyntaxKind.PlusToken | SyntaxKind.MinusToken;
    type AdditiveOperatorOrHigher = MultiplicativeOperatorOrHigher | AdditiveOperator;
    type ShiftOperator = SyntaxKind.LessThanLessThanToken | SyntaxKind.GreaterThanGreaterThanToken | SyntaxKind.GreaterThanGreaterThanGreaterThanToken;
    type ShiftOperatorOrHigher = AdditiveOperatorOrHigher | ShiftOperator;
    type RelationalOperator = SyntaxKind.LessThanToken | SyntaxKind.LessThanEqualsToken | SyntaxKind.GreaterThanToken | SyntaxKind.GreaterThanEqualsToken | SyntaxKind.InstanceOfKeyword | SyntaxKind.InKeyword;
    type RelationalOperatorOrHigher = ShiftOperatorOrHigher | RelationalOperator;
    type EqualityOperator = SyntaxKind.EqualsEqualsToken | SyntaxKind.EqualsEqualsEqualsToken | SyntaxKind.ExclamationEqualsEqualsToken | SyntaxKind.ExclamationEqualsToken;
    type EqualityOperatorOrHigher = RelationalOperatorOrHigher | EqualityOperator;
    type BitwiseOperator = SyntaxKind.AmpersandToken | SyntaxKind.BarToken | SyntaxKind.CaretToken;
    type BitwiseOperatorOrHigher = EqualityOperatorOrHigher | BitwiseOperator;
    type LogicalOperator = SyntaxKind.AmpersandAmpersandToken | SyntaxKind.BarBarToken;
    type LogicalOperatorOrHigher = BitwiseOperatorOrHigher | LogicalOperator;
    type CompoundAssignmentOperator = SyntaxKind.PlusEqualsToken | SyntaxKind.MinusEqualsToken | SyntaxKind.AsteriskAsteriskEqualsToken | SyntaxKind.AsteriskEqualsToken | SyntaxKind.SlashEqualsToken | SyntaxKind.PercentEqualsToken | SyntaxKind.AmpersandEqualsToken | SyntaxKind.BarEqualsToken | SyntaxKind.CaretEqualsToken | SyntaxKind.LessThanLessThanEqualsToken | SyntaxKind.GreaterThanGreaterThanGreaterThanEqualsToken | SyntaxKind.GreaterThanGreaterThanEqualsToken;
    type AssignmentOperator = SyntaxKind.EqualsToken | CompoundAssignmentOperator;
    type AssignmentOperatorOrHigher = LogicalOperatorOrHigher | AssignmentOperator;
    type BinaryOperator = AssignmentOperatorOrHigher | SyntaxKind.CommaToken;
    type BinaryOperatorToken = Token<BinaryOperator>;
    interface BinaryExpression extends Expression, Declaration {
        kind: SyntaxKind.BinaryExpression;
        left: Expression;
        operatorToken: BinaryOperatorToken;
        right: Expression;
    }
    type AssignmentOperatorToken = Token<AssignmentOperator>;
    interface AssignmentExpression<TOperator extends AssignmentOperatorToken> extends BinaryExpression {
        left: LeftHandSideExpression;
        operatorToken: TOperator;
    }
    interface ObjectDestructuringAssignment extends AssignmentExpression<EqualsToken> {
        left: ObjectLiteralExpression;
    }
    interface ArrayDestructuringAssignment extends AssignmentExpression<EqualsToken> {
        left: ArrayLiteralExpression;
    }
    type DestructuringAssignment = ObjectDestructuringAssignment | ArrayDestructuringAssignment;
    type BindingOrAssignmentElement = VariableDeclaration | ParameterDeclaration | BindingElement | PropertyAssignment | ShorthandPropertyAssignment | SpreadAssignment | OmittedExpression | SpreadElement | ArrayLiteralExpression | ObjectLiteralExpression | AssignmentExpression<EqualsToken> | Identifier | PropertyAccessExpression | ElementAccessExpression;
    type BindingOrAssignmentElementRestIndicator = DotDotDotToken | SpreadElement | SpreadAssignment;
    type BindingOrAssignmentElementTarget = BindingOrAssignmentPattern | Expression;
    type ObjectBindingOrAssignmentPattern = ObjectBindingPattern | ObjectLiteralExpression;
    type ArrayBindingOrAssignmentPattern = ArrayBindingPattern | ArrayLiteralExpression;
    type AssignmentPattern = ObjectLiteralExpression | ArrayLiteralExpression;
    type BindingOrAssignmentPattern = ObjectBindingOrAssignmentPattern | ArrayBindingOrAssignmentPattern;
    interface ConditionalExpression extends Expression {
        kind: SyntaxKind.ConditionalExpression;
        condition: Expression;
        questionToken: QuestionToken;
        whenTrue: Expression;
        colonToken: ColonToken;
        whenFalse: Expression;
    }
    type FunctionBody = Block;
    type ConciseBody = FunctionBody | Expression;
    interface FunctionExpression extends PrimaryExpression, FunctionLikeDeclarationBase, JSDocContainer {
        kind: SyntaxKind.FunctionExpression;
        name?: Identifier;
        body: FunctionBody;
    }
    interface ArrowFunction extends Expression, FunctionLikeDeclarationBase, JSDocContainer {
        kind: SyntaxKind.ArrowFunction;
        equalsGreaterThanToken: EqualsGreaterThanToken;
        body: ConciseBody;
        name: never;
    }
    interface LiteralLikeNode extends Node {
        text: string;
        isUnterminated?: boolean;
        hasExtendedUnicodeEscape?: boolean;
    }
    interface LiteralExpression extends LiteralLikeNode, PrimaryExpression {
        _literalExpressionBrand: any;
    }
    interface RegularExpressionLiteral extends LiteralExpression {
        kind: SyntaxKind.RegularExpressionLiteral;
    }
    interface NoSubstitutionTemplateLiteral extends LiteralExpression {
        kind: SyntaxKind.NoSubstitutionTemplateLiteral;
    }
    interface NumericLiteral extends LiteralExpression {
        kind: SyntaxKind.NumericLiteral;
    }
    interface TemplateHead extends LiteralLikeNode {
        kind: SyntaxKind.TemplateHead;
        parent: TemplateExpression;
    }
    interface TemplateMiddle extends LiteralLikeNode {
        kind: SyntaxKind.TemplateMiddle;
        parent: TemplateSpan;
    }
    interface TemplateTail extends LiteralLikeNode {
        kind: SyntaxKind.TemplateTail;
        parent: TemplateSpan;
    }
    type TemplateLiteral = TemplateExpression | NoSubstitutionTemplateLiteral;
    interface TemplateExpression extends PrimaryExpression {
        kind: SyntaxKind.TemplateExpression;
        head: TemplateHead;
        templateSpans: NodeArray<TemplateSpan>;
    }
    interface TemplateSpan extends Node {
        kind: SyntaxKind.TemplateSpan;
        parent: TemplateExpression;
        expression: Expression;
        literal: TemplateMiddle | TemplateTail;
    }
    interface ParenthesizedExpression extends PrimaryExpression, JSDocContainer {
        kind: SyntaxKind.ParenthesizedExpression;
        expression: Expression;
    }
    interface ArrayLiteralExpression extends PrimaryExpression {
        kind: SyntaxKind.ArrayLiteralExpression;
        elements: NodeArray<Expression>;
    }
    interface SpreadElement extends Expression {
        kind: SyntaxKind.SpreadElement;
        parent: ArrayLiteralExpression | CallExpression | NewExpression;
        expression: Expression;
    }
    /**
     * This interface is a base interface for ObjectLiteralExpression and JSXAttributes to extend from. JSXAttributes is similar to
     * ObjectLiteralExpression in that it contains array of properties; however, JSXAttributes' properties can only be
     * JSXAttribute or JSXSpreadAttribute. ObjectLiteralExpression, on the other hand, can only have properties of type
     * ObjectLiteralElement (e.g. PropertyAssignment, ShorthandPropertyAssignment etc.)
     */
    interface ObjectLiteralExpressionBase<T extends ObjectLiteralElement> extends PrimaryExpression, Declaration {
        properties: NodeArray<T>;
    }
    interface ObjectLiteralExpression extends ObjectLiteralExpressionBase<ObjectLiteralElementLike> {
        kind: SyntaxKind.ObjectLiteralExpression;
    }
    type EntityNameExpression = Identifier | PropertyAccessEntityNameExpression | ParenthesizedExpression;
    type EntityNameOrEntityNameExpression = EntityName | EntityNameExpression;
    interface PropertyAccessExpression extends MemberExpression, NamedDeclaration {
        kind: SyntaxKind.PropertyAccessExpression;
        expression: LeftHandSideExpression;
        name: Identifier;
    }
    interface SuperPropertyAccessExpression extends PropertyAccessExpression {
        expression: SuperExpression;
    }
    /** Brand for a PropertyAccessExpression which, like a QualifiedName, consists of a sequence of identifiers separated by dots. */
    interface PropertyAccessEntityNameExpression extends PropertyAccessExpression {
        _propertyAccessExpressionLikeQualifiedNameBrand?: any;
        expression: EntityNameExpression;
    }
    interface ElementAccessExpression extends MemberExpression {
        kind: SyntaxKind.ElementAccessExpression;
        expression: LeftHandSideExpression;
        argumentExpression?: Expression;
    }
    interface SuperElementAccessExpression extends ElementAccessExpression {
        expression: SuperExpression;
    }
    type SuperProperty = SuperPropertyAccessExpression | SuperElementAccessExpression;
    interface CallExpression extends LeftHandSideExpression, Declaration {
        kind: SyntaxKind.CallExpression;
        expression: LeftHandSideExpression;
        typeArguments?: NodeArray<TypeNode>;
        arguments: NodeArray<Expression>;
    }
    interface SuperCall extends CallExpression {
        expression: SuperExpression;
    }
    interface ImportCall extends CallExpression {
        expression: ImportExpression;
    }
    interface ExpressionWithTypeArguments extends TypeNode {
        kind: SyntaxKind.ExpressionWithTypeArguments;
        parent: HeritageClause;
        expression: LeftHandSideExpression;
        typeArguments?: NodeArray<TypeNode>;
    }
    interface NewExpression extends PrimaryExpression, Declaration {
        kind: SyntaxKind.NewExpression;
        expression: LeftHandSideExpression;
        typeArguments?: NodeArray<TypeNode>;
        arguments?: NodeArray<Expression>;
    }
    interface TaggedTemplateExpression extends MemberExpression {
        kind: SyntaxKind.TaggedTemplateExpression;
        tag: LeftHandSideExpression;
        template: TemplateLiteral;
    }
    type CallLikeExpression = CallExpression | NewExpression | TaggedTemplateExpression | Decorator | JsxOpeningLikeElement;
    interface AsExpression extends Expression {
        kind: SyntaxKind.AsExpression;
        expression: Expression;
        type: TypeNode;
    }
    interface TypeAssertion extends UnaryExpression {
        kind: SyntaxKind.TypeAssertionExpression;
        type: TypeNode;
        expression: UnaryExpression;
    }
    type AssertionExpression = TypeAssertion | AsExpression;
    interface NonNullExpression extends LeftHandSideExpression {
        kind: SyntaxKind.NonNullExpression;
        expression: Expression;
    }
    interface MetaProperty extends PrimaryExpression {
        kind: SyntaxKind.MetaProperty;
        keywordToken: SyntaxKind.NewKeyword;
        name: Identifier;
    }
    interface JsxElement extends PrimaryExpression {
        kind: SyntaxKind.JsxElement;
        openingElement: JsxOpeningElement;
        children: NodeArray<JsxChild>;
        closingElement: JsxClosingElement;
    }
    type JsxOpeningLikeElement = JsxSelfClosingElement | JsxOpeningElement;
    type JsxAttributeLike = JsxAttribute | JsxSpreadAttribute;
    type JsxTagNameExpression = PrimaryExpression | PropertyAccessExpression;
    interface JsxAttributes extends ObjectLiteralExpressionBase<JsxAttributeLike> {
        parent: JsxOpeningLikeElement;
    }
    interface JsxOpeningElement extends Expression {
        kind: SyntaxKind.JsxOpeningElement;
        parent: JsxElement;
        tagName: JsxTagNameExpression;
        attributes: JsxAttributes;
    }
    interface JsxSelfClosingElement extends PrimaryExpression {
        kind: SyntaxKind.JsxSelfClosingElement;
        tagName: JsxTagNameExpression;
        attributes: JsxAttributes;
    }
    interface JsxFragment extends PrimaryExpression {
        kind: SyntaxKind.JsxFragment;
        openingFragment: JsxOpeningFragment;
        children: NodeArray<JsxChild>;
        closingFragment: JsxClosingFragment;
    }
    interface JsxOpeningFragment extends Expression {
        kind: SyntaxKind.JsxOpeningFragment;
        parent: JsxFragment;
    }
    interface JsxClosingFragment extends Expression {
        kind: SyntaxKind.JsxClosingFragment;
        parent: JsxFragment;
    }
    interface JsxAttribute extends ObjectLiteralElement {
        kind: SyntaxKind.JsxAttribute;
        parent: JsxAttributes;
        name: Identifier;
        initializer?: StringLiteral | JsxExpression;
    }
    interface JsxSpreadAttribute extends ObjectLiteralElement {
        kind: SyntaxKind.JsxSpreadAttribute;
        parent: JsxAttributes;
        expression: Expression;
    }
    interface JsxClosingElement extends Node {
        kind: SyntaxKind.JsxClosingElement;
        parent: JsxElement;
        tagName: JsxTagNameExpression;
    }
    interface JsxExpression extends Expression {
        kind: SyntaxKind.JsxExpression;
        parent: JsxElement | JsxAttributeLike;
        dotDotDotToken?: Token<SyntaxKind.DotDotDotToken>;
        expression?: Expression;
    }
    interface JsxText extends Node {
        kind: SyntaxKind.JsxText;
        containsOnlyWhiteSpaces: boolean;
        parent: JsxElement;
    }
    type JsxChild = JsxText | JsxExpression | JsxElement | JsxSelfClosingElement | JsxFragment;
    interface Statement extends Node {
        _statementBrand: any;
    }
    interface NotEmittedStatement extends Statement {
        kind: SyntaxKind.NotEmittedStatement;
    }
    /**
     * A list of comma-seperated expressions. This node is only created by transformations.
     */
    interface CommaListExpression extends Expression {
        kind: SyntaxKind.CommaListExpression;
        elements: NodeArray<Expression>;
    }
    interface EmptyStatement extends Statement {
        kind: SyntaxKind.EmptyStatement;
    }
    interface DebuggerStatement extends Statement {
        kind: SyntaxKind.DebuggerStatement;
    }
    interface MissingDeclaration extends DeclarationStatement, ClassElement, ObjectLiteralElement, TypeElement {
        kind: SyntaxKind.MissingDeclaration;
        name?: Identifier;
    }
    type BlockLike = SourceFile | Block | ModuleBlock | CaseOrDefaultClause;
    interface Block extends Statement {
        kind: SyntaxKind.Block;
        statements: NodeArray<Statement>;
    }
    interface VariableStatement extends Statement, JSDocContainer {
        kind: SyntaxKind.VariableStatement;
        declarationList: VariableDeclarationList;
    }
    interface ExpressionStatement extends Statement, JSDocContainer {
        kind: SyntaxKind.ExpressionStatement;
        expression: Expression;
    }
    interface IfStatement extends Statement {
        kind: SyntaxKind.IfStatement;
        expression: Expression;
        thenStatement: Statement;
        elseStatement?: Statement;
    }
    interface IterationStatement extends Statement {
        statement: Statement;
    }
    interface DoStatement extends IterationStatement {
        kind: SyntaxKind.DoStatement;
        expression: Expression;
    }
    interface WhileStatement extends IterationStatement {
        kind: SyntaxKind.WhileStatement;
        expression: Expression;
    }
    type ForInitializer = VariableDeclarationList | Expression;
    interface ForStatement extends IterationStatement {
        kind: SyntaxKind.ForStatement;
        initializer?: ForInitializer;
        condition?: Expression;
        incrementor?: Expression;
    }
    type ForInOrOfStatement = ForInStatement | ForOfStatement;
    interface ForInStatement extends IterationStatement {
        kind: SyntaxKind.ForInStatement;
        initializer: ForInitializer;
        expression: Expression;
    }
    interface ForOfStatement extends IterationStatement {
        kind: SyntaxKind.ForOfStatement;
        awaitModifier?: AwaitKeywordToken;
        initializer: ForInitializer;
        expression: Expression;
    }
    interface BreakStatement extends Statement {
        kind: SyntaxKind.BreakStatement;
        label?: Identifier;
    }
    interface ContinueStatement extends Statement {
        kind: SyntaxKind.ContinueStatement;
        label?: Identifier;
    }
    type BreakOrContinueStatement = BreakStatement | ContinueStatement;
    interface ReturnStatement extends Statement {
        kind: SyntaxKind.ReturnStatement;
        expression?: Expression;
    }
    interface WithStatement extends Statement {
        kind: SyntaxKind.WithStatement;
        expression: Expression;
        statement: Statement;
    }
    interface SwitchStatement extends Statement {
        kind: SyntaxKind.SwitchStatement;
        expression: Expression;
        caseBlock: CaseBlock;
        possiblyExhaustive?: boolean;
    }
    interface CaseBlock extends Node {
        kind: SyntaxKind.CaseBlock;
        parent: SwitchStatement;
        clauses: NodeArray<CaseOrDefaultClause>;
    }
    interface CaseClause extends Node {
        kind: SyntaxKind.CaseClause;
        parent: CaseBlock;
        expression: Expression;
        statements: NodeArray<Statement>;
    }
    interface DefaultClause extends Node {
        kind: SyntaxKind.DefaultClause;
        parent: CaseBlock;
        statements: NodeArray<Statement>;
    }
    type CaseOrDefaultClause = CaseClause | DefaultClause;
    interface LabeledStatement extends Statement, JSDocContainer {
        kind: SyntaxKind.LabeledStatement;
        label: Identifier;
        statement: Statement;
    }
    interface ThrowStatement extends Statement {
        kind: SyntaxKind.ThrowStatement;
        expression: Expression | undefined;
    }
    interface TryStatement extends Statement {
        kind: SyntaxKind.TryStatement;
        tryBlock: Block;
        catchClause?: CatchClause;
        finallyBlock?: Block;
    }
    interface CatchClause extends Node {
        kind: SyntaxKind.CatchClause;
        parent: TryStatement;
        variableDeclaration?: VariableDeclaration;
        block: Block;
    }
    type DeclarationWithTypeParameters = SignatureDeclaration | ClassLikeDeclaration | InterfaceDeclaration | TypeAliasDeclaration | JSDocTemplateTag;
    interface ClassLikeDeclarationBase extends NamedDeclaration, JSDocContainer {
        kind: SyntaxKind.ClassDeclaration | SyntaxKind.ClassExpression;
        name?: Identifier;
        typeParameters?: NodeArray<TypeParameterDeclaration>;
        heritageClauses?: NodeArray<HeritageClause>;
        members: NodeArray<ClassElement>;
    }
    interface ClassDeclaration extends ClassLikeDeclarationBase, DeclarationStatement {
        kind: SyntaxKind.ClassDeclaration;
        name?: Identifier;
    }
    interface ClassExpression extends ClassLikeDeclarationBase, PrimaryExpression {
        kind: SyntaxKind.ClassExpression;
    }
    type ClassLikeDeclaration = ClassDeclaration | ClassExpression;
    interface ClassElement extends NamedDeclaration {
        _classElementBrand: any;
        name?: PropertyName;
    }
    interface TypeElement extends NamedDeclaration {
        _typeElementBrand: any;
        name?: PropertyName;
        questionToken?: QuestionToken;
    }
    interface InterfaceDeclaration extends DeclarationStatement, JSDocContainer {
        kind: SyntaxKind.InterfaceDeclaration;
        name: Identifier;
        typeParameters?: NodeArray<TypeParameterDeclaration>;
        heritageClauses?: NodeArray<HeritageClause>;
        members: NodeArray<TypeElement>;
    }
    interface HeritageClause extends Node {
        kind: SyntaxKind.HeritageClause;
        parent: InterfaceDeclaration | ClassLikeDeclaration;
        token: SyntaxKind.ExtendsKeyword | SyntaxKind.ImplementsKeyword;
        types: NodeArray<ExpressionWithTypeArguments>;
    }
    interface TypeAliasDeclaration extends DeclarationStatement, JSDocContainer {
        kind: SyntaxKind.TypeAliasDeclaration;
        name: Identifier;
        typeParameters?: NodeArray<TypeParameterDeclaration>;
        type: TypeNode;
    }
    interface EnumMember extends NamedDeclaration, JSDocContainer {
        kind: SyntaxKind.EnumMember;
        parent: EnumDeclaration;
        name: PropertyName;
        initializer?: Expression;
    }
    interface EnumDeclaration extends DeclarationStatement, JSDocContainer {
        kind: SyntaxKind.EnumDeclaration;
        name: Identifier;
        members: NodeArray<EnumMember>;
    }
    type ModuleName = Identifier | StringLiteral;
    type ModuleBody = NamespaceBody | JSDocNamespaceBody;
    interface ModuleDeclaration extends DeclarationStatement, JSDocContainer {
        kind: SyntaxKind.ModuleDeclaration;
        parent: ModuleBody | SourceFile;
        name: ModuleName;
        body?: ModuleBody | JSDocNamespaceDeclaration;
    }
    type NamespaceBody = ModuleBlock | NamespaceDeclaration;
    interface NamespaceDeclaration extends ModuleDeclaration {
        name: Identifier;
        body: NamespaceBody;
    }
    type JSDocNamespaceBody = Identifier | JSDocNamespaceDeclaration;
    interface JSDocNamespaceDeclaration extends ModuleDeclaration {
        name: Identifier;
        body: JSDocNamespaceBody | undefined;
    }
    interface ModuleBlock extends Node, Statement {
        kind: SyntaxKind.ModuleBlock;
        parent: ModuleDeclaration;
        statements: NodeArray<Statement>;
    }
    type ModuleReference = EntityName | ExternalModuleReference;
    /**
     * One of:
     * - import x = require("mod");
     * - import x = M.x;
     */
    interface ImportEqualsDeclaration extends DeclarationStatement, JSDocContainer {
        kind: SyntaxKind.ImportEqualsDeclaration;
        parent: SourceFile | ModuleBlock;
        name: Identifier;
        moduleReference: ModuleReference;
    }
    interface ExternalModuleReference extends Node {
        kind: SyntaxKind.ExternalModuleReference;
        parent: ImportEqualsDeclaration;
        expression?: Expression;
    }
    interface ImportDeclaration extends Statement {
        kind: SyntaxKind.ImportDeclaration;
        parent: SourceFile | ModuleBlock;
        importClause?: ImportClause;
        /** If this is not a StringLiteral it will be a grammar error. */
        moduleSpecifier: Expression;
    }
    type NamedImportBindings = NamespaceImport | NamedImports;
    interface ImportClause extends NamedDeclaration {
        kind: SyntaxKind.ImportClause;
        parent: ImportDeclaration;
        name?: Identifier;
        namedBindings?: NamedImportBindings;
    }
    interface NamespaceImport extends NamedDeclaration {
        kind: SyntaxKind.NamespaceImport;
        parent: ImportClause;
        name: Identifier;
    }
    interface NamespaceExportDeclaration extends DeclarationStatement {
        kind: SyntaxKind.NamespaceExportDeclaration;
        name: Identifier;
    }
    interface ExportDeclaration extends DeclarationStatement {
        kind: SyntaxKind.ExportDeclaration;
<<<<<<< HEAD
        parent: SourceFile | ModuleBlock;
=======
        parent?: SourceFile | ModuleBlock;
        /** Will not be assigned in the case of `export * from "foo";` */
>>>>>>> b8acf8d0
        exportClause?: NamedExports;
        /** If this is not a StringLiteral it will be a grammar error. */
        moduleSpecifier?: Expression;
    }
    interface NamedImports extends Node {
        kind: SyntaxKind.NamedImports;
        parent: ImportClause;
        elements: NodeArray<ImportSpecifier>;
    }
    interface NamedExports extends Node {
        kind: SyntaxKind.NamedExports;
        parent: ExportDeclaration;
        elements: NodeArray<ExportSpecifier>;
    }
    type NamedImportsOrExports = NamedImports | NamedExports;
    interface ImportSpecifier extends NamedDeclaration {
        kind: SyntaxKind.ImportSpecifier;
        parent: NamedImports;
        propertyName?: Identifier;
        name: Identifier;
    }
    interface ExportSpecifier extends NamedDeclaration {
        kind: SyntaxKind.ExportSpecifier;
        parent: NamedExports;
        propertyName?: Identifier;
        name: Identifier;
    }
    type ImportOrExportSpecifier = ImportSpecifier | ExportSpecifier;
    interface ExportAssignment extends DeclarationStatement {
        kind: SyntaxKind.ExportAssignment;
        parent: SourceFile;
        isExportEquals?: boolean;
        expression: Expression;
    }
    interface FileReference extends TextRange {
        fileName: string;
    }
    interface CheckJsDirective extends TextRange {
        enabled: boolean;
    }
    type CommentKind = SyntaxKind.SingleLineCommentTrivia | SyntaxKind.MultiLineCommentTrivia;
    interface CommentRange extends TextRange {
        hasTrailingNewLine?: boolean;
        kind: CommentKind;
    }
    interface SynthesizedComment extends CommentRange {
        text: string;
        pos: -1;
        end: -1;
    }
    interface JSDocTypeExpression extends TypeNode {
        kind: SyntaxKind.JSDocTypeExpression;
        type: TypeNode;
    }
    interface JSDocType extends TypeNode {
        _jsDocTypeBrand: any;
    }
    interface JSDocAllType extends JSDocType {
        kind: SyntaxKind.JSDocAllType;
    }
    interface JSDocUnknownType extends JSDocType {
        kind: SyntaxKind.JSDocUnknownType;
    }
    interface JSDocNonNullableType extends JSDocType {
        kind: SyntaxKind.JSDocNonNullableType;
        type: TypeNode;
    }
    interface JSDocNullableType extends JSDocType {
        kind: SyntaxKind.JSDocNullableType;
        type: TypeNode;
    }
    interface JSDocOptionalType extends JSDocType {
        kind: SyntaxKind.JSDocOptionalType;
        type: TypeNode;
    }
    interface JSDocFunctionType extends JSDocType, SignatureDeclarationBase {
        kind: SyntaxKind.JSDocFunctionType;
    }
    interface JSDocVariadicType extends JSDocType {
        kind: SyntaxKind.JSDocVariadicType;
        type: TypeNode;
    }
    type JSDocTypeReferencingNode = JSDocVariadicType | JSDocOptionalType | JSDocNullableType | JSDocNonNullableType;
    interface JSDoc extends Node {
        kind: SyntaxKind.JSDocComment;
        parent: HasJSDoc;
        tags: NodeArray<JSDocTag> | undefined;
        comment: string | undefined;
    }
    interface JSDocTag extends Node {
        parent: JSDoc;
        atToken: AtToken;
        tagName: Identifier;
        comment: string | undefined;
    }
    interface JSDocUnknownTag extends JSDocTag {
        kind: SyntaxKind.JSDocTag;
    }
    /**
     * Note that `@extends` is a synonym of `@augments`.
     * Both tags are represented by this interface.
     */
    interface JSDocAugmentsTag extends JSDocTag {
        kind: SyntaxKind.JSDocAugmentsTag;
        class: ExpressionWithTypeArguments & {
            expression: Identifier | PropertyAccessEntityNameExpression;
        };
    }
    interface JSDocClassTag extends JSDocTag {
        kind: SyntaxKind.JSDocClassTag;
    }
    interface JSDocTemplateTag extends JSDocTag {
        kind: SyntaxKind.JSDocTemplateTag;
        typeParameters: NodeArray<TypeParameterDeclaration>;
    }
    interface JSDocReturnTag extends JSDocTag {
        kind: SyntaxKind.JSDocReturnTag;
        typeExpression: JSDocTypeExpression | undefined;
    }
    interface JSDocTypeTag extends JSDocTag {
        kind: SyntaxKind.JSDocTypeTag;
        typeExpression: JSDocTypeExpression | undefined;
    }
    interface JSDocTypedefTag extends JSDocTag, NamedDeclaration {
        parent: JSDoc;
        kind: SyntaxKind.JSDocTypedefTag;
        fullName?: JSDocNamespaceDeclaration | Identifier;
        name?: Identifier;
        typeExpression?: JSDocTypeExpression | JSDocTypeLiteral;
    }
    interface JSDocPropertyLikeTag extends JSDocTag, Declaration {
        parent: JSDoc;
        name: EntityName;
        typeExpression?: JSDocTypeExpression;
        /** Whether the property name came before the type -- non-standard for JSDoc, but Typescript-like */
        isNameFirst: boolean;
        isBracketed: boolean;
    }
    interface JSDocPropertyTag extends JSDocPropertyLikeTag {
        kind: SyntaxKind.JSDocPropertyTag;
    }
    interface JSDocParameterTag extends JSDocPropertyLikeTag {
        kind: SyntaxKind.JSDocParameterTag;
    }
    interface JSDocTypeLiteral extends JSDocType {
        kind: SyntaxKind.JSDocTypeLiteral;
        jsDocPropertyTags?: ReadonlyArray<JSDocPropertyLikeTag>;
        /** If true, then this type literal represents an *array* of its type. */
        isArrayType?: boolean;
    }
    enum FlowFlags {
        Unreachable = 1,
        Start = 2,
        BranchLabel = 4,
        LoopLabel = 8,
        Assignment = 16,
        TrueCondition = 32,
        FalseCondition = 64,
        SwitchClause = 128,
        ArrayMutation = 256,
        Referenced = 512,
        Shared = 1024,
        PreFinally = 2048,
        AfterFinally = 4096,
        Label = 12,
        Condition = 96,
    }
    interface FlowLock {
        locked?: boolean;
    }
    interface AfterFinallyFlow extends FlowNodeBase, FlowLock {
        antecedent: FlowNode;
    }
    interface PreFinallyFlow extends FlowNodeBase {
        antecedent: FlowNode;
        lock: FlowLock;
    }
    type FlowNode = AfterFinallyFlow | PreFinallyFlow | FlowStart | FlowLabel | FlowAssignment | FlowCondition | FlowSwitchClause | FlowArrayMutation;
    interface FlowNodeBase {
        flags: FlowFlags;
        id?: number;
    }
    interface FlowStart extends FlowNodeBase {
        container?: FunctionExpression | ArrowFunction | MethodDeclaration;
    }
    interface FlowLabel extends FlowNodeBase {
        antecedents: FlowNode[] | undefined;
    }
    interface FlowAssignment extends FlowNodeBase {
        node: Expression | VariableDeclaration | BindingElement;
        antecedent: FlowNode;
    }
    interface FlowCondition extends FlowNodeBase {
        expression: Expression;
        antecedent: FlowNode;
    }
    interface FlowSwitchClause extends FlowNodeBase {
        switchStatement: SwitchStatement;
        clauseStart: number;
        clauseEnd: number;
        antecedent: FlowNode;
    }
    interface FlowArrayMutation extends FlowNodeBase {
        node: CallExpression | BinaryExpression;
        antecedent: FlowNode;
    }
    type FlowType = Type | IncompleteType;
    interface IncompleteType {
        flags: TypeFlags;
        type: Type;
    }
    interface AmdDependency {
        path: string;
        name: string | undefined;
    }
    interface SourceFile extends Declaration {
        kind: SyntaxKind.SourceFile;
        statements: NodeArray<Statement>;
        endOfFileToken: Token<SyntaxKind.EndOfFileToken>;
        fileName: string;
        text: string;
        amdDependencies: ReadonlyArray<AmdDependency>;
        moduleName: string | undefined;
        referencedFiles: ReadonlyArray<FileReference>;
        typeReferenceDirectives: ReadonlyArray<FileReference>;
        languageVariant: LanguageVariant;
        isDeclarationFile: boolean;
        /**
         * lib.d.ts should have a reference comment like
         *
         *  /// <reference no-default-lib="true"/>
         *
         * If any other file has this comment, it signals not to include lib.d.ts
         * because this containing file is intended to act as a default library.
         */
        hasNoDefaultLib: boolean;
        languageVersion: ScriptTarget;
    }
    interface Bundle extends Node {
        kind: SyntaxKind.Bundle;
        sourceFiles: ReadonlyArray<SourceFile>;
    }
    interface JsonSourceFile extends SourceFile {
        jsonObject?: ObjectLiteralExpression;
        extendedSourceFiles?: string[];
    }
    interface ScriptReferenceHost {
        getCompilerOptions(): CompilerOptions;
        getSourceFile(fileName: string): SourceFile | undefined;
        getSourceFileByPath(path: Path): SourceFile | undefined;
        getCurrentDirectory(): string;
    }
    interface ParseConfigHost {
        useCaseSensitiveFileNames: boolean;
<<<<<<< HEAD
        readDirectory(rootDir: string, extensions: ReadonlyArray<string>, excludes: ReadonlyArray<string> | undefined, includes: ReadonlyArray<string>, depth: number | undefined): string[];
=======
        readDirectory(rootDir: string, extensions: ReadonlyArray<string>, excludes: ReadonlyArray<string> | undefined, includes: ReadonlyArray<string>, depth?: number): string[];
>>>>>>> b8acf8d0
        /**
         * Gets a value indicating whether the specified path exists and is a file.
         * @param path The path to test.
         */
        fileExists(path: string): boolean;
        readFile(path: string): string | undefined;
    }
    type WriteFileCallback = (fileName: string, data: string, writeByteOrderMark: boolean, onError: ((message: string) => void) | undefined, sourceFiles: ReadonlyArray<SourceFile>) => void;
    class OperationCanceledException {
    }
    interface CancellationToken {
        isCancellationRequested(): boolean;
        /** @throws OperationCanceledException if isCancellationRequested is true */
        throwIfCancellationRequested(): void;
    }
    interface Program extends ScriptReferenceHost {
        /**
         * Get a list of root file names that were passed to a 'createProgram'
         */
        getRootFileNames(): ReadonlyArray<string>;
        /**
         * Get a list of files in the program
         */
        getSourceFiles(): ReadonlyArray<SourceFile>;
        /**
         * Emits the JavaScript and declaration files.  If targetSourceFile is not specified, then
         * the JavaScript and declaration files will be produced for all the files in this program.
         * If targetSourceFile is specified, then only the JavaScript and declaration for that
         * specific file will be generated.
         *
         * If writeFile is not specified then the writeFile callback from the compiler host will be
         * used for writing the JavaScript and declaration files.  Otherwise, the writeFile parameter
         * will be invoked when writing the JavaScript and declaration files.
         */
        emit(targetSourceFile?: SourceFile, writeFile?: WriteFileCallback, cancellationToken?: CancellationToken, emitOnlyDtsFiles?: boolean, customTransformers?: CustomTransformers): EmitResult;
        getOptionsDiagnostics(cancellationToken?: CancellationToken): ReadonlyArray<Diagnostic>;
        getGlobalDiagnostics(cancellationToken?: CancellationToken): ReadonlyArray<Diagnostic>;
        getSyntacticDiagnostics(sourceFile?: SourceFile, cancellationToken?: CancellationToken): ReadonlyArray<Diagnostic>;
        getSemanticDiagnostics(sourceFile?: SourceFile, cancellationToken?: CancellationToken): ReadonlyArray<Diagnostic>;
        getDeclarationDiagnostics(sourceFile?: SourceFile, cancellationToken?: CancellationToken): ReadonlyArray<Diagnostic>;
        /**
         * Gets a type checker that can be used to semantically analyze source files in the program.
         */
        getTypeChecker(): TypeChecker;
        isSourceFileFromExternalLibrary(file: SourceFile): boolean;
    }
    interface CustomTransformers {
        /** Custom transformers to evaluate before built-in transformations. */
        before?: TransformerFactory<SourceFile>[];
        /** Custom transformers to evaluate after built-in transformations. */
        after?: TransformerFactory<SourceFile>[];
    }
    interface SourceMapSpan {
        /** Line number in the .js file. */
        emittedLine: number;
        /** Column number in the .js file. */
        emittedColumn: number;
        /** Line number in the .ts file. */
        sourceLine: number;
        /** Column number in the .ts file. */
        sourceColumn: number;
        /** Optional name (index into names array) associated with this span. */
        nameIndex?: number;
        /** .ts file (index into sources array) associated with this span */
        sourceIndex: number;
    }
    interface SourceMapData {
        sourceMapFilePath: string;
        jsSourceMappingURL: string;
        sourceMapFile: string;
        sourceMapSourceRoot: string;
        sourceMapSources: string[];
        sourceMapSourcesContent?: string[];
        inputSourceFileNames: string[];
        sourceMapNames?: string[];
        sourceMapMappings: string;
        sourceMapDecodedMappings: SourceMapSpan[];
    }
    /** Return code used by getEmitOutput function to indicate status of the function */
    enum ExitStatus {
        Success = 0,
        DiagnosticsPresent_OutputsSkipped = 1,
        DiagnosticsPresent_OutputsGenerated = 2,
    }
    interface EmitResult {
        emitSkipped: boolean;
        /** Contains declaration emit diagnostics */
        diagnostics: ReadonlyArray<Diagnostic>;
        emittedFiles: string[];
    }
    interface TypeChecker {
        getTypeOfSymbolAtLocation(symbol: Symbol, node: Node): Type;
        getDeclaredTypeOfSymbol(symbol: Symbol): Type;
        getPropertiesOfType(type: Type): Symbol[];
        getPropertyOfType(type: Type, propertyName: string): Symbol | undefined;
        getIndexInfoOfType(type: Type, kind: IndexKind): IndexInfo | undefined;
        getSignaturesOfType(type: Type, kind: SignatureKind): Signature[];
        getIndexTypeOfType(type: Type, kind: IndexKind): Type | undefined;
        getBaseTypes(type: InterfaceType): BaseType[];
        getBaseTypeOfLiteralType(type: Type): Type;
        getWidenedType(type: Type): Type;
        getReturnTypeOfSignature(signature: Signature): Type;
        getNullableType(type: Type, flags: TypeFlags): Type;
        getNonNullableType(type: Type): Type;
        /** Note that the resulting nodes cannot be checked. */
        typeToTypeNode(type: Type, enclosingDeclaration?: Node, flags?: NodeBuilderFlags): TypeNode | undefined;
        /** Note that the resulting nodes cannot be checked. */
        signatureToSignatureDeclaration(signature: Signature, kind: SyntaxKind, enclosingDeclaration?: Node, flags?: NodeBuilderFlags): SignatureDeclaration | undefined;
        /** Note that the resulting nodes cannot be checked. */
        indexInfoToIndexSignatureDeclaration(indexInfo: IndexInfo, kind: IndexKind, enclosingDeclaration?: Node, flags?: NodeBuilderFlags): IndexSignatureDeclaration | undefined;
        getSymbolsInScope(location: Node, meaning: SymbolFlags): Symbol[];
        getSymbolAtLocation(node: Node): Symbol | undefined;
        getSymbolsOfParameterPropertyDeclaration(parameter: ParameterDeclaration, parameterName: string): Symbol[];
        getShorthandAssignmentValueSymbol(location: Node): Symbol | undefined;
        getExportSpecifierLocalTargetSymbol(location: ExportSpecifier): Symbol | undefined;
        /**
         * If a symbol is a local symbol with an associated exported symbol, returns the exported symbol.
         * Otherwise returns its input.
         * For example, at `export type T = number;`:
         *     - `getSymbolAtLocation` at the location `T` will return the exported symbol for `T`.
         *     - But the result of `getSymbolsInScope` will contain the *local* symbol for `T`, not the exported symbol.
         *     - Calling `getExportSymbolOfSymbol` on that local symbol will return the exported symbol.
         */
        getExportSymbolOfSymbol(symbol: Symbol): Symbol;
        getPropertySymbolOfDestructuringAssignment(location: Identifier): Symbol | undefined;
        getTypeAtLocation(node: Node): Type | undefined;
        getTypeFromTypeNode(node: TypeNode): Type;
        signatureToString(signature: Signature, enclosingDeclaration?: Node, flags?: TypeFormatFlags, kind?: SignatureKind): string;
        typeToString(type: Type, enclosingDeclaration?: Node, flags?: TypeFormatFlags): string;
        symbolToString(symbol: Symbol, enclosingDeclaration?: Node, meaning?: SymbolFlags): string;
        /**
         * @deprecated Use the createX factory functions or XToY typechecker methods and `createPrinter` or the `xToString` methods instead
         * This will be removed in a future version.
         */
        getSymbolDisplayBuilder(): SymbolDisplayBuilder;
        getFullyQualifiedName(symbol: Symbol): string;
        getAugmentedPropertiesOfType(type: Type): Symbol[];
        getRootSymbols(symbol: Symbol): Symbol[];
        getContextualType(node: Expression): Type | undefined;
        /**
         * returns unknownSignature in the case of an error.
         * returns undefined if the node is not valid.
         * @param argumentCount Apparent number of arguments, passed in case of a possibly incomplete call. This should come from an ArgumentListInfo. See `signatureHelp.ts`.
         */
        getResolvedSignature(node: CallLikeExpression, candidatesOutArray?: Signature[], argumentCount?: number): Signature | undefined;
        getSignatureFromDeclaration(declaration: SignatureDeclaration): Signature | undefined;
        isImplementationOfOverload(node: FunctionLike): boolean | undefined;
        isUndefinedSymbol(symbol: Symbol): boolean;
        isArgumentsSymbol(symbol: Symbol): boolean;
        isUnknownSymbol(symbol: Symbol): boolean;
        getConstantValue(node: EnumMember | PropertyAccessExpression | ElementAccessExpression): string | number | undefined;
        isValidPropertyAccess(node: PropertyAccessExpression | QualifiedName, propertyName: string): boolean;
        /** Follow all aliases to get the original symbol. */
        getAliasedSymbol(symbol: Symbol): Symbol;
        getExportsOfModule(moduleSymbol: Symbol): Symbol[];
        getAllAttributesTypeFromJsxOpeningLikeElement(elementNode: JsxOpeningLikeElement): Type | undefined;
        getJsxIntrinsicTagNames(): Symbol[];
        isOptionalParameter(node: ParameterDeclaration): boolean;
        getAmbientModules(): Symbol[];
        tryGetMemberInModuleExports(memberName: string, moduleSymbol: Symbol): Symbol | undefined;
        getApparentType(type: Type): Type;
        getSuggestionForNonexistentProperty(node: Identifier, containingType: Type): string | undefined;
        getSuggestionForNonexistentSymbol(location: Node, name: string, meaning: SymbolFlags): string | undefined;
        getBaseConstraintOfType(type: Type): Type | undefined;
        getDefaultFromTypeParameter(type: Type): Type | undefined;
    }
    enum NodeBuilderFlags {
        None = 0,
        NoTruncation = 1,
        WriteArrayAsGenericType = 2,
        WriteTypeArgumentsOfSignature = 32,
        UseFullyQualifiedType = 64,
        SuppressAnyReturnType = 256,
        WriteTypeParametersInQualifiedName = 512,
        AllowThisInObjectLiteral = 1024,
        AllowQualifedNameInPlaceOfIdentifier = 2048,
        AllowAnonymousIdentifier = 8192,
        AllowEmptyUnionOrIntersection = 16384,
        AllowEmptyTuple = 32768,
        IgnoreErrors = 60416,
        InObjectTypeLiteral = 1048576,
        InTypeAlias = 8388608,
    }
    interface SymbolDisplayBuilder {
        buildTypeDisplay(type: Type, writer: SymbolWriter, enclosingDeclaration?: Node, flags?: TypeFormatFlags): void;
        buildSymbolDisplay(symbol: Symbol, writer: SymbolWriter, enclosingDeclaration?: Node, meaning?: SymbolFlags, flags?: SymbolFormatFlags): void;
        buildSignatureDisplay(signature: Signature, writer: SymbolWriter, enclosingDeclaration?: Node, flags?: TypeFormatFlags, kind?: SignatureKind): void;
        buildIndexSignatureDisplay(info: IndexInfo, writer: SymbolWriter, kind: IndexKind, enclosingDeclaration?: Node, globalFlags?: TypeFormatFlags, symbolStack?: Symbol[]): void;
        buildParameterDisplay(parameter: Symbol, writer: SymbolWriter, enclosingDeclaration?: Node, flags?: TypeFormatFlags): void;
        buildTypeParameterDisplay(tp: TypeParameter, writer: SymbolWriter, enclosingDeclaration?: Node, flags?: TypeFormatFlags): void;
        buildTypePredicateDisplay(predicate: TypePredicate, writer: SymbolWriter, enclosingDeclaration?: Node, flags?: TypeFormatFlags): void;
        buildTypeParameterDisplayFromSymbol(symbol: Symbol, writer: SymbolWriter, enclosingDeclaration?: Node, flags?: TypeFormatFlags): void;
        buildDisplayForParametersAndDelimiters(thisParameter: Symbol | undefined, parameters: Symbol[], writer: SymbolWriter, enclosingDeclaration?: Node, flags?: TypeFormatFlags): void;
        buildDisplayForTypeParametersAndDelimiters(typeParameters: TypeParameter[] | undefined, writer: SymbolWriter, enclosingDeclaration?: Node, flags?: TypeFormatFlags): void;
        buildReturnTypeDisplay(signature: Signature, writer: SymbolWriter, enclosingDeclaration?: Node, flags?: TypeFormatFlags): void;
    }
    interface SymbolWriter {
        writeKeyword(text: string): void;
        writeOperator(text: string): void;
        writePunctuation(text: string): void;
        writeSpace(text: string): void;
        writeStringLiteral(text: string): void;
        writeParameter(text: string): void;
        writeProperty(text: string): void;
        writeSymbol(text: string, symbol: Symbol): void;
        writeLine(): void;
        increaseIndent(): void;
        decreaseIndent(): void;
        clear(): void;
        trackSymbol(symbol: Symbol, enclosingDeclaration?: Node, meaning?: SymbolFlags): void;
        reportInaccessibleThisError(): void;
        reportPrivateInBaseOfClassExpression(propertyName: string): void;
        reportInaccessibleUniqueSymbolError(): void;
    }
    enum TypeFormatFlags {
        None = 0,
        WriteArrayAsGenericType = 1,
        UseTypeOfFunction = 4,
        NoTruncation = 8,
        WriteArrowStyleSignature = 16,
        WriteOwnNameForAnyLike = 32,
        WriteTypeArgumentsOfSignature = 64,
        InElementType = 128,
        UseFullyQualifiedType = 256,
        InFirstTypeArgument = 512,
        InTypeAlias = 1024,
        SuppressAnyReturnType = 4096,
        AddUndefined = 8192,
        WriteClassExpressionAsTypeLiteral = 16384,
        InArrayType = 32768,
        UseAliasDefinedOutsideCurrentScope = 65536,
        AllowUniqueESSymbolType = 131072,
    }
    enum SymbolFormatFlags {
        None = 0,
        WriteTypeParametersOrArguments = 1,
        UseOnlyExternalAliasing = 2,
    }
    enum TypePredicateKind {
        This = 0,
        Identifier = 1,
    }
    interface TypePredicateBase {
        kind: TypePredicateKind;
        type: Type;
    }
    interface ThisTypePredicate extends TypePredicateBase {
        kind: TypePredicateKind.This;
    }
    interface IdentifierTypePredicate extends TypePredicateBase {
        kind: TypePredicateKind.Identifier;
        parameterName: string;
        parameterIndex: number;
    }
    type TypePredicate = IdentifierTypePredicate | ThisTypePredicate;
    enum SymbolFlags {
        None = 0,
        FunctionScopedVariable = 1,
        BlockScopedVariable = 2,
        Property = 4,
        EnumMember = 8,
        Function = 16,
        Class = 32,
        Interface = 64,
        ConstEnum = 128,
        RegularEnum = 256,
        ValueModule = 512,
        NamespaceModule = 1024,
        TypeLiteral = 2048,
        ObjectLiteral = 4096,
        Method = 8192,
        Constructor = 16384,
        GetAccessor = 32768,
        SetAccessor = 65536,
        Signature = 131072,
        TypeParameter = 262144,
        TypeAlias = 524288,
        ExportValue = 1048576,
        Alias = 2097152,
        Prototype = 4194304,
        ExportStar = 8388608,
        Optional = 16777216,
        Transient = 33554432,
        JSContainer = 67108864,
        Enum = 384,
        Variable = 3,
        Value = 107455,
        Type = 793064,
        Namespace = 1920,
        Module = 1536,
        Accessor = 98304,
        FunctionScopedVariableExcludes = 107454,
        BlockScopedVariableExcludes = 107455,
        ParameterExcludes = 107455,
        PropertyExcludes = 0,
        EnumMemberExcludes = 900095,
        FunctionExcludes = 106927,
        ClassExcludes = 899519,
        InterfaceExcludes = 792968,
        RegularEnumExcludes = 899327,
        ConstEnumExcludes = 899967,
        ValueModuleExcludes = 106639,
        NamespaceModuleExcludes = 0,
        MethodExcludes = 99263,
        GetAccessorExcludes = 41919,
        SetAccessorExcludes = 74687,
        TypeParameterExcludes = 530920,
        TypeAliasExcludes = 793064,
        AliasExcludes = 2097152,
        ModuleMember = 2623475,
        ExportHasLocal = 944,
        HasExports = 1952,
        HasMembers = 6240,
        BlockScoped = 418,
        PropertyOrAccessor = 98308,
        ClassMember = 106500,
    }
    interface Symbol {
        flags: SymbolFlags;
        escapedName: __String;
        declarations?: Declaration[];
        valueDeclaration?: Declaration;
        members?: SymbolTable;
        exports?: SymbolTable;
        globalExports?: SymbolTable;
    }
    enum InternalSymbolName {
        Call = "__call",
        Constructor = "__constructor",
        New = "__new",
        Index = "__index",
        ExportStar = "__export",
        Global = "__global",
        Missing = "__missing",
        Type = "__type",
        Object = "__object",
        JSXAttributes = "__jsxAttributes",
        Class = "__class",
        Function = "__function",
        Computed = "__computed",
        Resolving = "__resolving__",
        ExportEquals = "export=",
        Default = "default",
    }
    /**
     * This represents a string whose leading underscore have been escaped by adding extra leading underscores.
     * The shape of this brand is rather unique compared to others we've used.
     * Instead of just an intersection of a string and an object, it is that union-ed
     * with an intersection of void and an object. This makes it wholly incompatible
     * with a normal string (which is good, it cannot be misused on assignment or on usage),
     * while still being comparable with a normal string via === (also good) and castable from a string.
     */
    type __String = (string & {
        __escapedIdentifier: void;
    }) | (void & {
        __escapedIdentifier: void;
    }) | InternalSymbolName;
    /** ReadonlyMap where keys are `__String`s. */
    interface ReadonlyUnderscoreEscapedMap<T> {
        get(key: __String): T | undefined;
        has(key: __String): boolean;
        forEach(action: (value: T, key: __String) => void): void;
        readonly size: number;
        keys(): Iterator<__String>;
        values(): Iterator<T>;
        entries(): Iterator<[__String, T]>;
    }
    /** Map where keys are `__String`s. */
    interface UnderscoreEscapedMap<T> extends ReadonlyUnderscoreEscapedMap<T> {
        set(key: __String, value: T): this;
        delete(key: __String): boolean;
        clear(): void;
    }
    /** SymbolTable based on ES6 Map interface. */
    type SymbolTable = UnderscoreEscapedMap<Symbol>;
    enum TypeFlags {
        Any = 1,
        String = 2,
        Number = 4,
        Boolean = 8,
        Enum = 16,
        StringLiteral = 32,
        NumberLiteral = 64,
        BooleanLiteral = 128,
        EnumLiteral = 256,
        ESSymbol = 512,
        UniqueESSymbol = 1024,
        Void = 2048,
        Undefined = 4096,
        Null = 8192,
        Never = 16384,
        TypeParameter = 32768,
        Object = 65536,
        Union = 131072,
        Intersection = 262144,
        Index = 524288,
        IndexedAccess = 1048576,
        NonPrimitive = 33554432,
        MarkerType = 134217728,
        Literal = 224,
        Unit = 13536,
        StringOrNumberLiteral = 96,
        PossiblyFalsy = 14574,
        StringLike = 524322,
        NumberLike = 84,
        BooleanLike = 136,
        EnumLike = 272,
        ESSymbolLike = 1536,
        UnionOrIntersection = 393216,
        StructuredType = 458752,
        StructuredOrTypeVariable = 2064384,
        TypeVariable = 1081344,
        Narrowable = 35620607,
        NotUnionOrUnit = 33620481,
    }
    type DestructuringPattern = BindingPattern | ObjectLiteralExpression | ArrayLiteralExpression;
    interface Type {
        flags: TypeFlags;
        symbol?: Symbol;
        pattern?: DestructuringPattern;
        aliasSymbol?: Symbol;
        aliasTypeArguments?: Type[];
    }
    interface LiteralType extends Type {
        value: string | number;
        freshType?: LiteralType;
        regularType?: LiteralType;
    }
    interface UniqueESSymbolType extends Type {
        symbol: Symbol;
    }
    interface StringLiteralType extends LiteralType {
        value: string;
    }
    interface NumberLiteralType extends LiteralType {
        value: number;
    }
    interface EnumType extends Type {
    }
    enum ObjectFlags {
        Class = 1,
        Interface = 2,
        Reference = 4,
        Tuple = 8,
        Anonymous = 16,
        Mapped = 32,
        Instantiated = 64,
        ObjectLiteral = 128,
        EvolvingArray = 256,
        ObjectLiteralPatternWithComputedProperties = 512,
        ContainsSpread = 1024,
        ReverseMapped = 2048,
        ClassOrInterface = 3,
    }
    interface ObjectType extends Type {
        objectFlags: ObjectFlags;
    }
    /** Class and interface types (ObjectFlags.Class and ObjectFlags.Interface). */
    interface InterfaceType extends ObjectType {
        typeParameters: TypeParameter[] | undefined;
        outerTypeParameters: TypeParameter[] | undefined;
        localTypeParameters: TypeParameter[] | undefined;
        thisType: TypeParameter | undefined;
    }
    type BaseType = ObjectType | IntersectionType;
    interface InterfaceTypeWithDeclaredMembers extends InterfaceType {
        declaredProperties: Symbol[];
        declaredCallSignatures: Signature[];
        declaredConstructSignatures: Signature[];
        declaredStringIndexInfo: IndexInfo | undefined;
        declaredNumberIndexInfo: IndexInfo | undefined;
    }
    /**
     * Type references (ObjectFlags.Reference). When a class or interface has type parameters or
     * a "this" type, references to the class or interface are made using type references. The
     * typeArguments property specifies the types to substitute for the type parameters of the
     * class or interface and optionally includes an extra element that specifies the type to
     * substitute for "this" in the resulting instantiation. When no extra argument is present,
     * the type reference itself is substituted for "this". The typeArguments property is undefined
     * if the class or interface has no type parameters and the reference isn't specifying an
     * explicit "this" argument.
     */
    interface TypeReference extends ObjectType {
        target: GenericType;
        typeArguments?: Type[];
    }
    interface GenericType extends InterfaceType, TypeReference {
    }
    interface UnionOrIntersectionType extends Type {
        types: Type[];
    }
    interface UnionType extends UnionOrIntersectionType {
    }
    interface IntersectionType extends UnionOrIntersectionType {
    }
    type StructuredType = ObjectType | UnionType | IntersectionType;
    interface EvolvingArrayType extends ObjectType {
        elementType: Type;
        finalArrayType?: Type;
    }
    interface TypeVariable extends Type {
    }
    interface TypeParameter extends TypeVariable {
    }
    interface IndexedAccessType extends TypeVariable {
        objectType: Type;
        indexType: Type;
        constraint?: Type;
    }
    interface IndexType extends Type {
        type: TypeVariable | UnionOrIntersectionType;
    }
    enum SignatureKind {
        Call = 0,
        Construct = 1,
    }
    interface Signature {
        declaration: SignatureDeclaration;
        typeParameters?: TypeParameter[];
        parameters: Symbol[];
    }
    enum IndexKind {
        String = 0,
        Number = 1,
    }
    interface IndexInfo {
        type: Type;
        isReadonly: boolean;
        declaration?: SignatureDeclaration;
    }
    enum InferencePriority {
        Contravariant = 1,
        NakedTypeVariable = 2,
        MappedType = 4,
        ReturnType = 8,
        NeverType = 16,
    }
    interface InferenceInfo {
        typeParameter: TypeParameter;
        candidates: Type[] | undefined;
        inferredType: Type | undefined;
        priority: InferencePriority | undefined;
        topLevel: boolean | undefined;
        isFixed: boolean | undefined;
    }
    enum InferenceFlags {
        InferUnionTypes = 1,
        NoDefault = 2,
        AnyDefault = 4,
    }
    /**
     * Ternary values are defined such that
     * x & y is False if either x or y is False.
     * x & y is Maybe if either x or y is Maybe, but neither x or y is False.
     * x & y is True if both x and y are True.
     * x | y is False if both x and y are False.
     * x | y is Maybe if either x or y is Maybe, but neither x or y is True.
     * x | y is True if either x or y is True.
     */
    enum Ternary {
        False = 0,
        Maybe = 1,
        True = -1,
    }
    type TypeComparer = (s: Type, t: Type, reportErrors?: boolean) => Ternary;
    interface JsFileExtensionInfo {
        extension: string;
        isMixedContent: boolean;
        scriptKind?: ScriptKind;
    }
    interface DiagnosticMessage {
        key: string;
        category: DiagnosticCategory;
        code: number;
        message: string;
    }
    /**
     * A linked list of formatted diagnostic messages to be used as part of a multiline message.
     * It is built from the bottom up, leaving the head to be the "main" diagnostic.
     * While it seems that DiagnosticMessageChain is structurally similar to DiagnosticMessage,
     * the difference is that messages are all preformatted in DMC.
     */
    interface DiagnosticMessageChain {
        messageText: string;
        category: DiagnosticCategory;
        code: number;
        next?: DiagnosticMessageChain;
    }
    interface Diagnostic {
        file: SourceFile | undefined;
        start: number | undefined;
        length: number | undefined;
        messageText: string | DiagnosticMessageChain;
        category: DiagnosticCategory;
        code: number;
        source?: string;
    }
    enum DiagnosticCategory {
        Warning = 0,
        Error = 1,
        Message = 2,
    }
    enum ModuleResolutionKind {
        Classic = 1,
        NodeJs = 2,
    }
    interface PluginImport {
        name: string;
    }
    type CompilerOptionsValue = string | number | boolean | (string | number)[] | string[] | MapLike<string[]> | PluginImport[] | null | undefined;
    interface CompilerOptions {
        allowJs?: boolean;
        allowSyntheticDefaultImports?: boolean;
        allowUnreachableCode?: boolean;
        allowUnusedLabels?: boolean;
        alwaysStrict?: boolean;
        baseUrl?: string;
        charset?: string;
        checkJs?: boolean;
        declaration?: boolean;
        declarationDir?: string;
        disableSizeLimit?: boolean;
        downlevelIteration?: boolean;
        emitBOM?: boolean;
        emitDecoratorMetadata?: boolean;
        experimentalDecorators?: boolean;
        forceConsistentCasingInFileNames?: boolean;
        importHelpers?: boolean;
        inlineSourceMap?: boolean;
        inlineSources?: boolean;
        isolatedModules?: boolean;
        jsx?: JsxEmit;
        lib?: string[];
        locale?: string;
        mapRoot?: string;
        maxNodeModuleJsDepth?: number;
        module?: ModuleKind;
        moduleResolution?: ModuleResolutionKind;
        newLine?: NewLineKind;
        noEmit?: boolean;
        noEmitHelpers?: boolean;
        noEmitOnError?: boolean;
        noErrorTruncation?: boolean;
        noFallthroughCasesInSwitch?: boolean;
        noImplicitAny?: boolean;
        noImplicitReturns?: boolean;
        noImplicitThis?: boolean;
        noStrictGenericChecks?: boolean;
        noUnusedLocals?: boolean;
        noUnusedParameters?: boolean;
        noImplicitUseStrict?: boolean;
        noLib?: boolean;
        noResolve?: boolean;
        out?: string;
        outDir?: string;
        outFile?: string;
        paths?: MapLike<string[]>;
        preserveConstEnums?: boolean;
        preserveSymlinks?: boolean;
        project?: string;
        reactNamespace?: string;
        jsxFactory?: string;
        removeComments?: boolean;
        rootDir?: string;
        rootDirs?: string[];
        skipLibCheck?: boolean;
        skipDefaultLibCheck?: boolean;
        sourceMap?: boolean;
        sourceRoot?: string;
        strict?: boolean;
        strictFunctionTypes?: boolean;
        strictNullChecks?: boolean;
        strictPropertyInitialization?: boolean;
        suppressExcessPropertyErrors?: boolean;
        suppressImplicitAnyIndexErrors?: boolean;
        target?: ScriptTarget;
        traceResolution?: boolean;
        types?: string[];
        /** Paths used to compute primary types search locations */
        typeRoots?: string[];
        esModuleInterop?: boolean;
        [option: string]: CompilerOptionsValue | JsonSourceFile | undefined;
    }
    interface TypeAcquisition {
        enableAutoDiscovery?: boolean;
        enable?: boolean;
        include?: string[];
        exclude?: string[];
        [option: string]: string[] | boolean | undefined;
    }
    interface DiscoverTypingsInfo {
        fileNames: string[];
        projectRootPath: string;
        safeListPath: string;
        packageNameToTypingLocation: Map<string>;
        typeAcquisition: TypeAcquisition;
        compilerOptions: CompilerOptions;
        unresolvedImports: ReadonlyArray<string>;
    }
    enum ModuleKind {
        None = 0,
        CommonJS = 1,
        AMD = 2,
        UMD = 3,
        System = 4,
        ES2015 = 5,
        ESNext = 6,
    }
    enum JsxEmit {
        None = 0,
        Preserve = 1,
        React = 2,
        ReactNative = 3,
    }
    enum NewLineKind {
        CarriageReturnLineFeed = 0,
        LineFeed = 1,
    }
    interface LineAndCharacter {
        /** 0-based. */
        line: number;
        character: number;
    }
    enum ScriptKind {
        Unknown = 0,
        JS = 1,
        JSX = 2,
        TS = 3,
        TSX = 4,
        External = 5,
        JSON = 6,
    }
    enum ScriptTarget {
        ES3 = 0,
        ES5 = 1,
        ES2015 = 2,
        ES2016 = 3,
        ES2017 = 4,
        ES2018 = 5,
        ESNext = 6,
        Latest = 6,
    }
    enum LanguageVariant {
        Standard = 0,
        JSX = 1,
    }
    /** Either a parsed command line or a parsed tsconfig.json */
    interface ParsedCommandLine {
        options: CompilerOptions;
        typeAcquisition?: TypeAcquisition;
        fileNames: string[];
        raw?: any;
        errors: Diagnostic[];
        wildcardDirectories?: MapLike<WatchDirectoryFlags>;
        compileOnSave?: boolean;
    }
    enum WatchDirectoryFlags {
        None = 0,
        Recursive = 1,
    }
    interface ExpandResult {
        fileNames: string[];
        wildcardDirectories: MapLike<WatchDirectoryFlags>;
    }
    interface ModuleResolutionHost {
        fileExists(fileName: string): boolean;
        readFile(fileName: string): string | undefined;
        trace?(s: string): void;
        directoryExists?(directoryName: string): boolean;
        /**
         * Resolve a symbolic link.
         * @see https://nodejs.org/api/fs.html#fs_fs_realpathsync_path_options
         */
        realpath?(path: string): string;
        getCurrentDirectory?(): string;
        getDirectories?(path: string): string[];
    }
    /**
     * Represents the result of module resolution.
     * Module resolution will pick up tsx/jsx/js files even if '--jsx' and '--allowJs' are turned off.
     * The Program will then filter results based on these flags.
     *
     * Prefer to return a `ResolvedModuleFull` so that the file type does not have to be inferred.
     */
    interface ResolvedModule {
        /** Path of the file the module was resolved to. */
        resolvedFileName: string;
        /** True if `resolvedFileName` comes from `node_modules`. */
        isExternalLibraryImport?: boolean;
    }
    /**
     * ResolvedModule with an explicitly provided `extension` property.
     * Prefer this over `ResolvedModule`.
     * If changing this, remember to change `moduleResolutionIsEqualTo`.
     */
    interface ResolvedModuleFull extends ResolvedModule {
        /**
         * Extension of resolvedFileName. This must match what's at the end of resolvedFileName.
         * This is optional for backwards-compatibility, but will be added if not provided.
         */
        extension: Extension;
        packageId?: PackageId;
    }
    /**
     * Unique identifier with a package name and version.
     * If changing this, remember to change `packageIdIsEqual`.
     */
    interface PackageId {
        /**
         * Name of the package.
         * Should not include `@types`.
         * If accessing a non-index file, this should include its name e.g. "foo/bar".
         */
        name: string;
        /**
         * Name of a submodule within this package.
         * May be "".
         */
        subModuleName: string;
        /** Version of the package, e.g. "1.2.3" */
        version: string;
    }
    enum Extension {
        Ts = ".ts",
        Tsx = ".tsx",
        Dts = ".d.ts",
        Js = ".js",
        Jsx = ".jsx",
        Json = ".json",
    }
    interface ResolvedModuleWithFailedLookupLocations {
        readonly resolvedModule: ResolvedModuleFull | undefined;
    }
    interface ResolvedTypeReferenceDirective {
        primary: boolean;
        resolvedFileName: string | undefined;
        packageId?: PackageId;
    }
    interface ResolvedTypeReferenceDirectiveWithFailedLookupLocations {
        readonly resolvedTypeReferenceDirective: ResolvedTypeReferenceDirective | undefined;
        readonly failedLookupLocations: ReadonlyArray<string>;
    }
    interface CompilerHost extends ModuleResolutionHost {
        getSourceFile(fileName: string, languageVersion: ScriptTarget, onError?: (message: string) => void, shouldCreateNewSourceFile?: boolean): SourceFile | undefined;
        getSourceFileByPath?(fileName: string, path: Path, languageVersion: ScriptTarget, onError?: (message: string) => void, shouldCreateNewSourceFile?: boolean): SourceFile | undefined;
        getCancellationToken?(): CancellationToken;
        getDefaultLibFileName(options: CompilerOptions): string;
        getDefaultLibLocation?(): string;
        writeFile: WriteFileCallback;
        getCurrentDirectory(): string;
        getDirectories(path: string): string[];
        getCanonicalFileName(fileName: string): string;
        useCaseSensitiveFileNames(): boolean;
        getNewLine(): string;
        resolveModuleNames?(moduleNames: string[], containingFile: string, reusedNames?: string[]): (ResolvedModule | undefined)[];
        /**
         * This method is a companion for 'resolveModuleNames' and is used to resolve 'types' references to actual type declaration files
         */
        resolveTypeReferenceDirectives?(typeReferenceDirectiveNames: string[], containingFile: string): (ResolvedTypeReferenceDirective | undefined)[];
        getEnvironmentVariable?(name: string): string;
    }
    interface SourceMapRange extends TextRange {
        source?: SourceMapSource;
    }
    interface SourceMapSource {
        fileName: string;
        text: string;
        skipTrivia?: (pos: number) => number;
    }
    enum EmitFlags {
        SingleLine = 1,
        AdviseOnEmitNode = 2,
        NoSubstitution = 4,
        CapturesThis = 8,
        NoLeadingSourceMap = 16,
        NoTrailingSourceMap = 32,
        NoSourceMap = 48,
        NoNestedSourceMaps = 64,
        NoTokenLeadingSourceMaps = 128,
        NoTokenTrailingSourceMaps = 256,
        NoTokenSourceMaps = 384,
        NoLeadingComments = 512,
        NoTrailingComments = 1024,
        NoComments = 1536,
        NoNestedComments = 2048,
        HelperName = 4096,
        ExportName = 8192,
        LocalName = 16384,
        InternalName = 32768,
        Indented = 65536,
        NoIndentation = 131072,
        AsyncFunctionBody = 262144,
        ReuseTempVariableScope = 524288,
        CustomPrologue = 1048576,
        NoHoisting = 2097152,
        HasEndOfDeclarationMarker = 4194304,
        Iterator = 8388608,
        NoAsciiEscaping = 16777216,
    }
    interface EmitHelper {
        readonly name: string;
        readonly scoped: boolean;
        readonly text: string;
        readonly priority?: number;
    }
    enum EmitHint {
        SourceFile = 0,
        Expression = 1,
        IdentifierName = 2,
        MappedTypeParameter = 3,
        Unspecified = 4,
    }
    interface TransformationContext {
        /** Gets the compiler options supplied to the transformer. */
        getCompilerOptions(): CompilerOptions;
        /** Starts a new lexical environment. */
        startLexicalEnvironment(): void;
        /** Suspends the current lexical environment, usually after visiting a parameter list. */
        suspendLexicalEnvironment(): void;
        /** Resumes a suspended lexical environment, usually before visiting a function body. */
        resumeLexicalEnvironment(): void;
        /** Ends a lexical environment, returning any declarations. */
        endLexicalEnvironment(): Statement[] | undefined;
        /** Hoists a function declaration to the containing scope. */
        hoistFunctionDeclaration(node: FunctionDeclaration): void;
        /** Hoists a variable declaration to the containing scope. */
        hoistVariableDeclaration(node: Identifier): void;
        /** Records a request for a non-scoped emit helper in the current context. */
        requestEmitHelper(helper: EmitHelper): void;
        /** Gets and resets the requested non-scoped emit helpers. */
        readEmitHelpers(): EmitHelper[] | undefined;
        /** Enables expression substitutions in the pretty printer for the provided SyntaxKind. */
        enableSubstitution(kind: SyntaxKind): void;
        /** Determines whether expression substitutions are enabled for the provided node. */
        isSubstitutionEnabled(node: Node): boolean;
        /**
         * Hook used by transformers to substitute expressions just before they
         * are emitted by the pretty printer.
         *
         * NOTE: Transformation hooks should only be modified during `Transformer` initialization,
         * before returning the `NodeTransformer` callback.
         */
        onSubstituteNode: (hint: EmitHint, node: Node) => Node;
        /**
         * Enables before/after emit notifications in the pretty printer for the provided
         * SyntaxKind.
         */
        enableEmitNotification(kind: SyntaxKind): void;
        /**
         * Determines whether before/after emit notifications should be raised in the pretty
         * printer when it emits a node.
         */
        isEmitNotificationEnabled(node: Node): boolean;
        /**
         * Hook used to allow transformers to capture state before or after
         * the printer emits a node.
         *
         * NOTE: Transformation hooks should only be modified during `Transformer` initialization,
         * before returning the `NodeTransformer` callback.
         */
        onEmitNode: (hint: EmitHint, node: Node, emitCallback: (hint: EmitHint, node: Node) => void) => void;
    }
    interface TransformationResult<T extends Node> {
        /** Gets the transformed source files. */
        transformed: T[];
        /** Gets diagnostics for the transformation. */
        diagnostics?: Diagnostic[];
        /**
         * Gets a substitute for a node, if one is available; otherwise, returns the original node.
         *
         * @param hint A hint as to the intended usage of the node.
         * @param node The node to substitute.
         */
        substituteNode(hint: EmitHint, node: Node): Node;
        /**
         * Emits a node with possible notification.
         *
         * @param hint A hint as to the intended usage of the node.
         * @param node The node to emit.
         * @param emitCallback A callback used to emit the node.
         */
        emitNodeWithNotification(hint: EmitHint, node: Node, emitCallback: (hint: EmitHint, node: Node) => void): void;
        /**
         * Clean up EmitNode entries on any parse-tree nodes.
         */
        dispose(): void;
    }
    /**
     * A function that is used to initialize and return a `Transformer` callback, which in turn
     * will be used to transform one or more nodes.
     */
    type TransformerFactory<T extends Node> = (context: TransformationContext) => Transformer<T>;
    /**
     * A function that transforms a node.
     */
    type Transformer<T extends Node> = (node: T) => T;
    /**
     * A function that accepts and possibly transforms a node.
     */
    type Visitor = (node: Node) => VisitResult<Node>;
    type VisitResult<T extends Node> = T | T[] | undefined;
    interface Printer {
        /**
         * Print a node and its subtree as-is, without any emit transformations.
         * @param hint A value indicating the purpose of a node. This is primarily used to
         * distinguish between an `Identifier` used in an expression position, versus an
         * `Identifier` used as an `IdentifierName` as part of a declaration. For most nodes you
         * should just pass `Unspecified`.
         * @param node The node to print. The node and its subtree are printed as-is, without any
         * emit transformations.
         * @param sourceFile A source file that provides context for the node. The source text of
         * the file is used to emit the original source content for literals and identifiers, while
         * the identifiers of the source file are used when generating unique names to avoid
         * collisions.
         */
        printNode(hint: EmitHint, node: Node, sourceFile: SourceFile): string;
        /**
         * Prints a source file as-is, without any emit transformations.
         */
        printFile(sourceFile: SourceFile): string;
        /**
         * Prints a bundle of source files as-is, without any emit transformations.
         */
        printBundle(bundle: Bundle): string;
    }
    interface PrintHandlers {
        /**
         * A hook used by the Printer when generating unique names to avoid collisions with
         * globally defined names that exist outside of the current source file.
         */
        hasGlobalName?(name: string): boolean;
        /**
         * A hook used by the Printer to provide notifications prior to emitting a node. A
         * compatible implementation **must** invoke `emitCallback` with the provided `hint` and
         * `node` values.
         * @param hint A hint indicating the intended purpose of the node.
         * @param node The node to emit.
         * @param emitCallback A callback that, when invoked, will emit the node.
         * @example
         * ```ts
         * var printer = createPrinter(printerOptions, {
         *   onEmitNode(hint, node, emitCallback) {
         *     // set up or track state prior to emitting the node...
         *     emitCallback(hint, node);
         *     // restore state after emitting the node...
         *   }
         * });
         * ```
         */
        onEmitNode?(hint: EmitHint, node: Node | undefined, emitCallback: (hint: EmitHint, node: Node | undefined) => void): void;
        /**
         * A hook used by the Printer to perform just-in-time substitution of a node. This is
         * primarily used by node transformations that need to substitute one node for another,
         * such as replacing `myExportedVar` with `exports.myExportedVar`.
         * @param hint A hint indicating the intended purpose of the node.
         * @param node The node to emit.
         * @example
         * ```ts
         * var printer = createPrinter(printerOptions, {
         *   substituteNode(hint, node) {
         *     // perform substitution if necessary...
         *     return node;
         *   }
         * });
         * ```
         */
        substituteNode?(hint: EmitHint, node: Node): Node;
    }
    interface PrinterOptions {
        removeComments?: boolean;
        newLine?: NewLineKind;
    }
    interface TextSpan {
        start: number;
        length: number;
    }
    interface TextChangeRange {
        span: TextSpan;
        newLength: number;
    }
    interface SyntaxList extends Node {
        _children: Node[];
    }
}
declare namespace ts {
    const versionMajorMinor = "2.7";
    /** The version of the TypeScript compiler release */
    const version: string;
}
declare namespace ts {
    function isExternalModuleNameRelative(moduleName: string): boolean;
}
declare function setTimeout(handler: (...args: any[]) => void, timeout: number): any;
declare function clearTimeout(handle: any): void;
declare namespace ts {
    enum FileWatcherEventKind {
        Created = 0,
        Changed = 1,
        Deleted = 2,
    }
    type FileWatcherCallback = (fileName: string, eventKind: FileWatcherEventKind) => void;
    type DirectoryWatcherCallback = (fileName: string) => void;
    interface WatchedFile {
        fileName: string;
        callback: FileWatcherCallback;
        mtime?: Date;
    }
    /**
     * Partial interface of the System thats needed to support the caching of directory structure
     */
    interface DirectoryStructureHost {
        newLine: string;
        useCaseSensitiveFileNames: boolean;
        write(s: string): void;
        readFile(path: string, encoding?: string): string | undefined;
        writeFile(path: string, data: string, writeByteOrderMark?: boolean): void;
        fileExists(path: string): boolean;
        directoryExists(path: string): boolean;
        createDirectory(path: string): void;
        getCurrentDirectory(): string;
        getDirectories(path: string): string[];
        readDirectory(path: string, extensions?: ReadonlyArray<string>, exclude?: ReadonlyArray<string>, include?: ReadonlyArray<string>, depth?: number): string[];
        exit(exitCode?: number): void;
    }
    interface System extends DirectoryStructureHost {
        args: string[];
        getFileSize?(path: string): number;
        /**
         * @pollingInterval - this parameter is used in polling-based watchers and ignored in watchers that
         * use native OS file watching
         */
        watchFile?(path: string, callback: FileWatcherCallback, pollingInterval?: number): FileWatcher;
        watchDirectory?(path: string, callback: DirectoryWatcherCallback, recursive?: boolean): FileWatcher;
        resolvePath(path: string): string;
        getExecutingFilePath(): string;
        getModifiedTime?(path: string): Date;
        /**
         * This should be cryptographically secure.
         * A good implementation is node.js' `crypto.createHash`. (https://nodejs.org/api/crypto.html#crypto_crypto_createhash_algorithm)
         */
        createHash?(data: string): string;
        getMemoryUsage?(): number;
        realpath?(path: string): string;
        setTimeout?(callback: (...args: any[]) => void, ms: number, ...args: any[]): any;
        clearTimeout?(timeoutId: any): void;
        clearScreen?(): void;
    }
    interface FileWatcher {
        close(): void;
    }
    function getNodeMajorVersion(): number | undefined;
    let sys: System;
}
declare namespace ts {
    type ErrorCallback = (message: DiagnosticMessage, length: number) => void;
    interface Scanner {
        getStartPos(): number;
        getToken(): SyntaxKind;
        getTextPos(): number;
        getTokenPos(): number;
        getTokenText(): string;
        getTokenValue(): string;
        hasExtendedUnicodeEscape(): boolean;
        hasPrecedingLineBreak(): boolean;
        isIdentifier(): boolean;
        isReservedWord(): boolean;
        isUnterminated(): boolean;
        reScanGreaterToken(): SyntaxKind;
        reScanSlashToken(): SyntaxKind;
        reScanTemplateToken(): SyntaxKind;
        scanJsxIdentifier(): SyntaxKind;
        scanJsxAttributeValue(): SyntaxKind;
        reScanJsxToken(): SyntaxKind;
        scanJsxToken(): SyntaxKind;
        scanJSDocToken(): JsDocSyntaxKind;
        scan(): SyntaxKind;
        getText(): string;
        setText(text: string | undefined, start?: number, length?: number): void;
        setOnError(onError: ErrorCallback | undefined): void;
        setScriptTarget(scriptTarget: ScriptTarget): void;
        setLanguageVariant(variant: LanguageVariant): void;
        setTextPos(textPos: number): void;
        lookAhead<T>(callback: () => T): T;
        scanRange<T>(start: number, length: number, callback: () => T): T;
        tryScan<T>(callback: () => T): T;
    }
    function tokenToString(t: SyntaxKind): string | undefined;
    function getPositionOfLineAndCharacter(sourceFile: SourceFile, line: number, character: number): number;
    function getLineAndCharacterOfPosition(sourceFile: SourceFileLike, position: number): LineAndCharacter;
    function isWhiteSpaceLike(ch: number): boolean;
    /** Does not include line breaks. For that, see isWhiteSpaceLike. */
    function isWhiteSpaceSingleLine(ch: number): boolean;
    function isLineBreak(ch: number): boolean;
    function couldStartTrivia(text: string, pos: number): boolean;
    function forEachLeadingCommentRange<T, U>(text: string, pos: number, cb: (pos: number, end: number, kind: CommentKind, hasTrailingNewLine: boolean, state: T) => U, state?: T): U | undefined;
    function forEachTrailingCommentRange<T, U>(text: string, pos: number, cb: (pos: number, end: number, kind: CommentKind, hasTrailingNewLine: boolean, state: T) => U, state?: T): U | undefined;
    function reduceEachLeadingCommentRange<T, U>(text: string, pos: number, cb: (pos: number, end: number, kind: CommentKind, hasTrailingNewLine: boolean, state: T, memo: U) => U, state: T, initial: U): U | undefined;
    function reduceEachTrailingCommentRange<T, U>(text: string, pos: number, cb: (pos: number, end: number, kind: CommentKind, hasTrailingNewLine: boolean, state: T, memo: U) => U, state: T, initial: U): U | undefined;
    function getLeadingCommentRanges(text: string, pos: number): CommentRange[] | undefined;
    function getTrailingCommentRanges(text: string, pos: number): CommentRange[] | undefined;
    /** Optionally, get the shebang */
    function getShebang(text: string): string | undefined;
    function isIdentifierStart(ch: number, languageVersion: ScriptTarget | undefined): boolean;
    function isIdentifierPart(ch: number, languageVersion: ScriptTarget | undefined): boolean;
    function createScanner(languageVersion: ScriptTarget, skipTrivia: boolean, languageVariant?: LanguageVariant, text?: string, onError?: ErrorCallback, start?: number, length?: number): Scanner;
}
declare namespace ts {
    function getDefaultLibFileName(options: CompilerOptions): string;
    function textSpanEnd(span: TextSpan): number;
    function textSpanIsEmpty(span: TextSpan): boolean;
    function textSpanContainsPosition(span: TextSpan, position: number): boolean;
    function textSpanContainsTextSpan(span: TextSpan, other: TextSpan): boolean;
    function textSpanOverlapsWith(span: TextSpan, other: TextSpan): boolean;
    function textSpanOverlap(span1: TextSpan, span2: TextSpan): TextSpan | undefined;
    function textSpanIntersectsWithTextSpan(span: TextSpan, other: TextSpan): boolean;
    function textSpanIntersectsWith(span: TextSpan, start: number, length: number): boolean;
    function decodedTextSpanIntersectsWith(start1: number, length1: number, start2: number, length2: number): boolean;
    function textSpanIntersectsWithPosition(span: TextSpan, position: number): boolean;
    function textSpanIntersection(span1: TextSpan, span2: TextSpan): TextSpan | undefined;
    function createTextSpan(start: number, length: number): TextSpan;
    function createTextSpanFromBounds(start: number, end: number): TextSpan;
    function textChangeRangeNewSpan(range: TextChangeRange): TextSpan;
    function textChangeRangeIsUnchanged(range: TextChangeRange): boolean;
    function createTextChangeRange(span: TextSpan, newLength: number): TextChangeRange;
    let unchangedTextChangeRange: TextChangeRange;
    /**
     * Called to merge all the changes that occurred across several versions of a script snapshot
     * into a single change.  i.e. if a user keeps making successive edits to a script we will
     * have a text change from V1 to V2, V2 to V3, ..., Vn.
     *
     * This function will then merge those changes into a single change range valid between V1 and
     * Vn.
     */
    function collapseTextChangeRangesAcrossMultipleVersions(changes: ReadonlyArray<TextChangeRange>): TextChangeRange;
    function getTypeParameterOwner(d: Declaration): Declaration | undefined;
    function isParameterPropertyDeclaration(node: Node): boolean;
    function isEmptyBindingPattern(node: BindingName): node is BindingPattern;
    function isEmptyBindingElement(node: BindingElement): boolean;
    function getCombinedModifierFlags(node: Node): ModifierFlags;
    function getCombinedNodeFlags(node: Node): NodeFlags;
    /**
     * Checks to see if the locale is in the appropriate format,
     * and if it is, attempts to set the appropriate language.
     */
    function validateLocaleAndSetLanguage(locale: string, sys: {
        getExecutingFilePath(): string;
        resolvePath(path: string): string;
        fileExists(fileName: string): boolean;
        readFile(fileName: string): string | undefined;
    }, errors?: Push<Diagnostic>): void;
    function getOriginalNode(node: Node): Node;
    function getOriginalNode<T extends Node>(node: Node, nodeTest: (node: Node) => node is T): T;
    function getOriginalNode(node: Node | undefined): Node | undefined;
    function getOriginalNode<T extends Node>(node: Node | undefined, nodeTest: (node: Node | undefined) => node is T): T | undefined;
    /**
     * Gets a value indicating whether a node originated in the parse tree.
     *
     * @param node The node to test.
     */
    function isParseTreeNode(node: Node): boolean;
    /**
     * Gets the original parse tree node for a node.
     *
     * @param node The original node.
     * @returns The original parse tree node if found; otherwise, undefined.
     */
    function getParseTreeNode(node: Node): Node;
    /**
     * Gets the original parse tree node for a node.
     *
     * @param node The original node.
     * @param nodeTest A callback used to ensure the correct type of parse tree node is returned.
     * @returns The original parse tree node if found; otherwise, undefined.
     */
    function getParseTreeNode<T extends Node>(node: Node | undefined, nodeTest?: (node: Node) => node is T): T | undefined;
    /**
     * Remove extra underscore from escaped identifier text content.
     *
     * @param identifier The escaped identifier text.
     * @returns The unescaped identifier text.
     */
    function unescapeLeadingUnderscores(identifier: __String): string;
    function idText(identifier: Identifier): string;
    function symbolName(symbol: Symbol): string;
    /**
     * Remove extra underscore from escaped identifier text content.
     * @deprecated Use `id.text` for the unescaped text.
     * @param identifier The escaped identifier text.
     * @returns The unescaped identifier text.
     */
    function unescapeIdentifier(id: string): string;
    function getNameOfJSDocTypedef(declaration: JSDocTypedefTag): Identifier | undefined;
    function isNamedDeclaration(node: Node): node is NamedDeclaration & {
        name: DeclarationName;
    };
    function getNameOfDeclaration(declaration: Declaration | Expression): DeclarationName | undefined;
    /**
     * Gets the JSDoc parameter tags for the node if present.
     *
     * @remarks Returns any JSDoc param tag that matches the provided
     * parameter, whether a param tag on a containing function
     * expression, or a param tag on a variable declaration whose
     * initializer is the containing function. The tags closest to the
     * node are returned first, so in the previous example, the param
     * tag on the containing function expression would be first.
     *
     * Does not return tags for binding patterns, because JSDoc matches
     * parameters by name and binding patterns do not have a name.
     */
    function getJSDocParameterTags(param: ParameterDeclaration): ReadonlyArray<JSDocParameterTag> | undefined;
    /**
     * Return true if the node has JSDoc parameter tags.
     *
     * @remarks Includes parameter tags that are not directly on the node,
     * for example on a variable declaration whose initializer is a function expression.
     */
    function hasJSDocParameterTags(node: FunctionLikeDeclaration | SignatureDeclaration): boolean;
    /** Gets the JSDoc augments tag for the node if present */
    function getJSDocAugmentsTag(node: Node): JSDocAugmentsTag | undefined;
    /** Gets the JSDoc class tag for the node if present */
    function getJSDocClassTag(node: Node): JSDocClassTag | undefined;
    /** Gets the JSDoc return tag for the node if present */
    function getJSDocReturnTag(node: Node): JSDocReturnTag | undefined;
    /** Gets the JSDoc template tag for the node if present */
    function getJSDocTemplateTag(node: Node): JSDocTemplateTag | undefined;
    /** Gets the JSDoc type tag for the node if present and valid */
    function getJSDocTypeTag(node: Node): JSDocTypeTag | undefined;
    /**
     * Gets the type node for the node if provided via JSDoc.
     *
     * @remarks The search includes any JSDoc param tag that relates
     * to the provided parameter, for example a type tag on the
     * parameter itself, or a param tag on a containing function
     * expression, or a param tag on a variable declaration whose
     * initializer is the containing function. The tags closest to the
     * node are examined first, so in the previous example, the type
     * tag directly on the node would be returned.
     */
    function getJSDocType(node: Node): TypeNode | undefined;
    /**
     * Gets the return type node for the node if provided via JSDoc's return tag.
     *
     * @remarks `getJSDocReturnTag` just gets the whole JSDoc tag. This function
     * gets the type from inside the braces.
     */
    function getJSDocReturnType(node: Node): TypeNode | undefined;
    /** Get all JSDoc tags related to a node, including those on parent nodes. */
    function getJSDocTags(node: Node): ReadonlyArray<JSDocTag>;
    /** Gets all JSDoc tags of a specified kind, or undefined if not present. */
    function getAllJSDocTagsOfKind(node: Node, kind: SyntaxKind): ReadonlyArray<JSDocTag> | undefined;
}
declare namespace ts {
    function isNumericLiteral(node: Node): node is NumericLiteral;
    function isStringLiteral(node: Node): node is StringLiteral;
    function isJsxText(node: Node): node is JsxText;
    function isRegularExpressionLiteral(node: Node): node is RegularExpressionLiteral;
    function isNoSubstitutionTemplateLiteral(node: Node): node is NoSubstitutionTemplateLiteral;
    function isTemplateHead(node: Node): node is TemplateHead;
    function isTemplateMiddle(node: Node): node is TemplateMiddle;
    function isTemplateTail(node: Node): node is TemplateTail;
    function isIdentifier(node: Node): node is Identifier;
    function isQualifiedName(node: Node): node is QualifiedName;
    function isComputedPropertyName(node: Node): node is ComputedPropertyName;
    function isTypeParameterDeclaration(node: Node): node is TypeParameterDeclaration;
    function isParameter(node: Node): node is ParameterDeclaration;
    function isDecorator(node: Node): node is Decorator;
    function isPropertySignature(node: Node): node is PropertySignature;
    function isPropertyDeclaration(node: Node): node is PropertyDeclaration;
    function isMethodSignature(node: Node): node is MethodSignature;
    function isMethodDeclaration(node: Node): node is MethodDeclaration;
    function isConstructorDeclaration(node: Node): node is ConstructorDeclaration;
    function isGetAccessorDeclaration(node: Node): node is GetAccessorDeclaration;
    function isSetAccessorDeclaration(node: Node): node is SetAccessorDeclaration;
    function isCallSignatureDeclaration(node: Node): node is CallSignatureDeclaration;
    function isConstructSignatureDeclaration(node: Node): node is ConstructSignatureDeclaration;
    function isIndexSignatureDeclaration(node: Node): node is IndexSignatureDeclaration;
    function isTypePredicateNode(node: Node): node is TypePredicateNode;
    function isTypeReferenceNode(node: Node): node is TypeReferenceNode;
    function isFunctionTypeNode(node: Node): node is FunctionTypeNode;
    function isConstructorTypeNode(node: Node): node is ConstructorTypeNode;
    function isTypeQueryNode(node: Node): node is TypeQueryNode;
    function isTypeLiteralNode(node: Node): node is TypeLiteralNode;
    function isArrayTypeNode(node: Node): node is ArrayTypeNode;
    function isTupleTypeNode(node: Node): node is TupleTypeNode;
    function isUnionTypeNode(node: Node): node is UnionTypeNode;
    function isIntersectionTypeNode(node: Node): node is IntersectionTypeNode;
    function isParenthesizedTypeNode(node: Node): node is ParenthesizedTypeNode;
    function isThisTypeNode(node: Node): node is ThisTypeNode;
    function isTypeOperatorNode(node: Node): node is TypeOperatorNode;
    function isIndexedAccessTypeNode(node: Node): node is IndexedAccessTypeNode;
    function isMappedTypeNode(node: Node): node is MappedTypeNode;
    function isLiteralTypeNode(node: Node): node is LiteralTypeNode;
    function isObjectBindingPattern(node: Node): node is ObjectBindingPattern;
    function isArrayBindingPattern(node: Node): node is ArrayBindingPattern;
    function isBindingElement(node: Node): node is BindingElement;
    function isArrayLiteralExpression(node: Node): node is ArrayLiteralExpression;
    function isObjectLiteralExpression(node: Node): node is ObjectLiteralExpression;
    function isPropertyAccessExpression(node: Node): node is PropertyAccessExpression;
    function isElementAccessExpression(node: Node): node is ElementAccessExpression;
    function isCallExpression(node: Node): node is CallExpression;
    function isNewExpression(node: Node): node is NewExpression;
    function isTaggedTemplateExpression(node: Node): node is TaggedTemplateExpression;
    function isTypeAssertion(node: Node): node is TypeAssertion;
    function isParenthesizedExpression(node: Node): node is ParenthesizedExpression;
    function skipPartiallyEmittedExpressions(node: Expression): Expression;
    function skipPartiallyEmittedExpressions(node: Node): Node;
    function isFunctionExpression(node: Node): node is FunctionExpression;
    function isArrowFunction(node: Node): node is ArrowFunction;
    function isDeleteExpression(node: Node): node is DeleteExpression;
    function isTypeOfExpression(node: Node): node is TypeOfExpression;
    function isVoidExpression(node: Node): node is VoidExpression;
    function isAwaitExpression(node: Node): node is AwaitExpression;
    function isPrefixUnaryExpression(node: Node): node is PrefixUnaryExpression;
    function isPostfixUnaryExpression(node: Node): node is PostfixUnaryExpression;
    function isBinaryExpression(node: Node): node is BinaryExpression;
    function isConditionalExpression(node: Node): node is ConditionalExpression;
    function isTemplateExpression(node: Node): node is TemplateExpression;
    function isYieldExpression(node: Node): node is YieldExpression;
    function isSpreadElement(node: Node): node is SpreadElement;
    function isClassExpression(node: Node): node is ClassExpression;
    function isOmittedExpression(node: Node): node is OmittedExpression;
    function isExpressionWithTypeArguments(node: Node): node is ExpressionWithTypeArguments;
    function isAsExpression(node: Node): node is AsExpression;
    function isNonNullExpression(node: Node): node is NonNullExpression;
    function isMetaProperty(node: Node): node is MetaProperty;
    function isTemplateSpan(node: Node): node is TemplateSpan;
    function isSemicolonClassElement(node: Node): node is SemicolonClassElement;
    function isBlock(node: Node): node is Block;
    function isVariableStatement(node: Node): node is VariableStatement;
    function isEmptyStatement(node: Node): node is EmptyStatement;
    function isExpressionStatement(node: Node): node is ExpressionStatement;
    function isIfStatement(node: Node): node is IfStatement;
    function isDoStatement(node: Node): node is DoStatement;
    function isWhileStatement(node: Node): node is WhileStatement;
    function isForStatement(node: Node): node is ForStatement;
    function isForInStatement(node: Node): node is ForInStatement;
    function isForOfStatement(node: Node): node is ForOfStatement;
    function isContinueStatement(node: Node): node is ContinueStatement;
    function isBreakStatement(node: Node): node is BreakStatement;
    function isBreakOrContinueStatement(node: Node): node is BreakOrContinueStatement;
    function isReturnStatement(node: Node): node is ReturnStatement;
    function isWithStatement(node: Node): node is WithStatement;
    function isSwitchStatement(node: Node): node is SwitchStatement;
    function isLabeledStatement(node: Node): node is LabeledStatement;
    function isThrowStatement(node: Node): node is ThrowStatement;
    function isTryStatement(node: Node): node is TryStatement;
    function isDebuggerStatement(node: Node): node is DebuggerStatement;
    function isVariableDeclaration(node: Node): node is VariableDeclaration;
    function isVariableDeclarationList(node: Node): node is VariableDeclarationList;
    function isFunctionDeclaration(node: Node): node is FunctionDeclaration;
    function isClassDeclaration(node: Node): node is ClassDeclaration;
    function isInterfaceDeclaration(node: Node): node is InterfaceDeclaration;
    function isTypeAliasDeclaration(node: Node): node is TypeAliasDeclaration;
    function isEnumDeclaration(node: Node): node is EnumDeclaration;
    function isModuleDeclaration(node: Node): node is ModuleDeclaration;
    function isModuleBlock(node: Node): node is ModuleBlock;
    function isCaseBlock(node: Node): node is CaseBlock;
    function isNamespaceExportDeclaration(node: Node): node is NamespaceExportDeclaration;
    function isImportEqualsDeclaration(node: Node): node is ImportEqualsDeclaration;
    function isImportDeclaration(node: Node): node is ImportDeclaration;
    function isImportClause(node: Node): node is ImportClause;
    function isNamespaceImport(node: Node): node is NamespaceImport;
    function isNamedImports(node: Node): node is NamedImports;
    function isImportSpecifier(node: Node): node is ImportSpecifier;
    function isExportAssignment(node: Node): node is ExportAssignment;
    function isExportDeclaration(node: Node): node is ExportDeclaration;
    function isNamedExports(node: Node): node is NamedExports;
    function isExportSpecifier(node: Node): node is ExportSpecifier;
    function isMissingDeclaration(node: Node): node is MissingDeclaration;
    function isExternalModuleReference(node: Node): node is ExternalModuleReference;
    function isJsxElement(node: Node): node is JsxElement;
    function isJsxSelfClosingElement(node: Node): node is JsxSelfClosingElement;
    function isJsxOpeningElement(node: Node): node is JsxOpeningElement;
    function isJsxClosingElement(node: Node): node is JsxClosingElement;
    function isJsxFragment(node: Node): node is JsxFragment;
    function isJsxOpeningFragment(node: Node): node is JsxOpeningFragment;
    function isJsxClosingFragment(node: Node): node is JsxClosingFragment;
    function isJsxAttribute(node: Node): node is JsxAttribute;
    function isJsxAttributes(node: Node): node is JsxAttributes;
    function isJsxSpreadAttribute(node: Node): node is JsxSpreadAttribute;
    function isJsxExpression(node: Node): node is JsxExpression;
    function isCaseClause(node: Node): node is CaseClause;
    function isDefaultClause(node: Node): node is DefaultClause;
    function isHeritageClause(node: Node): node is HeritageClause;
    function isCatchClause(node: Node): node is CatchClause;
    function isPropertyAssignment(node: Node): node is PropertyAssignment;
    function isShorthandPropertyAssignment(node: Node): node is ShorthandPropertyAssignment;
    function isSpreadAssignment(node: Node): node is SpreadAssignment;
    function isEnumMember(node: Node): node is EnumMember;
    function isSourceFile(node: Node): node is SourceFile;
    function isBundle(node: Node): node is Bundle;
    function isJSDocTypeExpression(node: Node): node is JSDocTypeExpression;
    function isJSDocAllType(node: JSDocAllType): node is JSDocAllType;
    function isJSDocUnknownType(node: Node): node is JSDocUnknownType;
    function isJSDocNullableType(node: Node): node is JSDocNullableType;
    function isJSDocNonNullableType(node: Node): node is JSDocNonNullableType;
    function isJSDocOptionalType(node: Node): node is JSDocOptionalType;
    function isJSDocFunctionType(node: Node): node is JSDocFunctionType;
    function isJSDocVariadicType(node: Node): node is JSDocVariadicType;
    function isJSDoc(node: Node): node is JSDoc;
    function isJSDocAugmentsTag(node: Node): node is JSDocAugmentsTag;
    function isJSDocParameterTag(node: Node): node is JSDocParameterTag;
    function isJSDocReturnTag(node: Node): node is JSDocReturnTag;
    function isJSDocTypeTag(node: Node): node is JSDocTypeTag;
    function isJSDocTemplateTag(node: Node): node is JSDocTemplateTag;
    function isJSDocTypedefTag(node: Node): node is JSDocTypedefTag;
    function isJSDocPropertyTag(node: Node): node is JSDocPropertyTag;
    function isJSDocPropertyLikeTag(node: Node): node is JSDocPropertyLikeTag;
    function isJSDocTypeLiteral(node: Node): node is JSDocTypeLiteral;
}
declare namespace ts {
    /**
     * True if node is of some token syntax kind.
     * For example, this is true for an IfKeyword but not for an IfStatement.
     */
    function isToken(n: Node): boolean;
    function isLiteralExpression(node: Node): node is LiteralExpression;
    function isTemplateMiddleOrTemplateTail(node: Node): node is TemplateMiddle | TemplateTail;
    function isStringTextContainingNode(node: Node): boolean;
    function isModifier(node: Node): node is Modifier;
    function isEntityName(node: Node): node is EntityName;
    function isPropertyName(node: Node): node is PropertyName;
    function isBindingName(node: Node): node is BindingName;
    function isFunctionLike(node: Node): node is FunctionLike;
    function isClassElement(node: Node): node is ClassElement;
    function isClassLike(node: Node): node is ClassLikeDeclaration;
    function isAccessor(node: Node): node is AccessorDeclaration;
    function isTypeElement(node: Node): node is TypeElement;
    function isObjectLiteralElementLike(node: Node): node is ObjectLiteralElementLike;
    /**
     * Node test that determines whether a node is a valid type node.
     * This differs from the `isPartOfTypeNode` function which determines whether a node is *part*
     * of a TypeNode.
     */
    function isTypeNode(node: Node): node is TypeNode;
    function isFunctionOrConstructorTypeNode(node: Node): node is FunctionTypeNode | ConstructorTypeNode;
    function isPropertyAccessOrQualifiedName(node: Node): node is PropertyAccessExpression | QualifiedName;
    function isCallLikeExpression(node: Node): node is CallLikeExpression;
    function isCallOrNewExpression(node: Node): node is CallExpression | NewExpression;
    function isTemplateLiteral(node: Node): node is TemplateLiteral;
    function isAssertionExpression(node: Node): node is AssertionExpression;
    function isIterationStatement(node: Node, lookInLabeledStatements: boolean): node is IterationStatement;
    function isJsxOpeningLikeElement(node: Node): node is JsxOpeningLikeElement;
    function isCaseOrDefaultClause(node: Node): node is CaseOrDefaultClause;
    /** True if node is of a kind that may contain comment text. */
    function isJSDocCommentContainingNode(node: Node): boolean;
    function isSetAccessor(node: Node): node is SetAccessorDeclaration;
    function isGetAccessor(node: Node): node is GetAccessorDeclaration;
    function isObjectLiteralElement(node: Node): node is ObjectLiteralElement;
}
declare namespace ts {
    function createNode(kind: SyntaxKind, pos?: number, end?: number): Node;
    /**
     * Invokes a callback for each child of the given node. The 'cbNode' callback is invoked for all child nodes
     * stored in properties. If a 'cbNodes' callback is specified, it is invoked for embedded arrays; otherwise,
     * embedded arrays are flattened and the 'cbNode' callback is invoked for each element. If a callback returns
     * a truthy value, iteration stops and that value is returned. Otherwise, undefined is returned.
     *
     * @param node a given node to visit its children
     * @param cbNode a callback to be invoked for all child nodes
     * @param cbNodes a callback to be invoked for embedded array
     *
     * @remarks `forEachChild` must visit the children of a node in the order
     * that they appear in the source code. The language service depends on this property to locate nodes by position.
     */
    function forEachChild<T>(node: Node, cbNode: (node: Node) => T | undefined, cbNodes?: (nodes: NodeArray<Node>) => T | undefined): T | undefined;
    function createSourceFile(fileName: string, sourceText: string, languageVersion: ScriptTarget, setParentNodes?: boolean, scriptKind?: ScriptKind): SourceFile;
    function parseIsolatedEntityName(text: string, languageVersion: ScriptTarget): EntityName | undefined;
    /**
     * Parse json text into SyntaxTree and return node and parse errors if any
     * @param fileName
     * @param sourceText
     */
    function parseJsonText(fileName: string, sourceText: string): JsonSourceFile;
    function isExternalModule(file: SourceFile): boolean;
    function updateSourceFile(sourceFile: SourceFile, newText: string, textChangeRange: TextChangeRange, aggressiveChecks?: boolean): SourceFile;
}
declare namespace ts {
    interface GetEffectiveTypeRootsHost {
        directoryExists?(directoryName: string): boolean;
        getCurrentDirectory?(): string;
    }
    function getEffectiveTypeRoots(options: CompilerOptions, host: GetEffectiveTypeRootsHost): string[] | undefined;
    /**
     * @param {string | undefined} containingFile - file that contains type reference directive, can be undefined if containing file is unknown.
     * This is possible in case if resolution is performed for directives specified via 'types' parameter. In this case initial path for secondary lookups
     * is assumed to be the same as root directory of the project.
     */
    function resolveTypeReferenceDirective(typeReferenceDirectiveName: string, containingFile: string | undefined, options: CompilerOptions, host: ModuleResolutionHost): ResolvedTypeReferenceDirectiveWithFailedLookupLocations;
    /**
     * Given a set of options, returns the set of type directive names
     *   that should be included for this program automatically.
     * This list could either come from the config file,
     *   or from enumerating the types root + initial secondary types lookup location.
     * More type directives might appear in the program later as a result of loading actual source files;
     *   this list is only the set of defaults that are implicitly included.
     */
    function getAutomaticTypeDirectiveNames(options: CompilerOptions, host: ModuleResolutionHost): string[];
    /**
     * Cached module resolutions per containing directory.
     * This assumes that any module id will have the same resolution for sibling files located in the same folder.
     */
    interface ModuleResolutionCache extends NonRelativeModuleNameResolutionCache {
        getOrCreateCacheForDirectory(directoryName: string): Map<ResolvedModuleWithFailedLookupLocations>;
    }
    /**
     * Stored map from non-relative module name to a table: directory -> result of module lookup in this directory
     * We support only non-relative module names because resolution of relative module names is usually more deterministic and thus less expensive.
     */
    interface NonRelativeModuleNameResolutionCache {
        getOrCreateCacheForModuleName(nonRelativeModuleName: string): PerModuleNameCache;
    }
    interface PerModuleNameCache {
        get(directory: string): ResolvedModuleWithFailedLookupLocations | undefined;
        set(directory: string, result: ResolvedModuleWithFailedLookupLocations): void;
    }
    function createModuleResolutionCache(currentDirectory: string, getCanonicalFileName: (s: string) => string): ModuleResolutionCache;
    function resolveModuleName(moduleName: string, containingFile: string, compilerOptions: CompilerOptions, host: ModuleResolutionHost, cache?: ModuleResolutionCache): ResolvedModuleWithFailedLookupLocations;
    function nodeModuleNameResolver(moduleName: string, containingFile: string, compilerOptions: CompilerOptions, host: ModuleResolutionHost, cache?: ModuleResolutionCache): ResolvedModuleWithFailedLookupLocations;
    function classicNameResolver(moduleName: string, containingFile: string, compilerOptions: CompilerOptions, host: ModuleResolutionHost, cache?: NonRelativeModuleNameResolutionCache): ResolvedModuleWithFailedLookupLocations;
}
declare namespace ts {
    function createNodeArray<T extends Node>(elements?: ReadonlyArray<T>, hasTrailingComma?: boolean): NodeArray<T>;
    /** If a node is passed, creates a string literal whose source text is read from a source node during emit. */
    function createLiteral(value: string | StringLiteral | NoSubstitutionTemplateLiteral | NumericLiteral | Identifier): StringLiteral;
    function createLiteral(value: number): NumericLiteral;
    function createLiteral(value: boolean): BooleanLiteral;
    function createLiteral(value: string | number | boolean): PrimaryExpression;
    function createNumericLiteral(value: string): NumericLiteral;
    function createIdentifier(text: string): Identifier;
    function updateIdentifier(node: Identifier, typeArguments: NodeArray<TypeNode> | undefined): Identifier;
    /** Create a unique temporary variable. */
    function createTempVariable(recordTempVariable: ((node: Identifier) => void) | undefined): Identifier;
    /** Create a unique temporary variable for use in a loop. */
    function createLoopVariable(): Identifier;
    /** Create a unique name based on the supplied text. */
    function createUniqueName(text: string): Identifier;
    /** Create a unique name generated for a node. */
    function getGeneratedNameForNode(node: Node): Identifier;
    function createToken<TKind extends SyntaxKind>(token: TKind): Token<TKind>;
    function createSuper(): SuperExpression;
    function createThis(): ThisExpression & Token<SyntaxKind.ThisKeyword>;
    function createNull(): NullLiteral & Token<SyntaxKind.NullKeyword>;
    function createTrue(): BooleanLiteral & Token<SyntaxKind.TrueKeyword>;
    function createFalse(): BooleanLiteral & Token<SyntaxKind.FalseKeyword>;
    function createQualifiedName(left: EntityName, right: string | Identifier): QualifiedName;
    function updateQualifiedName(node: QualifiedName, left: EntityName, right: Identifier): QualifiedName;
    function createComputedPropertyName(expression: Expression): ComputedPropertyName;
    function updateComputedPropertyName(node: ComputedPropertyName, expression: Expression): ComputedPropertyName;
    function createTypeParameterDeclaration(name: string | Identifier, constraint?: TypeNode, defaultType?: TypeNode): TypeParameterDeclaration;
    function updateTypeParameterDeclaration(node: TypeParameterDeclaration, name: Identifier, constraint: TypeNode | undefined, defaultType: TypeNode | undefined): TypeParameterDeclaration;
    function createParameter(decorators: ReadonlyArray<Decorator> | undefined, modifiers: ReadonlyArray<Modifier> | undefined, dotDotDotToken: DotDotDotToken | undefined, name: string | BindingName, questionToken?: QuestionToken, type?: TypeNode, initializer?: Expression): ParameterDeclaration;
    function updateParameter(node: ParameterDeclaration, decorators: ReadonlyArray<Decorator> | undefined, modifiers: ReadonlyArray<Modifier> | undefined, dotDotDotToken: DotDotDotToken | undefined, name: string | BindingName, questionToken: QuestionToken | undefined, type: TypeNode | undefined, initializer: Expression | undefined): ParameterDeclaration;
    function createDecorator(expression: Expression): Decorator;
    function updateDecorator(node: Decorator, expression: Expression): Decorator;
    function createPropertySignature(modifiers: ReadonlyArray<Modifier> | undefined, name: PropertyName | string, questionToken: QuestionToken | undefined, type: TypeNode | undefined, initializer: Expression | undefined): PropertySignature;
    function updatePropertySignature(node: PropertySignature, modifiers: ReadonlyArray<Modifier> | undefined, name: PropertyName, questionToken: QuestionToken | undefined, type: TypeNode | undefined, initializer: Expression | undefined): PropertySignature;
    function createProperty(decorators: ReadonlyArray<Decorator> | undefined, modifiers: ReadonlyArray<Modifier> | undefined, name: string | PropertyName, questionToken: QuestionToken | undefined, type: TypeNode | undefined, initializer: Expression | undefined): PropertyDeclaration;
    function updateProperty(node: PropertyDeclaration, decorators: ReadonlyArray<Decorator> | undefined, modifiers: ReadonlyArray<Modifier> | undefined, name: string | PropertyName, questionToken: QuestionToken | undefined, type: TypeNode | undefined, initializer: Expression | undefined): PropertyDeclaration;
    function createMethodSignature(typeParameters: ReadonlyArray<TypeParameterDeclaration> | undefined, parameters: ReadonlyArray<ParameterDeclaration>, type: TypeNode | undefined, name: string | PropertyName, questionToken: QuestionToken | undefined): MethodSignature;
    function updateMethodSignature(node: MethodSignature, typeParameters: NodeArray<TypeParameterDeclaration> | undefined, parameters: NodeArray<ParameterDeclaration>, type: TypeNode | undefined, name: PropertyName, questionToken: QuestionToken | undefined): MethodSignature;
    function createMethod(decorators: ReadonlyArray<Decorator> | undefined, modifiers: ReadonlyArray<Modifier> | undefined, asteriskToken: AsteriskToken | undefined, name: string | PropertyName, questionToken: QuestionToken | undefined, typeParameters: ReadonlyArray<TypeParameterDeclaration> | undefined, parameters: ReadonlyArray<ParameterDeclaration>, type: TypeNode | undefined, body: Block | undefined): MethodDeclaration;
    function updateMethod(node: MethodDeclaration, decorators: ReadonlyArray<Decorator> | undefined, modifiers: ReadonlyArray<Modifier> | undefined, asteriskToken: AsteriskToken | undefined, name: PropertyName, questionToken: QuestionToken | undefined, typeParameters: ReadonlyArray<TypeParameterDeclaration> | undefined, parameters: ReadonlyArray<ParameterDeclaration>, type: TypeNode | undefined, body: Block | undefined): MethodDeclaration;
    function createConstructor(decorators: ReadonlyArray<Decorator> | undefined, modifiers: ReadonlyArray<Modifier> | undefined, parameters: ReadonlyArray<ParameterDeclaration>, body: Block | undefined): ConstructorDeclaration;
    function updateConstructor(node: ConstructorDeclaration, decorators: ReadonlyArray<Decorator> | undefined, modifiers: ReadonlyArray<Modifier> | undefined, parameters: ReadonlyArray<ParameterDeclaration>, body: Block | undefined): ConstructorDeclaration;
    function createGetAccessor(decorators: ReadonlyArray<Decorator> | undefined, modifiers: ReadonlyArray<Modifier> | undefined, name: string | PropertyName, parameters: ReadonlyArray<ParameterDeclaration>, type: TypeNode | undefined, body: Block | undefined): GetAccessorDeclaration;
    function updateGetAccessor(node: GetAccessorDeclaration, decorators: ReadonlyArray<Decorator> | undefined, modifiers: ReadonlyArray<Modifier> | undefined, name: PropertyName, parameters: ReadonlyArray<ParameterDeclaration>, type: TypeNode | undefined, body: Block | undefined): GetAccessorDeclaration;
    function createSetAccessor(decorators: ReadonlyArray<Decorator> | undefined, modifiers: ReadonlyArray<Modifier> | undefined, name: string | PropertyName, parameters: ReadonlyArray<ParameterDeclaration>, body: Block | undefined): SetAccessorDeclaration;
    function updateSetAccessor(node: SetAccessorDeclaration, decorators: ReadonlyArray<Decorator> | undefined, modifiers: ReadonlyArray<Modifier> | undefined, name: PropertyName, parameters: ReadonlyArray<ParameterDeclaration>, body: Block | undefined): SetAccessorDeclaration;
    function createCallSignature(typeParameters: TypeParameterDeclaration[] | undefined, parameters: ParameterDeclaration[], type: TypeNode | undefined): CallSignatureDeclaration;
    function updateCallSignature(node: CallSignatureDeclaration, typeParameters: NodeArray<TypeParameterDeclaration> | undefined, parameters: NodeArray<ParameterDeclaration>, type: TypeNode | undefined): CallSignatureDeclaration;
    function createConstructSignature(typeParameters: TypeParameterDeclaration[] | undefined, parameters: ParameterDeclaration[], type: TypeNode | undefined): ConstructSignatureDeclaration;
    function updateConstructSignature(node: ConstructSignatureDeclaration, typeParameters: NodeArray<TypeParameterDeclaration> | undefined, parameters: NodeArray<ParameterDeclaration>, type: TypeNode | undefined): ConstructSignatureDeclaration;
    function createIndexSignature(decorators: ReadonlyArray<Decorator> | undefined, modifiers: ReadonlyArray<Modifier> | undefined, parameters: ReadonlyArray<ParameterDeclaration>, type: TypeNode): IndexSignatureDeclaration;
    function updateIndexSignature(node: IndexSignatureDeclaration, decorators: ReadonlyArray<Decorator> | undefined, modifiers: ReadonlyArray<Modifier> | undefined, parameters: ReadonlyArray<ParameterDeclaration>, type: TypeNode): IndexSignatureDeclaration;
    function createKeywordTypeNode(kind: KeywordTypeNode["kind"]): KeywordTypeNode;
    function createTypePredicateNode(parameterName: Identifier | ThisTypeNode | string, type: TypeNode): TypePredicateNode;
    function updateTypePredicateNode(node: TypePredicateNode, parameterName: Identifier | ThisTypeNode, type: TypeNode): TypePredicateNode;
    function createTypeReferenceNode(typeName: string | EntityName, typeArguments: ReadonlyArray<TypeNode> | undefined): TypeReferenceNode;
    function updateTypeReferenceNode(node: TypeReferenceNode, typeName: EntityName, typeArguments: NodeArray<TypeNode> | undefined): TypeReferenceNode;
    function createFunctionTypeNode(typeParameters: TypeParameterDeclaration[] | undefined, parameters: ParameterDeclaration[], type: TypeNode | undefined): FunctionTypeNode;
    function updateFunctionTypeNode(node: FunctionTypeNode, typeParameters: NodeArray<TypeParameterDeclaration> | undefined, parameters: NodeArray<ParameterDeclaration>, type: TypeNode | undefined): FunctionTypeNode;
    function createConstructorTypeNode(typeParameters: TypeParameterDeclaration[] | undefined, parameters: ParameterDeclaration[], type: TypeNode | undefined): ConstructorTypeNode;
    function updateConstructorTypeNode(node: ConstructorTypeNode, typeParameters: NodeArray<TypeParameterDeclaration> | undefined, parameters: NodeArray<ParameterDeclaration>, type: TypeNode | undefined): ConstructorTypeNode;
    function createTypeQueryNode(exprName: EntityName): TypeQueryNode;
    function updateTypeQueryNode(node: TypeQueryNode, exprName: EntityName): TypeQueryNode;
    function createTypeLiteralNode(members: ReadonlyArray<TypeElement> | undefined): TypeLiteralNode;
    function updateTypeLiteralNode(node: TypeLiteralNode, members: NodeArray<TypeElement>): TypeLiteralNode;
    function createArrayTypeNode(elementType: TypeNode): ArrayTypeNode;
    function updateArrayTypeNode(node: ArrayTypeNode, elementType: TypeNode): ArrayTypeNode;
    function createTupleTypeNode(elementTypes: ReadonlyArray<TypeNode>): TupleTypeNode;
    function updateTypleTypeNode(node: TupleTypeNode, elementTypes: ReadonlyArray<TypeNode>): TupleTypeNode;
    function createUnionTypeNode(types: TypeNode[]): UnionTypeNode;
    function updateUnionTypeNode(node: UnionTypeNode, types: NodeArray<TypeNode>): UnionTypeNode;
    function createIntersectionTypeNode(types: TypeNode[]): IntersectionTypeNode;
    function updateIntersectionTypeNode(node: IntersectionTypeNode, types: NodeArray<TypeNode>): IntersectionTypeNode;
    function createUnionOrIntersectionTypeNode(kind: SyntaxKind.UnionType | SyntaxKind.IntersectionType, types: ReadonlyArray<TypeNode>): UnionOrIntersectionTypeNode;
    function createParenthesizedType(type: TypeNode): ParenthesizedTypeNode;
    function updateParenthesizedType(node: ParenthesizedTypeNode, type: TypeNode): ParenthesizedTypeNode;
    function createThisTypeNode(): ThisTypeNode;
    function createTypeOperatorNode(type: TypeNode): TypeOperatorNode;
    function createTypeOperatorNode(operator: SyntaxKind.KeyOfKeyword | SyntaxKind.UniqueKeyword, type: TypeNode): TypeOperatorNode;
    function updateTypeOperatorNode(node: TypeOperatorNode, type: TypeNode): TypeOperatorNode;
    function createIndexedAccessTypeNode(objectType: TypeNode, indexType: TypeNode): IndexedAccessTypeNode;
    function updateIndexedAccessTypeNode(node: IndexedAccessTypeNode, objectType: TypeNode, indexType: TypeNode): IndexedAccessTypeNode;
    function createMappedTypeNode(readonlyToken: ReadonlyToken | undefined, typeParameter: TypeParameterDeclaration, questionToken: QuestionToken | undefined, type: TypeNode | undefined): MappedTypeNode;
    function updateMappedTypeNode(node: MappedTypeNode, readonlyToken: ReadonlyToken | undefined, typeParameter: TypeParameterDeclaration, questionToken: QuestionToken | undefined, type: TypeNode | undefined): MappedTypeNode;
    function createLiteralTypeNode(literal: LiteralTypeNode["literal"]): LiteralTypeNode;
    function updateLiteralTypeNode(node: LiteralTypeNode, literal: LiteralTypeNode["literal"]): LiteralTypeNode;
    function createObjectBindingPattern(elements: ReadonlyArray<BindingElement>): ObjectBindingPattern;
    function updateObjectBindingPattern(node: ObjectBindingPattern, elements: ReadonlyArray<BindingElement>): ObjectBindingPattern;
    function createArrayBindingPattern(elements: ReadonlyArray<ArrayBindingElement>): ArrayBindingPattern;
    function updateArrayBindingPattern(node: ArrayBindingPattern, elements: ReadonlyArray<ArrayBindingElement>): ArrayBindingPattern;
    function createBindingElement(dotDotDotToken: DotDotDotToken | undefined, propertyName: string | PropertyName | undefined, name: string | BindingName, initializer?: Expression): BindingElement;
    function updateBindingElement(node: BindingElement, dotDotDotToken: DotDotDotToken | undefined, propertyName: PropertyName | undefined, name: BindingName, initializer: Expression | undefined): BindingElement;
    function createArrayLiteral(elements?: ReadonlyArray<Expression>, multiLine?: boolean): ArrayLiteralExpression;
    function updateArrayLiteral(node: ArrayLiteralExpression, elements: ReadonlyArray<Expression>): ArrayLiteralExpression;
    function createObjectLiteral(properties?: ReadonlyArray<ObjectLiteralElementLike>, multiLine?: boolean): ObjectLiteralExpression;
    function updateObjectLiteral(node: ObjectLiteralExpression, properties: ReadonlyArray<ObjectLiteralElementLike>): ObjectLiteralExpression;
    function createPropertyAccess(expression: Expression, name: string | Identifier | undefined): PropertyAccessExpression;
    function updatePropertyAccess(node: PropertyAccessExpression, expression: Expression, name: Identifier): PropertyAccessExpression;
    function createElementAccess(expression: Expression, index: number | Expression | undefined): ElementAccessExpression;
    function updateElementAccess(node: ElementAccessExpression, expression: Expression, argumentExpression: Expression): ElementAccessExpression;
    function createCall(expression: Expression, typeArguments: ReadonlyArray<TypeNode> | undefined, argumentsArray: ReadonlyArray<Expression> | undefined): CallExpression;
    function updateCall(node: CallExpression, expression: Expression, typeArguments: ReadonlyArray<TypeNode> | undefined, argumentsArray: ReadonlyArray<Expression>): CallExpression;
    function createNew(expression: Expression, typeArguments: ReadonlyArray<TypeNode> | undefined, argumentsArray: ReadonlyArray<Expression> | undefined): NewExpression;
    function updateNew(node: NewExpression, expression: Expression, typeArguments: ReadonlyArray<TypeNode> | undefined, argumentsArray: ReadonlyArray<Expression> | undefined): NewExpression;
    function createTaggedTemplate(tag: Expression, template: TemplateLiteral): TaggedTemplateExpression;
    function updateTaggedTemplate(node: TaggedTemplateExpression, tag: Expression, template: TemplateLiteral): TaggedTemplateExpression;
    function createTypeAssertion(type: TypeNode, expression: Expression): TypeAssertion;
    function updateTypeAssertion(node: TypeAssertion, type: TypeNode, expression: Expression): TypeAssertion;
    function createParen(expression: Expression): ParenthesizedExpression;
    function updateParen(node: ParenthesizedExpression, expression: Expression): ParenthesizedExpression;
    function createFunctionExpression(modifiers: ReadonlyArray<Modifier> | undefined, asteriskToken: AsteriskToken | undefined, name: string | Identifier | undefined, typeParameters: ReadonlyArray<TypeParameterDeclaration> | undefined, parameters: ReadonlyArray<ParameterDeclaration> | undefined, type: TypeNode | undefined, body: Block): FunctionExpression;
    function updateFunctionExpression(node: FunctionExpression, modifiers: ReadonlyArray<Modifier> | undefined, asteriskToken: AsteriskToken | undefined, name: Identifier | undefined, typeParameters: ReadonlyArray<TypeParameterDeclaration> | undefined, parameters: ReadonlyArray<ParameterDeclaration>, type: TypeNode | undefined, body: Block): FunctionExpression;
    function createArrowFunction(modifiers: ReadonlyArray<Modifier> | undefined, typeParameters: ReadonlyArray<TypeParameterDeclaration> | undefined, parameters: ReadonlyArray<ParameterDeclaration>, type: TypeNode | undefined, equalsGreaterThanToken: EqualsGreaterThanToken | undefined, body: ConciseBody): ArrowFunction;
    function updateArrowFunction(node: ArrowFunction, modifiers: ReadonlyArray<Modifier> | undefined, typeParameters: ReadonlyArray<TypeParameterDeclaration> | undefined, parameters: ReadonlyArray<ParameterDeclaration>, type: TypeNode | undefined, body: ConciseBody): ArrowFunction;
    function updateArrowFunction(node: ArrowFunction, modifiers: ReadonlyArray<Modifier> | undefined, typeParameters: ReadonlyArray<TypeParameterDeclaration> | undefined, parameters: ReadonlyArray<ParameterDeclaration>, type: TypeNode | undefined, equalsGreaterThanToken: Token<SyntaxKind.EqualsGreaterThanToken>, body: ConciseBody): ArrowFunction;
    function createDelete(expression: Expression): DeleteExpression;
    function updateDelete(node: DeleteExpression, expression: Expression): DeleteExpression;
    function createTypeOf(expression: Expression): TypeOfExpression;
    function updateTypeOf(node: TypeOfExpression, expression: Expression): TypeOfExpression;
    function createVoid(expression: Expression): VoidExpression;
    function updateVoid(node: VoidExpression, expression: Expression): VoidExpression;
    function createAwait(expression: Expression): AwaitExpression;
    function updateAwait(node: AwaitExpression, expression: Expression): AwaitExpression;
    function createPrefix(operator: PrefixUnaryOperator, operand: Expression): PrefixUnaryExpression;
    function updatePrefix(node: PrefixUnaryExpression, operand: Expression): PrefixUnaryExpression;
    function createPostfix(operand: Expression, operator: PostfixUnaryOperator): PostfixUnaryExpression;
    function updatePostfix(node: PostfixUnaryExpression, operand: Expression): PostfixUnaryExpression;
    function createBinary(left: Expression, operator: BinaryOperator | BinaryOperatorToken, right: Expression): BinaryExpression;
    function updateBinary(node: BinaryExpression, left: Expression, right: Expression, operator?: BinaryOperator | BinaryOperatorToken): BinaryExpression;
    function createConditional(condition: Expression, whenTrue: Expression, whenFalse: Expression): ConditionalExpression;
    function createConditional(condition: Expression, questionToken: QuestionToken, whenTrue: Expression, colonToken: ColonToken, whenFalse: Expression): ConditionalExpression;
    function updateConditional(node: ConditionalExpression, condition: Expression, whenTrue: Expression, whenFalse: Expression): ConditionalExpression;
    function updateConditional(node: ConditionalExpression, condition: Expression, questionToken: Token<SyntaxKind.QuestionToken>, whenTrue: Expression, colonToken: Token<SyntaxKind.ColonToken>, whenFalse: Expression): ConditionalExpression;
    function createTemplateExpression(head: TemplateHead, templateSpans: ReadonlyArray<TemplateSpan>): TemplateExpression;
    function updateTemplateExpression(node: TemplateExpression, head: TemplateHead, templateSpans: ReadonlyArray<TemplateSpan>): TemplateExpression;
    function createTemplateHead(text: string): TemplateHead;
    function createTemplateMiddle(text: string): TemplateMiddle;
    function createTemplateTail(text: string): TemplateTail;
    function createNoSubstitutionTemplateLiteral(text: string): NoSubstitutionTemplateLiteral;
    function createYield(expression?: Expression): YieldExpression;
    function createYield(asteriskToken: AsteriskToken | undefined, expression: Expression): YieldExpression;
    function updateYield(node: YieldExpression, asteriskToken: AsteriskToken | undefined, expression: Expression): YieldExpression;
    function createSpread(expression: Expression): SpreadElement;
    function updateSpread(node: SpreadElement, expression: Expression): SpreadElement;
    function createClassExpression(modifiers: ReadonlyArray<Modifier> | undefined, name: string | Identifier | undefined, typeParameters: ReadonlyArray<TypeParameterDeclaration> | undefined, heritageClauses: ReadonlyArray<HeritageClause> | undefined, members: ReadonlyArray<ClassElement>): ClassExpression;
    function updateClassExpression(node: ClassExpression, modifiers: ReadonlyArray<Modifier> | undefined, name: Identifier | undefined, typeParameters: ReadonlyArray<TypeParameterDeclaration> | undefined, heritageClauses: ReadonlyArray<HeritageClause> | undefined, members: ReadonlyArray<ClassElement>): ClassExpression;
    function createOmittedExpression(): OmittedExpression;
    function createExpressionWithTypeArguments(typeArguments: ReadonlyArray<TypeNode> | undefined, expression: Expression): ExpressionWithTypeArguments;
    function updateExpressionWithTypeArguments(node: ExpressionWithTypeArguments, typeArguments: ReadonlyArray<TypeNode> | undefined, expression: Expression): ExpressionWithTypeArguments;
    function createAsExpression(expression: Expression, type: TypeNode): AsExpression;
    function updateAsExpression(node: AsExpression, expression: Expression, type: TypeNode): AsExpression;
    function createNonNullExpression(expression: Expression): NonNullExpression;
    function updateNonNullExpression(node: NonNullExpression, expression: Expression): NonNullExpression;
    function createMetaProperty(keywordToken: MetaProperty["keywordToken"], name: Identifier): MetaProperty;
    function updateMetaProperty(node: MetaProperty, name: Identifier): MetaProperty;
    function createTemplateSpan(expression: Expression, literal: TemplateMiddle | TemplateTail): TemplateSpan;
    function updateTemplateSpan(node: TemplateSpan, expression: Expression, literal: TemplateMiddle | TemplateTail): TemplateSpan;
    function createSemicolonClassElement(): SemicolonClassElement;
    function createBlock(statements: ReadonlyArray<Statement>, multiLine?: boolean): Block;
    function updateBlock(node: Block, statements: ReadonlyArray<Statement>): Block;
    function createVariableStatement(modifiers: ReadonlyArray<Modifier> | undefined, declarationList: VariableDeclarationList | ReadonlyArray<VariableDeclaration>): VariableStatement;
    function updateVariableStatement(node: VariableStatement, modifiers: ReadonlyArray<Modifier> | undefined, declarationList: VariableDeclarationList): VariableStatement;
    function createEmptyStatement(): EmptyStatement;
    function createStatement(expression: Expression): ExpressionStatement;
    function updateStatement(node: ExpressionStatement, expression: Expression): ExpressionStatement;
    function createIf(expression: Expression, thenStatement: Statement, elseStatement?: Statement): IfStatement;
    function updateIf(node: IfStatement, expression: Expression, thenStatement: Statement, elseStatement: Statement | undefined): IfStatement;
    function createDo(statement: Statement, expression: Expression): DoStatement;
    function updateDo(node: DoStatement, statement: Statement, expression: Expression): DoStatement;
    function createWhile(expression: Expression, statement: Statement): WhileStatement;
    function updateWhile(node: WhileStatement, expression: Expression, statement: Statement): WhileStatement;
    function createFor(initializer: ForInitializer | undefined, condition: Expression | undefined, incrementor: Expression | undefined, statement: Statement): ForStatement;
    function updateFor(node: ForStatement, initializer: ForInitializer | undefined, condition: Expression | undefined, incrementor: Expression | undefined, statement: Statement): ForStatement;
    function createForIn(initializer: ForInitializer, expression: Expression, statement: Statement): ForInStatement;
    function updateForIn(node: ForInStatement, initializer: ForInitializer, expression: Expression, statement: Statement): ForInStatement;
    function createForOf(awaitModifier: AwaitKeywordToken | undefined, initializer: ForInitializer, expression: Expression, statement: Statement): ForOfStatement;
    function updateForOf(node: ForOfStatement, awaitModifier: AwaitKeywordToken | undefined, initializer: ForInitializer, expression: Expression, statement: Statement): ForOfStatement;
    function createContinue(label?: string | Identifier): ContinueStatement;
    function updateContinue(node: ContinueStatement, label: Identifier | undefined): ContinueStatement;
    function createBreak(label?: string | Identifier): BreakStatement;
    function updateBreak(node: BreakStatement, label: Identifier | undefined): BreakStatement;
    function createReturn(expression?: Expression): ReturnStatement;
    function updateReturn(node: ReturnStatement, expression: Expression | undefined): ReturnStatement;
    function createWith(expression: Expression, statement: Statement): WithStatement;
    function updateWith(node: WithStatement, expression: Expression, statement: Statement): WithStatement;
    function createSwitch(expression: Expression, caseBlock: CaseBlock): SwitchStatement;
    function updateSwitch(node: SwitchStatement, expression: Expression, caseBlock: CaseBlock): SwitchStatement;
    function createLabel(label: string | Identifier, statement: Statement): LabeledStatement;
    function updateLabel(node: LabeledStatement, label: Identifier, statement: Statement): LabeledStatement;
    function createThrow(expression: Expression): ThrowStatement;
    function updateThrow(node: ThrowStatement, expression: Expression): ThrowStatement;
    function createTry(tryBlock: Block, catchClause: CatchClause | undefined, finallyBlock: Block | undefined): TryStatement;
    function updateTry(node: TryStatement, tryBlock: Block, catchClause: CatchClause | undefined, finallyBlock: Block | undefined): TryStatement;
    function createDebuggerStatement(): DebuggerStatement;
    function createVariableDeclaration(name: string | BindingName, type?: TypeNode, initializer?: Expression): VariableDeclaration;
    function updateVariableDeclaration(node: VariableDeclaration, name: BindingName, type: TypeNode | undefined, initializer: Expression | undefined): VariableDeclaration;
    function createVariableDeclarationList(declarations: ReadonlyArray<VariableDeclaration>, flags?: NodeFlags): VariableDeclarationList;
    function updateVariableDeclarationList(node: VariableDeclarationList, declarations: ReadonlyArray<VariableDeclaration>): VariableDeclarationList;
    function createFunctionDeclaration(decorators: ReadonlyArray<Decorator> | undefined, modifiers: ReadonlyArray<Modifier> | undefined, asteriskToken: AsteriskToken | undefined, name: string | Identifier | undefined, typeParameters: ReadonlyArray<TypeParameterDeclaration> | undefined, parameters: ReadonlyArray<ParameterDeclaration>, type: TypeNode | undefined, body: Block | undefined): FunctionDeclaration;
    function updateFunctionDeclaration(node: FunctionDeclaration, decorators: ReadonlyArray<Decorator> | undefined, modifiers: ReadonlyArray<Modifier> | undefined, asteriskToken: AsteriskToken | undefined, name: Identifier | undefined, typeParameters: ReadonlyArray<TypeParameterDeclaration> | undefined, parameters: ReadonlyArray<ParameterDeclaration>, type: TypeNode | undefined, body: Block | undefined): FunctionDeclaration;
    function createClassDeclaration(decorators: ReadonlyArray<Decorator> | undefined, modifiers: ReadonlyArray<Modifier> | undefined, name: string | Identifier | undefined, typeParameters: ReadonlyArray<TypeParameterDeclaration> | undefined, heritageClauses: ReadonlyArray<HeritageClause> | undefined, members: ReadonlyArray<ClassElement>): ClassDeclaration;
    function updateClassDeclaration(node: ClassDeclaration, decorators: ReadonlyArray<Decorator> | undefined, modifiers: ReadonlyArray<Modifier> | undefined, name: Identifier | undefined, typeParameters: ReadonlyArray<TypeParameterDeclaration> | undefined, heritageClauses: ReadonlyArray<HeritageClause> | undefined, members: ReadonlyArray<ClassElement>): ClassDeclaration;
    function createInterfaceDeclaration(decorators: ReadonlyArray<Decorator> | undefined, modifiers: ReadonlyArray<Modifier> | undefined, name: string | Identifier, typeParameters: ReadonlyArray<TypeParameterDeclaration> | undefined, heritageClauses: ReadonlyArray<HeritageClause> | undefined, members: ReadonlyArray<TypeElement>): InterfaceDeclaration;
    function updateInterfaceDeclaration(node: InterfaceDeclaration, decorators: ReadonlyArray<Decorator> | undefined, modifiers: ReadonlyArray<Modifier> | undefined, name: Identifier, typeParameters: ReadonlyArray<TypeParameterDeclaration> | undefined, heritageClauses: ReadonlyArray<HeritageClause> | undefined, members: ReadonlyArray<TypeElement>): InterfaceDeclaration;
    function createTypeAliasDeclaration(decorators: ReadonlyArray<Decorator> | undefined, modifiers: ReadonlyArray<Modifier> | undefined, name: string | Identifier, typeParameters: ReadonlyArray<TypeParameterDeclaration> | undefined, type: TypeNode): TypeAliasDeclaration;
    function updateTypeAliasDeclaration(node: TypeAliasDeclaration, decorators: ReadonlyArray<Decorator> | undefined, modifiers: ReadonlyArray<Modifier> | undefined, name: Identifier, typeParameters: ReadonlyArray<TypeParameterDeclaration> | undefined, type: TypeNode): TypeAliasDeclaration;
    function createEnumDeclaration(decorators: ReadonlyArray<Decorator> | undefined, modifiers: ReadonlyArray<Modifier> | undefined, name: string | Identifier, members: ReadonlyArray<EnumMember>): EnumDeclaration;
    function updateEnumDeclaration(node: EnumDeclaration, decorators: ReadonlyArray<Decorator> | undefined, modifiers: ReadonlyArray<Modifier> | undefined, name: Identifier, members: ReadonlyArray<EnumMember>): EnumDeclaration;
    function createModuleDeclaration(decorators: ReadonlyArray<Decorator> | undefined, modifiers: ReadonlyArray<Modifier> | undefined, name: ModuleName, body: ModuleBody | undefined, flags?: NodeFlags): ModuleDeclaration;
    function updateModuleDeclaration(node: ModuleDeclaration, decorators: ReadonlyArray<Decorator> | undefined, modifiers: ReadonlyArray<Modifier> | undefined, name: ModuleName, body: ModuleBody | undefined): ModuleDeclaration;
    function createModuleBlock(statements: ReadonlyArray<Statement>): ModuleBlock;
    function updateModuleBlock(node: ModuleBlock, statements: ReadonlyArray<Statement>): ModuleBlock;
    function createCaseBlock(clauses: ReadonlyArray<CaseOrDefaultClause>): CaseBlock;
    function updateCaseBlock(node: CaseBlock, clauses: ReadonlyArray<CaseOrDefaultClause>): CaseBlock;
    function createNamespaceExportDeclaration(name: string | Identifier): NamespaceExportDeclaration;
    function updateNamespaceExportDeclaration(node: NamespaceExportDeclaration, name: Identifier): NamespaceExportDeclaration;
    function createImportEqualsDeclaration(decorators: ReadonlyArray<Decorator> | undefined, modifiers: ReadonlyArray<Modifier> | undefined, name: string | Identifier, moduleReference: ModuleReference): ImportEqualsDeclaration;
    function updateImportEqualsDeclaration(node: ImportEqualsDeclaration, decorators: ReadonlyArray<Decorator> | undefined, modifiers: ReadonlyArray<Modifier> | undefined, name: Identifier, moduleReference: ModuleReference): ImportEqualsDeclaration;
    function createImportDeclaration(decorators: ReadonlyArray<Decorator> | undefined, modifiers: ReadonlyArray<Modifier> | undefined, importClause: ImportClause | undefined, moduleSpecifier?: Expression): ImportDeclaration;
    function updateImportDeclaration(node: ImportDeclaration, decorators: ReadonlyArray<Decorator> | undefined, modifiers: ReadonlyArray<Modifier> | undefined, importClause: ImportClause | undefined, moduleSpecifier: Expression): ImportDeclaration;
    function createImportClause(name: Identifier | undefined, namedBindings: NamedImportBindings | undefined): ImportClause;
    function updateImportClause(node: ImportClause, name: Identifier | undefined, namedBindings: NamedImportBindings | undefined): ImportClause;
    function createNamespaceImport(name: Identifier): NamespaceImport;
    function updateNamespaceImport(node: NamespaceImport, name: Identifier): NamespaceImport;
    function createNamedImports(elements: ReadonlyArray<ImportSpecifier>): NamedImports;
    function updateNamedImports(node: NamedImports, elements: ReadonlyArray<ImportSpecifier>): NamedImports;
    function createImportSpecifier(propertyName: Identifier | undefined, name: Identifier): ImportSpecifier;
    function updateImportSpecifier(node: ImportSpecifier, propertyName: Identifier | undefined, name: Identifier): ImportSpecifier;
    function createExportAssignment(decorators: ReadonlyArray<Decorator> | undefined, modifiers: ReadonlyArray<Modifier> | undefined, isExportEquals: boolean | undefined, expression: Expression): ExportAssignment;
    function updateExportAssignment(node: ExportAssignment, decorators: ReadonlyArray<Decorator> | undefined, modifiers: ReadonlyArray<Modifier> | undefined, expression: Expression): ExportAssignment;
    function createExportDeclaration(decorators: ReadonlyArray<Decorator> | undefined, modifiers: ReadonlyArray<Modifier> | undefined, exportClause: NamedExports | undefined, moduleSpecifier?: Expression): ExportDeclaration;
    function updateExportDeclaration(node: ExportDeclaration, decorators: ReadonlyArray<Decorator> | undefined, modifiers: ReadonlyArray<Modifier> | undefined, exportClause: NamedExports | undefined, moduleSpecifier: Expression | undefined): ExportDeclaration;
    function createNamedExports(elements: ReadonlyArray<ExportSpecifier>): NamedExports;
    function updateNamedExports(node: NamedExports, elements: ReadonlyArray<ExportSpecifier>): NamedExports;
    function createExportSpecifier(propertyName: string | Identifier | undefined, name: string | Identifier): ExportSpecifier;
    function updateExportSpecifier(node: ExportSpecifier, propertyName: Identifier | undefined, name: Identifier): ExportSpecifier;
    function createExternalModuleReference(expression: Expression): ExternalModuleReference;
    function updateExternalModuleReference(node: ExternalModuleReference, expression: Expression): ExternalModuleReference;
    function createJsxElement(openingElement: JsxOpeningElement, children: ReadonlyArray<JsxChild>, closingElement: JsxClosingElement): JsxElement;
    function updateJsxElement(node: JsxElement, openingElement: JsxOpeningElement, children: ReadonlyArray<JsxChild>, closingElement: JsxClosingElement): JsxElement;
    function createJsxSelfClosingElement(tagName: JsxTagNameExpression, attributes: JsxAttributes): JsxSelfClosingElement;
    function updateJsxSelfClosingElement(node: JsxSelfClosingElement, tagName: JsxTagNameExpression, attributes: JsxAttributes): JsxSelfClosingElement;
    function createJsxOpeningElement(tagName: JsxTagNameExpression, attributes: JsxAttributes): JsxOpeningElement;
    function updateJsxOpeningElement(node: JsxOpeningElement, tagName: JsxTagNameExpression, attributes: JsxAttributes): JsxOpeningElement;
    function createJsxClosingElement(tagName: JsxTagNameExpression): JsxClosingElement;
    function updateJsxClosingElement(node: JsxClosingElement, tagName: JsxTagNameExpression): JsxClosingElement;
    function createJsxFragment(openingFragment: JsxOpeningFragment, children: ReadonlyArray<JsxChild>, closingFragment: JsxClosingFragment): JsxFragment;
    function updateJsxFragment(node: JsxFragment, openingFragment: JsxOpeningFragment, children: ReadonlyArray<JsxChild>, closingFragment: JsxClosingFragment): JsxFragment;
    function createJsxAttribute(name: Identifier, initializer: StringLiteral | JsxExpression): JsxAttribute;
    function updateJsxAttribute(node: JsxAttribute, name: Identifier, initializer: StringLiteral | JsxExpression): JsxAttribute;
    function createJsxAttributes(properties: ReadonlyArray<JsxAttributeLike>): JsxAttributes;
    function updateJsxAttributes(node: JsxAttributes, properties: ReadonlyArray<JsxAttributeLike>): JsxAttributes;
    function createJsxSpreadAttribute(expression: Expression): JsxSpreadAttribute;
    function updateJsxSpreadAttribute(node: JsxSpreadAttribute, expression: Expression): JsxSpreadAttribute;
    function createJsxExpression(dotDotDotToken: DotDotDotToken | undefined, expression: Expression | undefined): JsxExpression;
    function updateJsxExpression(node: JsxExpression, expression: Expression | undefined): JsxExpression;
    function createCaseClause(expression: Expression, statements: ReadonlyArray<Statement>): CaseClause;
    function updateCaseClause(node: CaseClause, expression: Expression, statements: ReadonlyArray<Statement>): CaseClause;
    function createDefaultClause(statements: ReadonlyArray<Statement>): DefaultClause;
    function updateDefaultClause(node: DefaultClause, statements: ReadonlyArray<Statement>): DefaultClause;
    function createHeritageClause(token: HeritageClause["token"], types: ReadonlyArray<ExpressionWithTypeArguments>): HeritageClause;
    function updateHeritageClause(node: HeritageClause, types: ReadonlyArray<ExpressionWithTypeArguments>): HeritageClause;
    function createCatchClause(variableDeclaration: string | VariableDeclaration | undefined, block: Block): CatchClause;
    function updateCatchClause(node: CatchClause, variableDeclaration: VariableDeclaration | undefined, block: Block): CatchClause;
    function createPropertyAssignment(name: string | PropertyName, initializer: Expression): PropertyAssignment;
    function updatePropertyAssignment(node: PropertyAssignment, name: PropertyName, initializer: Expression): PropertyAssignment;
    function createShorthandPropertyAssignment(name: string | Identifier, objectAssignmentInitializer?: Expression): ShorthandPropertyAssignment;
    function updateShorthandPropertyAssignment(node: ShorthandPropertyAssignment, name: Identifier, objectAssignmentInitializer: Expression | undefined): ShorthandPropertyAssignment;
    function createSpreadAssignment(expression: Expression): SpreadAssignment;
    function updateSpreadAssignment(node: SpreadAssignment, expression: Expression): SpreadAssignment;
    function createEnumMember(name: string | PropertyName, initializer?: Expression): EnumMember;
    function updateEnumMember(node: EnumMember, name: PropertyName, initializer: Expression | undefined): EnumMember;
    function updateSourceFileNode(node: SourceFile, statements: ReadonlyArray<Statement>): SourceFile;
    /**
     * Creates a shallow, memberwise clone of a node for mutation.
     */
    function getMutableClone<T extends Node>(node: T): T;
    /**
     * Creates a synthetic statement to act as a placeholder for a not-emitted statement in
     * order to preserve comments.
     *
     * @param original The original statement.
     */
    function createNotEmittedStatement(original: Node): NotEmittedStatement;
    /**
     * Creates a synthetic expression to act as a placeholder for a not-emitted expression in
     * order to preserve comments or sourcemap positions.
     *
     * @param expression The inner expression to emit.
     * @param original The original outer expression.
     * @param location The location for the expression. Defaults to the positions from "original" if provided.
     */
    function createPartiallyEmittedExpression(expression: Expression, original?: Node): PartiallyEmittedExpression;
    function updatePartiallyEmittedExpression(node: PartiallyEmittedExpression, expression: Expression): PartiallyEmittedExpression;
    function createCommaList(elements: ReadonlyArray<Expression>): CommaListExpression;
    function updateCommaList(node: CommaListExpression, elements: ReadonlyArray<Expression>): CommaListExpression;
    function createBundle(sourceFiles: ReadonlyArray<SourceFile>): Bundle;
    function updateBundle(node: Bundle, sourceFiles: ReadonlyArray<SourceFile>): Bundle;
    function createImmediatelyInvokedFunctionExpression(statements: Statement[]): CallExpression;
    function createImmediatelyInvokedFunctionExpression(statements: Statement[], param: ParameterDeclaration, paramValue: Expression): CallExpression;
    function createImmediatelyInvokedArrowFunction(statements: Statement[]): CallExpression;
    function createImmediatelyInvokedArrowFunction(statements: Statement[], param: ParameterDeclaration, paramValue: Expression): CallExpression;
    function createComma(left: Expression, right: Expression): Expression;
    function createLessThan(left: Expression, right: Expression): Expression;
    function createAssignment(left: ObjectLiteralExpression | ArrayLiteralExpression, right: Expression): DestructuringAssignment;
    function createAssignment(left: Expression, right: Expression): BinaryExpression;
    function createStrictEquality(left: Expression, right: Expression): BinaryExpression;
    function createStrictInequality(left: Expression, right: Expression): BinaryExpression;
    function createAdd(left: Expression, right: Expression): BinaryExpression;
    function createSubtract(left: Expression, right: Expression): BinaryExpression;
    function createPostfixIncrement(operand: Expression): PostfixUnaryExpression;
    function createLogicalAnd(left: Expression, right: Expression): BinaryExpression;
    function createLogicalOr(left: Expression, right: Expression): BinaryExpression;
    function createLogicalNot(operand: Expression): PrefixUnaryExpression;
    function createVoidZero(): VoidExpression;
    function createExportDefault(expression: Expression): ExportAssignment;
    function createExternalModuleExport(exportName: Identifier): ExportDeclaration;
    /**
     * Clears any EmitNode entries from parse-tree nodes.
     * @param sourceFile A source file.
     */
    function disposeEmitNodes(sourceFile: SourceFile): void;
    function setTextRange<T extends TextRange>(range: T, location: TextRange | undefined): T;
    /**
     * Sets flags that control emit behavior of a node.
     */
    function setEmitFlags<T extends Node>(node: T, emitFlags: EmitFlags): T;
    /**
     * Gets a custom text range to use when emitting source maps.
     */
    function getSourceMapRange(node: Node): SourceMapRange;
    /**
     * Sets a custom text range to use when emitting source maps.
     */
    function setSourceMapRange<T extends Node>(node: T, range: SourceMapRange | undefined): T;
    /**
     * Create an external source map source file reference
     */
    function createSourceMapSource(fileName: string, text: string, skipTrivia?: (pos: number) => number): SourceMapSource;
    /**
     * Gets the TextRange to use for source maps for a token of a node.
     */
    function getTokenSourceMapRange(node: Node, token: SyntaxKind): SourceMapRange | undefined;
    /**
     * Sets the TextRange to use for source maps for a token of a node.
     */
    function setTokenSourceMapRange<T extends Node>(node: T, token: SyntaxKind, range: SourceMapRange | undefined): T;
    /**
     * Gets a custom text range to use when emitting comments.
     */
    function getCommentRange(node: Node): TextRange;
    /**
     * Sets a custom text range to use when emitting comments.
     */
    function setCommentRange<T extends Node>(node: T, range: TextRange): T;
    function getSyntheticLeadingComments(node: Node): SynthesizedComment[] | undefined;
    function setSyntheticLeadingComments<T extends Node>(node: T, comments: SynthesizedComment[] | undefined): T;
    function addSyntheticLeadingComment<T extends Node>(node: T, kind: SyntaxKind.SingleLineCommentTrivia | SyntaxKind.MultiLineCommentTrivia, text: string, hasTrailingNewLine?: boolean): T;
    function getSyntheticTrailingComments(node: Node): SynthesizedComment[] | undefined;
    function setSyntheticTrailingComments<T extends Node>(node: T, comments: SynthesizedComment[] | undefined): T;
    function addSyntheticTrailingComment<T extends Node>(node: T, kind: SyntaxKind.SingleLineCommentTrivia | SyntaxKind.MultiLineCommentTrivia, text: string, hasTrailingNewLine?: boolean): T;
    /**
     * Gets the constant value to emit for an expression.
     */
    function getConstantValue(node: PropertyAccessExpression | ElementAccessExpression): string | number | undefined;
    /**
     * Sets the constant value to emit for an expression.
     */
    function setConstantValue(node: PropertyAccessExpression | ElementAccessExpression, value: string | number): PropertyAccessExpression | ElementAccessExpression;
    /**
     * Adds an EmitHelper to a node.
     */
    function addEmitHelper<T extends Node>(node: T, helper: EmitHelper): T;
    /**
     * Add EmitHelpers to a node.
     */
    function addEmitHelpers<T extends Node>(node: T, helpers: EmitHelper[] | undefined): T;
    /**
     * Removes an EmitHelper from a node.
     */
    function removeEmitHelper(node: Node, helper: EmitHelper): boolean;
    /**
     * Gets the EmitHelpers of a node.
     */
    function getEmitHelpers(node: Node): EmitHelper[] | undefined;
    /**
     * Moves matching emit helpers from a source node to a target node.
     */
    function moveEmitHelpers(source: Node, target: Node, predicate: (helper: EmitHelper) => boolean): void;
    function setOriginalNode<T extends Node>(node: T, original: Node | undefined): T;
}
declare namespace ts {
    /**
     * Visits a Node using the supplied visitor, possibly returning a new Node in its place.
     *
     * @param node The Node to visit.
     * @param visitor The callback used to visit the Node.
     * @param test A callback to execute to verify the Node is valid.
     * @param lift An optional callback to execute to lift a NodeArray into a valid Node.
     */
    function visitNode<T extends Node>(node: T | undefined, visitor: Visitor | undefined, test?: (node: Node) => boolean, lift?: (node: NodeArray<Node>) => T): T;
    /**
     * Visits a Node using the supplied visitor, possibly returning a new Node in its place.
     *
     * @param node The Node to visit.
     * @param visitor The callback used to visit the Node.
     * @param test A callback to execute to verify the Node is valid.
     * @param lift An optional callback to execute to lift a NodeArray into a valid Node.
     */
    function visitNode<T extends Node>(node: T | undefined, visitor: Visitor | undefined, test?: (node: Node) => boolean, lift?: (node: NodeArray<Node>) => T): T | undefined;
    /**
     * Visits a NodeArray using the supplied visitor, possibly returning a new NodeArray in its place.
     *
     * @param nodes The NodeArray to visit.
     * @param visitor The callback used to visit a Node.
     * @param test A node test to execute for each node.
     * @param start An optional value indicating the starting offset at which to start visiting.
     * @param count An optional value indicating the maximum number of nodes to visit.
     */
    function visitNodes<T extends Node>(nodes: NodeArray<T> | undefined, visitor: Visitor, test?: (node: Node) => boolean, start?: number, count?: number): NodeArray<T>;
    /**
     * Visits a NodeArray using the supplied visitor, possibly returning a new NodeArray in its place.
     *
     * @param nodes The NodeArray to visit.
     * @param visitor The callback used to visit a Node.
     * @param test A node test to execute for each node.
     * @param start An optional value indicating the starting offset at which to start visiting.
     * @param count An optional value indicating the maximum number of nodes to visit.
     */
    function visitNodes<T extends Node>(nodes: NodeArray<T> | undefined, visitor: Visitor, test?: (node: Node) => boolean, start?: number, count?: number): NodeArray<T> | undefined;
    /**
     * Starts a new lexical environment and visits a statement list, ending the lexical environment
     * and merging hoisted declarations upon completion.
     */
    function visitLexicalEnvironment(statements: NodeArray<Statement>, visitor: Visitor, context: TransformationContext, start?: number, ensureUseStrict?: boolean): NodeArray<Statement>;
    /**
     * Starts a new lexical environment and visits a parameter list, suspending the lexical
     * environment upon completion.
     */
    function visitParameterList(nodes: NodeArray<ParameterDeclaration> | undefined, visitor: Visitor, context: TransformationContext, nodesVisitor?: typeof visitNodes): NodeArray<ParameterDeclaration>;
    /**
     * Resumes a suspended lexical environment and visits a function body, ending the lexical
     * environment and merging hoisted declarations upon completion.
     */
    function visitFunctionBody(node: FunctionBody, visitor: Visitor, context: TransformationContext): FunctionBody;
    /**
     * Resumes a suspended lexical environment and visits a function body, ending the lexical
     * environment and merging hoisted declarations upon completion.
     */
    function visitFunctionBody(node: FunctionBody | undefined, visitor: Visitor, context: TransformationContext): FunctionBody | undefined;
    /**
     * Resumes a suspended lexical environment and visits a concise body, ending the lexical
     * environment and merging hoisted declarations upon completion.
     */
    function visitFunctionBody(node: ConciseBody, visitor: Visitor, context: TransformationContext): ConciseBody;
    /**
     * Visits each child of a Node using the supplied visitor, possibly returning a new Node of the same kind in its place.
     *
     * @param node The Node whose children will be visited.
     * @param visitor The callback used to visit each child.
     * @param context A lexical environment context for the visitor.
     */
    function visitEachChild<T extends Node>(node: T, visitor: Visitor, context: TransformationContext): T;
    /**
     * Visits each child of a Node using the supplied visitor, possibly returning a new Node of the same kind in its place.
     *
     * @param node The Node whose children will be visited.
     * @param visitor The callback used to visit each child.
     * @param context A lexical environment context for the visitor.
     */
    function visitEachChild<T extends Node>(node: T | undefined, visitor: Visitor, context: TransformationContext, nodesVisitor?: typeof visitNodes, tokenVisitor?: Visitor): T | undefined;
}
declare namespace ts {
    function createPrinter(printerOptions?: PrinterOptions, handlers?: PrintHandlers): Printer;
}
declare namespace ts {
    interface EmitOutput {
        outputFiles: OutputFile[];
        emitSkipped: boolean;
    }
    interface OutputFile {
        name: string;
        writeByteOrderMark: boolean;
        text: string;
    }
}
declare namespace ts {
    function findConfigFile(searchPath: string, fileExists: (fileName: string) => boolean, configName?: string): string | undefined;
    function resolveTripleslashReference(moduleName: string, containingFile: string): string;
    function createCompilerHost(options: CompilerOptions, setParentNodes?: boolean): CompilerHost;
    function getPreEmitDiagnostics(program: Program, sourceFile?: SourceFile, cancellationToken?: CancellationToken): Diagnostic[];
    interface FormatDiagnosticsHost {
        getCurrentDirectory(): string;
        getCanonicalFileName(fileName: string): string;
        getNewLine(): string;
    }
    function formatDiagnostics(diagnostics: ReadonlyArray<Diagnostic>, host: FormatDiagnosticsHost): string;
    function formatDiagnostic(diagnostic: Diagnostic, host: FormatDiagnosticsHost): string;
    function formatDiagnosticsWithColorAndContext(diagnostics: ReadonlyArray<Diagnostic>, host: FormatDiagnosticsHost): string;
    function flattenDiagnosticMessageText(messageText: string | DiagnosticMessageChain | undefined, newLine: string): string;
    /**
     * Create a new 'Program' instance. A Program is an immutable collection of 'SourceFile's and a 'CompilerOptions'
     * that represent a compilation unit.
     *
     * Creating a program proceeds from a set of root files, expanding the set of inputs by following imports and
     * triple-slash-reference-path directives transitively. '@types' and triple-slash-reference-types are also pulled in.
     *
     * @param rootNames - A set of root files.
     * @param options - The compiler options which should be used.
     * @param host - The host interacts with the underlying file system.
     * @param oldProgram - Reuses an old program structure.
     * @returns A 'Program' object.
     */
    function createProgram(rootNames: ReadonlyArray<string>, options: CompilerOptions, host?: CompilerHost, oldProgram?: Program): Program;
}
declare namespace ts {
    function parseCommandLine(commandLine: ReadonlyArray<string>, readFile?: (path: string) => string | undefined): ParsedCommandLine;
    /**
     * Read tsconfig.json file
     * @param fileName The path to the config file
     */
    function readConfigFile(fileName: string, readFile: (path: string) => string | undefined): {
        config?: any;
        error?: Diagnostic;
    };
    /**
     * Parse the text of the tsconfig.json file
     * @param fileName The path to the config file
     * @param jsonText The text of the config file
     */
    function parseConfigFileTextToJson(fileName: string, jsonText: string): {
        config?: any;
        error?: Diagnostic;
    };
    /**
     * Read tsconfig.json file
     * @param fileName The path to the config file
     */
    function readJsonConfigFile(fileName: string, readFile: (path: string) => string | undefined): JsonSourceFile;
    /**
     * Convert the json syntax tree into the json value
     */
    function convertToObject(sourceFile: JsonSourceFile, errors: Push<Diagnostic>): any;
    /**
     * Parse the contents of a config file (tsconfig.json).
     * @param json The contents of the config file to parse
     * @param host Instance of ParseConfigHost used to enumerate files in folder.
     * @param basePath A root directory to resolve relative path entries in the config
     *    file to. e.g. outDir
     */
    function parseJsonConfigFileContent(json: any, host: ParseConfigHost, basePath: string, existingOptions?: CompilerOptions, configFileName?: string, resolutionStack?: Path[], extraFileExtensions?: ReadonlyArray<JsFileExtensionInfo>): ParsedCommandLine;
    /**
     * Parse the contents of a config file (tsconfig.json).
     * @param jsonNode The contents of the config file to parse
     * @param host Instance of ParseConfigHost used to enumerate files in folder.
     * @param basePath A root directory to resolve relative path entries in the config
     *    file to. e.g. outDir
     */
    function parseJsonSourceFileConfigFileContent(sourceFile: JsonSourceFile, host: ParseConfigHost, basePath: string, existingOptions?: CompilerOptions, configFileName?: string, resolutionStack?: Path[], extraFileExtensions?: ReadonlyArray<JsFileExtensionInfo>): ParsedCommandLine;
    function convertCompilerOptionsFromJson(jsonOptions: any, basePath: string, configFileName?: string): {
        options: CompilerOptions;
        errors: Diagnostic[];
    };
    function convertTypeAcquisitionFromJson(jsonOptions: any, basePath: string, configFileName?: string): {
        options: TypeAcquisition;
        errors: Diagnostic[];
    };
}
declare namespace ts {
    interface Node {
        getSourceFile(): SourceFile;
        getChildCount(sourceFile?: SourceFile): number;
        getChildAt(index: number, sourceFile?: SourceFile): Node;
        getChildren(sourceFile?: SourceFile): Node[];
        getStart(sourceFile?: SourceFile, includeJsDocComment?: boolean): number;
        getFullStart(): number;
        getEnd(): number;
        getWidth(sourceFile?: SourceFile): number;
        getFullWidth(): number;
        getLeadingTriviaWidth(sourceFile?: SourceFile): number;
        getFullText(sourceFile?: SourceFile): string;
        getText(sourceFile?: SourceFile): string;
        getFirstToken(sourceFile?: SourceFile): Node | undefined;
        getLastToken(sourceFile?: SourceFile): Node | undefined;
        forEachChild<T>(cbNode: (node: Node) => T | undefined, cbNodeArray?: (nodes: NodeArray<Node>) => T | undefined): T | undefined;
    }
    interface Identifier {
        readonly text: string;
    }
    interface Symbol {
        readonly name: string;
        getFlags(): SymbolFlags;
        getEscapedName(): __String;
        getName(): string;
        getDeclarations(): Declaration[] | undefined;
        getDocumentationComment(typeChecker: TypeChecker | undefined): SymbolDisplayPart[];
        getJsDocTags(): JSDocTagInfo[];
    }
    interface Type {
        getFlags(): TypeFlags;
        getSymbol(): Symbol | undefined;
        getProperties(): Symbol[];
        getProperty(propertyName: string): Symbol | undefined;
        getApparentProperties(): Symbol[];
        getCallSignatures(): Signature[];
        getConstructSignatures(): Signature[];
        getStringIndexType(): Type | undefined;
        getNumberIndexType(): Type | undefined;
        getBaseTypes(): BaseType[] | undefined;
        getNonNullableType(): Type;
        getConstraint(): Type | undefined;
        getDefault(): Type | undefined;
    }
    interface Signature {
        getDeclaration(): SignatureDeclaration;
        getTypeParameters(): TypeParameter[] | undefined;
        getParameters(): Symbol[];
        getReturnType(): Type;
        getDocumentationComment(typeChecker: TypeChecker | undefined): SymbolDisplayPart[];
        getJsDocTags(): JSDocTagInfo[];
    }
    interface SourceFile {
        getLineAndCharacterOfPosition(pos: number): LineAndCharacter;
        getLineEndOfPosition(pos: number): number;
        getLineStarts(): ReadonlyArray<number>;
        getPositionOfLineAndCharacter(line: number, character: number): number;
        update(newText: string, textChangeRange: TextChangeRange): SourceFile;
    }
    interface SourceFileLike {
        getLineAndCharacterOfPosition(pos: number): LineAndCharacter;
    }
    interface SourceMapSource {
        getLineAndCharacterOfPosition(pos: number): LineAndCharacter;
    }
    /**
     * Represents an immutable snapshot of a script at a specified time.Once acquired, the
     * snapshot is observably immutable. i.e. the same calls with the same parameters will return
     * the same values.
     */
    interface IScriptSnapshot {
        /** Gets a portion of the script snapshot specified by [start, end). */
        getText(start: number, end: number): string;
        /** Gets the length of this script snapshot. */
        getLength(): number;
        /**
         * Gets the TextChangeRange that describe how the text changed between this text and
         * an older version.  This information is used by the incremental parser to determine
         * what sections of the script need to be re-parsed.  'undefined' can be returned if the
         * change range cannot be determined.  However, in that case, incremental parsing will
         * not happen and the entire document will be re - parsed.
         */
        getChangeRange(oldSnapshot: IScriptSnapshot): TextChangeRange | undefined;
        /** Releases all resources held by this script snapshot */
        dispose?(): void;
    }
    namespace ScriptSnapshot {
        function fromString(text: string): IScriptSnapshot;
    }
    interface PreProcessedFileInfo {
        referencedFiles: FileReference[];
        typeReferenceDirectives: FileReference[];
        importedFiles: FileReference[];
        ambientExternalModules: string[] | undefined;
        isLibFile: boolean;
    }
    interface HostCancellationToken {
        isCancellationRequested(): boolean;
    }
    interface InstallPackageOptions {
        fileName: Path;
        packageName: string;
    }
    interface LanguageServiceHost extends GetEffectiveTypeRootsHost {
        getCompilationSettings(): CompilerOptions;
        getNewLine?(): string;
        getProjectVersion?(): string;
        getScriptFileNames(): string[];
        getScriptKind?(fileName: string): ScriptKind;
        getScriptVersion(fileName: string): string;
        getScriptSnapshot(fileName: string): IScriptSnapshot | undefined;
        getLocalizedDiagnosticMessages?(): any;
        getCancellationToken?(): HostCancellationToken;
        getCurrentDirectory(): string;
        getDefaultLibFileName(options: CompilerOptions): string;
        log?(s: string): void;
        trace?(s: string): void;
        error?(s: string): void;
        useCaseSensitiveFileNames?(): boolean;
        readDirectory?(path: string, extensions?: ReadonlyArray<string>, exclude?: ReadonlyArray<string>, include?: ReadonlyArray<string>, depth?: number): string[];
        readFile?(path: string, encoding?: string): string | undefined;
        realpath?(path: string): string;
        fileExists?(path: string): boolean;
        getTypeRootsVersion?(): number;
        resolveModuleNames?(moduleNames: string[], containingFile: string, reusedNames?: string[]): ResolvedModule[];
        resolveTypeReferenceDirectives?(typeDirectiveNames: string[], containingFile: string): ResolvedTypeReferenceDirective[];
        getDirectories?(directoryName: string): string[];
        /**
         * Gets a set of custom transformers to use during emit.
         */
        getCustomTransformers?(): CustomTransformers | undefined;
        isKnownTypesPackageName?(name: string): boolean;
        installPackage?(options: InstallPackageOptions): Promise<ApplyCodeActionCommandResult>;
    }
    interface LanguageService {
        cleanupSemanticCache(): void;
        getSyntacticDiagnostics(fileName: string): Diagnostic[];
        getSemanticDiagnostics(fileName: string): Diagnostic[];
        getCompilerOptionsDiagnostics(): Diagnostic[];
        /**
         * @deprecated Use getEncodedSyntacticClassifications instead.
         */
        getSyntacticClassifications(fileName: string, span: TextSpan): ClassifiedSpan[];
        /**
         * @deprecated Use getEncodedSemanticClassifications instead.
         */
        getSemanticClassifications(fileName: string, span: TextSpan): ClassifiedSpan[];
        getEncodedSyntacticClassifications(fileName: string, span: TextSpan): Classifications;
        getEncodedSemanticClassifications(fileName: string, span: TextSpan): Classifications;
        getCompletionsAtPosition(fileName: string, position: number, options: GetCompletionsAtPositionOptions | undefined): CompletionInfo;
        getCompletionEntryDetails(fileName: string, position: number, name: string, options: FormatCodeOptions | FormatCodeSettings | undefined, source: string | undefined): CompletionEntryDetails;
        getCompletionEntrySymbol(fileName: string, position: number, name: string, source: string | undefined): Symbol;
        getQuickInfoAtPosition(fileName: string, position: number): QuickInfo;
        getNameOrDottedNameSpan(fileName: string, startPos: number, endPos: number): TextSpan;
        getBreakpointStatementAtPosition(fileName: string, position: number): TextSpan;
        getSignatureHelpItems(fileName: string, position: number): SignatureHelpItems;
        getRenameInfo(fileName: string, position: number): RenameInfo;
        findRenameLocations(fileName: string, position: number, findInStrings: boolean, findInComments: boolean): RenameLocation[];
        getDefinitionAtPosition(fileName: string, position: number): DefinitionInfo[];
        getDefinitionAndBoundSpan(fileName: string, position: number): DefinitionInfoAndBoundSpan;
        getTypeDefinitionAtPosition(fileName: string, position: number): DefinitionInfo[];
        getImplementationAtPosition(fileName: string, position: number): ImplementationLocation[];
        getReferencesAtPosition(fileName: string, position: number): ReferenceEntry[];
        findReferences(fileName: string, position: number): ReferencedSymbol[];
        getDocumentHighlights(fileName: string, position: number, filesToSearch: string[]): DocumentHighlights[];
        /** @deprecated */
        getOccurrencesAtPosition(fileName: string, position: number): ReferenceEntry[];
        getNavigateToItems(searchValue: string, maxResultCount?: number, fileName?: string, excludeDtsFiles?: boolean): NavigateToItem[];
        getNavigationBarItems(fileName: string): NavigationBarItem[];
        getNavigationTree(fileName: string): NavigationTree;
        getOutliningSpans(fileName: string): OutliningSpan[];
        getTodoComments(fileName: string, descriptors: TodoCommentDescriptor[]): TodoComment[];
        getBraceMatchingAtPosition(fileName: string, position: number): TextSpan[];
        getIndentationAtPosition(fileName: string, position: number, options: EditorOptions | EditorSettings): number;
        getFormattingEditsForRange(fileName: string, start: number, end: number, options: FormatCodeOptions | FormatCodeSettings): TextChange[];
        getFormattingEditsForDocument(fileName: string, options: FormatCodeOptions | FormatCodeSettings): TextChange[];
        getFormattingEditsAfterKeystroke(fileName: string, position: number, key: string, options: FormatCodeOptions | FormatCodeSettings): TextChange[];
        getDocCommentTemplateAtPosition(fileName: string, position: number): TextInsertion;
        isValidBraceCompletionAtPosition(fileName: string, position: number, openingBrace: number): boolean;
        getSpanOfEnclosingComment(fileName: string, position: number, onlyMultiLine: boolean): TextSpan;
        getCodeFixesAtPosition(fileName: string, start: number, end: number, errorCodes: ReadonlyArray<number>, formatOptions: FormatCodeSettings): ReadonlyArray<CodeAction>;
        applyCodeActionCommand(action: CodeActionCommand): Promise<ApplyCodeActionCommandResult>;
        applyCodeActionCommand(action: CodeActionCommand[]): Promise<ApplyCodeActionCommandResult[]>;
        applyCodeActionCommand(action: CodeActionCommand | CodeActionCommand[]): Promise<ApplyCodeActionCommandResult | ApplyCodeActionCommandResult[]>;
        /** @deprecated `fileName` will be ignored */
        applyCodeActionCommand(fileName: string, action: CodeActionCommand): Promise<ApplyCodeActionCommandResult>;
        /** @deprecated `fileName` will be ignored */
        applyCodeActionCommand(fileName: string, action: CodeActionCommand[]): Promise<ApplyCodeActionCommandResult[]>;
        /** @deprecated `fileName` will be ignored */
        applyCodeActionCommand(fileName: string, action: CodeActionCommand | CodeActionCommand[]): Promise<ApplyCodeActionCommandResult | ApplyCodeActionCommandResult[]>;
        getApplicableRefactors(fileName: string, positionOrRaneg: number | TextRange): ApplicableRefactorInfo[];
        getEditsForRefactor(fileName: string, formatOptions: FormatCodeSettings, positionOrRange: number | TextRange, refactorName: string, actionName: string): RefactorEditInfo | undefined;
        getEmitOutput(fileName: string, emitOnlyDtsFiles?: boolean): EmitOutput;
        getProgram(): Program;
        dispose(): void;
    }
    interface GetCompletionsAtPositionOptions {
        includeExternalModuleExports: boolean;
        includeInsertTextCompletions: boolean;
    }
    interface ApplyCodeActionCommandResult {
        successMessage: string;
    }
    interface Classifications {
        spans: number[];
        endOfLineState: EndOfLineState;
    }
    interface ClassifiedSpan {
        textSpan: TextSpan;
        classificationType: ClassificationTypeNames;
    }
    /**
     * Navigation bar interface designed for visual studio's dual-column layout.
     * This does not form a proper tree.
     * The navbar is returned as a list of top-level items, each of which has a list of child items.
     * Child items always have an empty array for their `childItems`.
     */
    interface NavigationBarItem {
        text: string;
        kind: ScriptElementKind;
        kindModifiers: string;
        spans: TextSpan[];
        childItems: NavigationBarItem[];
        indent: number;
        bolded: boolean;
        grayed: boolean;
    }
    /**
     * Node in a tree of nested declarations in a file.
     * The top node is always a script or module node.
     */
    interface NavigationTree {
        /** Name of the declaration, or a short description, e.g. "<class>". */
        text: string;
        kind: ScriptElementKind;
        /** ScriptElementKindModifier separated by commas, e.g. "public,abstract" */
        kindModifiers: string;
        /**
         * Spans of the nodes that generated this declaration.
         * There will be more than one if this is the result of merging.
         */
        spans: TextSpan[];
        /** Present if non-empty */
        childItems?: NavigationTree[];
    }
    interface TodoCommentDescriptor {
        text: string;
        priority: number;
    }
    interface TodoComment {
        descriptor: TodoCommentDescriptor;
        message: string;
        position: number;
    }
    class TextChange {
        span: TextSpan;
        newText: string;
    }
    interface FileTextChanges {
        fileName: string;
        textChanges: TextChange[];
    }
    interface CodeAction {
        /** Description of the code action to display in the UI of the editor */
        description: string;
        /** Text changes to apply to each file as part of the code action */
        changes: FileTextChanges[];
        /**
         * If the user accepts the code fix, the editor should send the action back in a `applyAction` request.
         * This allows the language service to have side effects (e.g. installing dependencies) upon a code fix.
         */
        commands?: CodeActionCommand[];
    }
    type CodeActionCommand = InstallPackageAction;
    interface InstallPackageAction {
    }
    /**
     * A set of one or more available refactoring actions, grouped under a parent refactoring.
     */
    interface ApplicableRefactorInfo {
        /**
         * The programmatic name of the refactoring
         */
        name: string;
        /**
         * A description of this refactoring category to show to the user.
         * If the refactoring gets inlined (see below), this text will not be visible.
         */
        description: string;
        /**
         * Inlineable refactorings can have their actions hoisted out to the top level
         * of a context menu. Non-inlineanable refactorings should always be shown inside
         * their parent grouping.
         *
         * If not specified, this value is assumed to be 'true'
         */
        inlineable?: boolean;
        actions: RefactorActionInfo[];
    }
    /**
     * Represents a single refactoring action - for example, the "Extract Method..." refactor might
     * offer several actions, each corresponding to a surround class or closure to extract into.
     */
    interface RefactorActionInfo {
        /**
         * The programmatic name of the refactoring action
         */
        name: string;
        /**
         * A description of this refactoring action to show to the user.
         * If the parent refactoring is inlined away, this will be the only text shown,
         * so this description should make sense by itself if the parent is inlineable=true
         */
        description: string;
    }
    /**
     * A set of edits to make in response to a refactor action, plus an optional
     * location where renaming should be invoked from
     */
    interface RefactorEditInfo {
        edits: FileTextChanges[];
        renameFilename: string | undefined;
        renameLocation: number | undefined;
        commands?: CodeActionCommand[];
    }
    interface TextInsertion {
        newText: string;
        /** The position in newText the caret should point to after the insertion. */
        caretOffset: number;
    }
    interface DocumentSpan {
        textSpan: TextSpan;
        fileName: string;
    }
    interface RenameLocation extends DocumentSpan {
    }
    interface ReferenceEntry extends DocumentSpan {
        isWriteAccess: boolean;
        isDefinition: boolean;
        isInString?: true;
    }
    interface ImplementationLocation extends DocumentSpan {
        kind: ScriptElementKind;
        displayParts: SymbolDisplayPart[];
    }
    interface DocumentHighlights {
        fileName: string;
        highlightSpans: HighlightSpan[];
    }
    enum HighlightSpanKind {
        none = "none",
        definition = "definition",
        reference = "reference",
        writtenReference = "writtenReference",
    }
    interface HighlightSpan {
        fileName?: string;
        isInString?: true;
        textSpan: TextSpan;
        kind: HighlightSpanKind;
    }
    interface NavigateToItem {
        name: string;
        kind: ScriptElementKind;
        kindModifiers: string;
        matchKind: string;
        isCaseSensitive: boolean;
        fileName: string;
        textSpan: TextSpan;
        containerName: string;
        containerKind: ScriptElementKind;
    }
    enum IndentStyle {
        None = 0,
        Block = 1,
        Smart = 2,
    }
    interface EditorOptions {
        BaseIndentSize?: number;
        IndentSize: number;
        TabSize: number;
        NewLineCharacter: string;
        ConvertTabsToSpaces: boolean;
        IndentStyle: IndentStyle;
    }
    interface EditorSettings {
        baseIndentSize?: number;
        indentSize?: number;
        tabSize?: number;
        newLineCharacter?: string;
        convertTabsToSpaces?: boolean;
        indentStyle?: IndentStyle;
    }
    interface FormatCodeOptions extends EditorOptions {
        InsertSpaceAfterCommaDelimiter: boolean;
        InsertSpaceAfterSemicolonInForStatements: boolean;
        InsertSpaceBeforeAndAfterBinaryOperators: boolean;
        InsertSpaceAfterConstructor?: boolean;
        InsertSpaceAfterKeywordsInControlFlowStatements: boolean;
        InsertSpaceAfterFunctionKeywordForAnonymousFunctions: boolean;
        InsertSpaceAfterOpeningAndBeforeClosingNonemptyParenthesis: boolean;
        InsertSpaceAfterOpeningAndBeforeClosingNonemptyBrackets: boolean;
        InsertSpaceAfterOpeningAndBeforeClosingNonemptyBraces?: boolean;
        InsertSpaceAfterOpeningAndBeforeClosingTemplateStringBraces: boolean;
        InsertSpaceAfterOpeningAndBeforeClosingJsxExpressionBraces?: boolean;
        InsertSpaceAfterTypeAssertion?: boolean;
        InsertSpaceBeforeFunctionParenthesis?: boolean;
        PlaceOpenBraceOnNewLineForFunctions: boolean;
        PlaceOpenBraceOnNewLineForControlBlocks: boolean;
        insertSpaceBeforeTypeAnnotation?: boolean;
    }
    interface FormatCodeSettings extends EditorSettings {
        insertSpaceAfterCommaDelimiter?: boolean;
        insertSpaceAfterSemicolonInForStatements?: boolean;
        insertSpaceBeforeAndAfterBinaryOperators?: boolean;
        insertSpaceAfterConstructor?: boolean;
        insertSpaceAfterKeywordsInControlFlowStatements?: boolean;
        insertSpaceAfterFunctionKeywordForAnonymousFunctions?: boolean;
        insertSpaceAfterOpeningAndBeforeClosingNonemptyParenthesis?: boolean;
        insertSpaceAfterOpeningAndBeforeClosingNonemptyBrackets?: boolean;
        insertSpaceAfterOpeningAndBeforeClosingNonemptyBraces?: boolean;
        insertSpaceAfterOpeningAndBeforeClosingTemplateStringBraces?: boolean;
        insertSpaceAfterOpeningAndBeforeClosingJsxExpressionBraces?: boolean;
        insertSpaceAfterTypeAssertion?: boolean;
        insertSpaceBeforeFunctionParenthesis?: boolean;
        placeOpenBraceOnNewLineForFunctions?: boolean;
        placeOpenBraceOnNewLineForControlBlocks?: boolean;
        insertSpaceBeforeTypeAnnotation?: boolean;
    }
    interface DefinitionInfo {
        fileName: string;
        textSpan: TextSpan;
        kind: ScriptElementKind;
        name: string;
        containerKind: ScriptElementKind;
        containerName: string;
    }
    interface DefinitionInfoAndBoundSpan {
        definitions: ReadonlyArray<DefinitionInfo>;
        textSpan: TextSpan;
    }
    interface ReferencedSymbolDefinitionInfo extends DefinitionInfo {
        displayParts: SymbolDisplayPart[];
    }
    interface ReferencedSymbol {
        definition: ReferencedSymbolDefinitionInfo;
        references: ReferenceEntry[];
    }
    enum SymbolDisplayPartKind {
        aliasName = 0,
        className = 1,
        enumName = 2,
        fieldName = 3,
        interfaceName = 4,
        keyword = 5,
        lineBreak = 6,
        numericLiteral = 7,
        stringLiteral = 8,
        localName = 9,
        methodName = 10,
        moduleName = 11,
        operator = 12,
        parameterName = 13,
        propertyName = 14,
        punctuation = 15,
        space = 16,
        text = 17,
        typeParameterName = 18,
        enumMemberName = 19,
        functionName = 20,
        regularExpressionLiteral = 21,
    }
    interface SymbolDisplayPart {
        text: string;
        kind: string;
    }
    interface JSDocTagInfo {
        name: string;
        text?: string;
    }
    interface QuickInfo {
        kind: ScriptElementKind;
        kindModifiers: string;
        textSpan: TextSpan;
        displayParts: SymbolDisplayPart[] | undefined;
        documentation: SymbolDisplayPart[] | undefined;
        tags: JSDocTagInfo[] | undefined;
    }
    interface RenameInfo {
        canRename: boolean;
        localizedErrorMessage: string | undefined;
        displayName: string;
        fullDisplayName: string;
        kind: ScriptElementKind;
        kindModifiers: string;
        triggerSpan: TextSpan;
    }
    interface SignatureHelpParameter {
        name: string;
        documentation: SymbolDisplayPart[];
        displayParts: SymbolDisplayPart[];
        isOptional: boolean;
    }
    /**
     * Represents a single signature to show in signature help.
     * The id is used for subsequent calls into the language service to ask questions about the
     * signature help item in the context of any documents that have been updated.  i.e. after
     * an edit has happened, while signature help is still active, the host can ask important
     * questions like 'what parameter is the user currently contained within?'.
     */
    interface SignatureHelpItem {
        isVariadic: boolean;
        prefixDisplayParts: SymbolDisplayPart[];
        suffixDisplayParts: SymbolDisplayPart[];
        separatorDisplayParts: SymbolDisplayPart[];
        parameters: SignatureHelpParameter[];
        documentation: SymbolDisplayPart[];
        tags: JSDocTagInfo[];
    }
    /**
     * Represents a set of signature help items, and the preferred item that should be selected.
     */
    interface SignatureHelpItems {
        items: SignatureHelpItem[];
        applicableSpan: TextSpan;
        selectedItemIndex: number;
        argumentIndex: number;
        argumentCount: number;
    }
    interface CompletionInfo {
        isGlobalCompletion: boolean;
        isMemberCompletion: boolean;
        /**
         * true when the current location also allows for a new identifier
         */
        isNewIdentifierLocation: boolean;
        entries: CompletionEntry[];
    }
    interface CompletionEntry {
        name: string;
        kind: ScriptElementKind;
        kindModifiers: string | undefined;
        sortText: string;
        insertText?: string;
        /**
         * An optional span that indicates the text to be replaced by this completion item.
         * If present, this span should be used instead of the default one.
         * It will be set if the required span differs from the one generated by the default replacement behavior.
         */
        replacementSpan?: TextSpan;
        hasAction?: true;
        source?: string;
        isRecommended?: true;
    }
    interface CompletionEntryDetails {
        name: string;
        kind: ScriptElementKind;
        kindModifiers: string;
        displayParts: SymbolDisplayPart[];
        documentation: SymbolDisplayPart[] | undefined;
        tags: JSDocTagInfo[] | undefined;
        codeActions?: CodeAction[];
        source?: SymbolDisplayPart[];
    }
    interface OutliningSpan {
        /** The span of the document to actually collapse. */
        textSpan: TextSpan;
        /** The span of the document to display when the user hovers over the collapsed span. */
        hintSpan: TextSpan;
        /** The text to display in the editor for the collapsed region. */
        bannerText: string;
        /**
         * Whether or not this region should be automatically collapsed when
         * the 'Collapse to Definitions' command is invoked.
         */
        autoCollapse: boolean;
    }
    enum OutputFileType {
        JavaScript = 0,
        SourceMap = 1,
        Declaration = 2,
    }
    enum EndOfLineState {
        None = 0,
        InMultiLineCommentTrivia = 1,
        InSingleQuoteStringLiteral = 2,
        InDoubleQuoteStringLiteral = 3,
        InTemplateHeadOrNoSubstitutionTemplate = 4,
        InTemplateMiddleOrTail = 5,
        InTemplateSubstitutionPosition = 6,
    }
    enum TokenClass {
        Punctuation = 0,
        Keyword = 1,
        Operator = 2,
        Comment = 3,
        Whitespace = 4,
        Identifier = 5,
        NumberLiteral = 6,
        StringLiteral = 7,
        RegExpLiteral = 8,
    }
    interface ClassificationResult {
        finalLexState: EndOfLineState;
        entries: ClassificationInfo[];
    }
    interface ClassificationInfo {
        length: number;
        classification: TokenClass;
    }
    interface Classifier {
        /**
         * Gives lexical classifications of tokens on a line without any syntactic context.
         * For instance, a token consisting of the text 'string' can be either an identifier
         * named 'string' or the keyword 'string', however, because this classifier is not aware,
         * it relies on certain heuristics to give acceptable results. For classifications where
         * speed trumps accuracy, this function is preferable; however, for true accuracy, the
         * syntactic classifier is ideal. In fact, in certain editing scenarios, combining the
         * lexical, syntactic, and semantic classifiers may issue the best user experience.
         *
         * @param text                      The text of a line to classify.
         * @param lexState                  The state of the lexical classifier at the end of the previous line.
         * @param syntacticClassifierAbsent Whether the client is *not* using a syntactic classifier.
         *                                  If there is no syntactic classifier (syntacticClassifierAbsent=true),
         *                                  certain heuristics may be used in its place; however, if there is a
         *                                  syntactic classifier (syntacticClassifierAbsent=false), certain
         *                                  classifications which may be incorrectly categorized will be given
         *                                  back as Identifiers in order to allow the syntactic classifier to
         *                                  subsume the classification.
         * @deprecated Use getLexicalClassifications instead.
         */
        getClassificationsForLine(text: string, lexState: EndOfLineState, syntacticClassifierAbsent: boolean): ClassificationResult;
        getEncodedLexicalClassifications(text: string, endOfLineState: EndOfLineState, syntacticClassifierAbsent: boolean): Classifications;
    }
    enum ScriptElementKind {
        unknown = "",
        warning = "warning",
        /** predefined type (void) or keyword (class) */
        keyword = "keyword",
        /** top level script node */
        scriptElement = "script",
        /** module foo {} */
        moduleElement = "module",
        /** class X {} */
        classElement = "class",
        /** var x = class X {} */
        localClassElement = "local class",
        /** interface Y {} */
        interfaceElement = "interface",
        /** type T = ... */
        typeElement = "type",
        /** enum E */
        enumElement = "enum",
        enumMemberElement = "enum member",
        /**
         * Inside module and script only
         * const v = ..
         */
        variableElement = "var",
        /** Inside function */
        localVariableElement = "local var",
        /**
         * Inside module and script only
         * function f() { }
         */
        functionElement = "function",
        /** Inside function */
        localFunctionElement = "local function",
        /** class X { [public|private]* foo() {} } */
        memberFunctionElement = "method",
        /** class X { [public|private]* [get|set] foo:number; } */
        memberGetAccessorElement = "getter",
        memberSetAccessorElement = "setter",
        /**
         * class X { [public|private]* foo:number; }
         * interface Y { foo:number; }
         */
        memberVariableElement = "property",
        /** class X { constructor() { } } */
        constructorImplementationElement = "constructor",
        /** interface Y { ():number; } */
        callSignatureElement = "call",
        /** interface Y { []:number; } */
        indexSignatureElement = "index",
        /** interface Y { new():Y; } */
        constructSignatureElement = "construct",
        /** function foo(*Y*: string) */
        parameterElement = "parameter",
        typeParameterElement = "type parameter",
        primitiveType = "primitive type",
        label = "label",
        alias = "alias",
        constElement = "const",
        letElement = "let",
        directory = "directory",
        externalModuleName = "external module name",
        /**
         * <JsxTagName attribute1 attribute2={0} />
         */
        jsxAttribute = "JSX attribute",
    }
    enum ScriptElementKindModifier {
        none = "",
        publicMemberModifier = "public",
        privateMemberModifier = "private",
        protectedMemberModifier = "protected",
        exportedModifier = "export",
        ambientModifier = "declare",
        staticModifier = "static",
        abstractModifier = "abstract",
        optionalModifier = "optional",
    }
    enum ClassificationTypeNames {
        comment = "comment",
        identifier = "identifier",
        keyword = "keyword",
        numericLiteral = "number",
        operator = "operator",
        stringLiteral = "string",
        whiteSpace = "whitespace",
        text = "text",
        punctuation = "punctuation",
        className = "class name",
        enumName = "enum name",
        interfaceName = "interface name",
        moduleName = "module name",
        typeParameterName = "type parameter name",
        typeAliasName = "type alias name",
        parameterName = "parameter name",
        docCommentTagName = "doc comment tag name",
        jsxOpenTagName = "jsx open tag name",
        jsxCloseTagName = "jsx close tag name",
        jsxSelfClosingTagName = "jsx self closing tag name",
        jsxAttribute = "jsx attribute",
        jsxText = "jsx text",
        jsxAttributeStringLiteralValue = "jsx attribute string literal value",
    }
    enum ClassificationType {
        comment = 1,
        identifier = 2,
        keyword = 3,
        numericLiteral = 4,
        operator = 5,
        stringLiteral = 6,
        regularExpressionLiteral = 7,
        whiteSpace = 8,
        text = 9,
        punctuation = 10,
        className = 11,
        enumName = 12,
        interfaceName = 13,
        moduleName = 14,
        typeParameterName = 15,
        typeAliasName = 16,
        parameterName = 17,
        docCommentTagName = 18,
        jsxOpenTagName = 19,
        jsxCloseTagName = 20,
        jsxSelfClosingTagName = 21,
        jsxAttribute = 22,
        jsxText = 23,
        jsxAttributeStringLiteralValue = 24,
    }
}
declare namespace ts {
    function createClassifier(): Classifier;
}
declare namespace ts {
    /**
     * The document registry represents a store of SourceFile objects that can be shared between
     * multiple LanguageService instances. A LanguageService instance holds on the SourceFile (AST)
     * of files in the context.
     * SourceFile objects account for most of the memory usage by the language service. Sharing
     * the same DocumentRegistry instance between different instances of LanguageService allow
     * for more efficient memory utilization since all projects will share at least the library
     * file (lib.d.ts).
     *
     * A more advanced use of the document registry is to serialize sourceFile objects to disk
     * and re-hydrate them when needed.
     *
     * To create a default DocumentRegistry, use createDocumentRegistry to create one, and pass it
     * to all subsequent createLanguageService calls.
     */
    interface DocumentRegistry {
        /**
         * Request a stored SourceFile with a given fileName and compilationSettings.
         * The first call to acquire will call createLanguageServiceSourceFile to generate
         * the SourceFile if was not found in the registry.
         *
         * @param fileName The name of the file requested
         * @param compilationSettings Some compilation settings like target affects the
         * shape of a the resulting SourceFile. This allows the DocumentRegistry to store
         * multiple copies of the same file for different compilation settings.
         * @param scriptSnapshot Text of the file. Only used if the file was not found
         * in the registry and a new one was created.
         * @param version Current version of the file. Only used if the file was not found
         * in the registry and a new one was created.
         */
        acquireDocument(fileName: string, compilationSettings: CompilerOptions, scriptSnapshot: IScriptSnapshot, version: string, scriptKind?: ScriptKind): SourceFile;
        acquireDocumentWithKey(fileName: string, path: Path, compilationSettings: CompilerOptions, key: DocumentRegistryBucketKey, scriptSnapshot: IScriptSnapshot, version: string, scriptKind?: ScriptKind): SourceFile;
        /**
         * Request an updated version of an already existing SourceFile with a given fileName
         * and compilationSettings. The update will in-turn call updateLanguageServiceSourceFile
         * to get an updated SourceFile.
         *
         * @param fileName The name of the file requested
         * @param compilationSettings Some compilation settings like target affects the
         * shape of a the resulting SourceFile. This allows the DocumentRegistry to store
         * multiple copies of the same file for different compilation settings.
         * @param scriptSnapshot Text of the file.
         * @param version Current version of the file.
         */
        updateDocument(fileName: string, compilationSettings: CompilerOptions, scriptSnapshot: IScriptSnapshot, version: string, scriptKind?: ScriptKind): SourceFile;
        updateDocumentWithKey(fileName: string, path: Path, compilationSettings: CompilerOptions, key: DocumentRegistryBucketKey, scriptSnapshot: IScriptSnapshot, version: string, scriptKind?: ScriptKind): SourceFile;
        getKeyForCompilationSettings(settings: CompilerOptions): DocumentRegistryBucketKey;
        /**
         * Informs the DocumentRegistry that a file is not needed any longer.
         *
         * Note: It is not allowed to call release on a SourceFile that was not acquired from
         * this registry originally.
         *
         * @param fileName The name of the file to be released
         * @param compilationSettings The compilation settings used to acquire the file
         */
        releaseDocument(fileName: string, compilationSettings: CompilerOptions): void;
        releaseDocumentWithKey(path: Path, key: DocumentRegistryBucketKey): void;
        reportStats(): string;
    }
    type DocumentRegistryBucketKey = string & {
        __bucketKey: any;
    };
    function createDocumentRegistry(useCaseSensitiveFileNames?: boolean, currentDirectory?: string): DocumentRegistry;
}
declare namespace ts {
    function preProcessFile(sourceText: string, readImportFiles?: boolean, detectJavaScriptImports?: boolean): PreProcessedFileInfo;
}
declare namespace ts {
    interface TranspileOptions {
        compilerOptions?: CompilerOptions;
        fileName?: string;
        reportDiagnostics?: boolean;
        moduleName?: string;
        renamedDependencies?: MapLike<string>;
        transformers?: CustomTransformers;
    }
    interface TranspileOutput {
        outputText: string;
        diagnostics?: Diagnostic[];
        sourceMapText?: string;
    }
    function transpileModule(input: string, transpileOptions: TranspileOptions): TranspileOutput;
    function transpile(input: string, compilerOptions?: CompilerOptions, fileName?: string, diagnostics?: Diagnostic[], moduleName?: string): string;
}
declare namespace ts {
    /** The version of the language service API */
    const servicesVersion = "0.7";
    interface DisplayPartsSymbolWriter extends SymbolWriter {
        displayParts(): SymbolDisplayPart[];
    }
    function toEditorSettings(options: EditorOptions | EditorSettings): EditorSettings;
    function displayPartsToString(displayParts: SymbolDisplayPart[] | undefined): string;
    function getDefaultCompilerOptions(): CompilerOptions;
    function getSupportedCodeFixes(): string[];
    function createLanguageServiceSourceFile(fileName: string, scriptSnapshot: IScriptSnapshot, scriptTarget: ScriptTarget, version: string, setNodeParents: boolean, scriptKind?: ScriptKind): SourceFile;
    let disableIncrementalParsing: boolean;
    function updateLanguageServiceSourceFile(sourceFile: SourceFile, scriptSnapshot: IScriptSnapshot, version: string, textChangeRange: TextChangeRange | undefined, aggressiveChecks?: boolean): SourceFile;
    function createLanguageService(host: LanguageServiceHost, documentRegistry?: DocumentRegistry): LanguageService;
    /**
     * Get the path of the default library files (lib.d.ts) as distributed with the typescript
     * node package.
     * The functionality is not supported if the ts module is consumed outside of a node module.
     */
    function getDefaultLibFilePath(options: CompilerOptions): string;
}
declare namespace ts {
    /**
     * Transform one or more nodes using the supplied transformers.
     * @param source A single `Node` or an array of `Node` objects.
     * @param transformers An array of `TransformerFactory` callbacks used to process the transformation.
     * @param compilerOptions Optional compiler options.
     */
    function transform<T extends Node>(source: T | T[], transformers: TransformerFactory<T>[], compilerOptions?: CompilerOptions): TransformationResult<T>;
}

export = ts;<|MERGE_RESOLUTION|>--- conflicted
+++ resolved
@@ -1362,12 +1362,8 @@
     }
     interface ExportDeclaration extends DeclarationStatement {
         kind: SyntaxKind.ExportDeclaration;
-<<<<<<< HEAD
         parent: SourceFile | ModuleBlock;
-=======
-        parent?: SourceFile | ModuleBlock;
         /** Will not be assigned in the case of `export * from "foo";` */
->>>>>>> b8acf8d0
         exportClause?: NamedExports;
         /** If this is not a StringLiteral it will be a grammar error. */
         moduleSpecifier?: Expression;
@@ -1622,11 +1618,7 @@
     }
     interface ParseConfigHost {
         useCaseSensitiveFileNames: boolean;
-<<<<<<< HEAD
-        readDirectory(rootDir: string, extensions: ReadonlyArray<string>, excludes: ReadonlyArray<string> | undefined, includes: ReadonlyArray<string>, depth: number | undefined): string[];
-=======
         readDirectory(rootDir: string, extensions: ReadonlyArray<string>, excludes: ReadonlyArray<string> | undefined, includes: ReadonlyArray<string>, depth?: number): string[];
->>>>>>> b8acf8d0
         /**
          * Gets a value indicating whether the specified path exists and is a file.
          * @param path The path to test.
@@ -2485,7 +2477,7 @@
         /**
          * This method is a companion for 'resolveModuleNames' and is used to resolve 'types' references to actual type declaration files
          */
-        resolveTypeReferenceDirectives?(typeReferenceDirectiveNames: string[], containingFile: string): (ResolvedTypeReferenceDirective | undefined)[];
+        resolveTypeReferenceDirectives?(typeReferenceDirectiveNames: string[], containingFile: string): ResolvedTypeReferenceDirective[];
         getEnvironmentVariable?(name: string): string;
     }
     interface SourceMapRange extends TextRange {
@@ -2831,7 +2823,7 @@
     function getShebang(text: string): string | undefined;
     function isIdentifierStart(ch: number, languageVersion: ScriptTarget | undefined): boolean;
     function isIdentifierPart(ch: number, languageVersion: ScriptTarget | undefined): boolean;
-    function createScanner(languageVersion: ScriptTarget, skipTrivia: boolean, languageVariant?: LanguageVariant, text?: string, onError?: ErrorCallback, start?: number, length?: number): Scanner;
+    function createScanner(languageVersion: ScriptTarget, skipTrivia: boolean, languageVariant?: LanguageVariant, textInitial?: string, onError?: ErrorCallback, start?: number, length?: number): Scanner;
 }
 declare namespace ts {
     function getDefaultLibFileName(options: CompilerOptions): string;
