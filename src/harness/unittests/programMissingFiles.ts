/// <reference path="..\harness.ts" />

namespace ts {
    function verifyMissingFilePaths(missingPaths: ReadonlyArray<Path>, expected: ReadonlyArray<string>) {
        assert.isDefined(missingPaths);
        const map = arrayToSet(expected) as Map<boolean>;
        for (const missing of missingPaths) {
            const value = map.get(missing);
<<<<<<< HEAD
            assert.equal(value, true, `${missing} to be ${value === undefined ? "not present" : "present only once"}, in actual: ${missingPaths} expected: ${expected}`);
=======
            assert.isTrue(value, `${missing} to be ${value === undefined ? "not present" : "present only once"}, in actual: ${missingPaths} expected: ${expected}`);
>>>>>>> dde7f039
            map.set(missing, false);
        }
        const notFound = arrayFrom(mapDefinedIterator(map.keys(), k => map.get(k) === true ? k : undefined));
        assert.equal(notFound.length, 0, `Not found ${notFound} in actual: ${missingPaths} expected: ${expected}`);
    }

    describe("Program.getMissingFilePaths", () => {

        const options: CompilerOptions = {
            noLib: true,
        };

        const emptyFileName = "empty.ts";
        const emptyFileRelativePath = "./" + emptyFileName;

        const emptyFile: Harness.Compiler.TestFile = {
            unitName: emptyFileName,
            content: ""
        };

        const referenceFileName = "reference.ts";
        const referenceFileRelativePath = "./" + referenceFileName;

        const referenceFile: Harness.Compiler.TestFile = {
            unitName: referenceFileName,
            content:
                "/// <reference path=\"d:/imaginary/nonexistent1.ts\"/>\n" + // Absolute
                "/// <reference path=\"./nonexistent2.ts\"/>\n" + // Relative
                "/// <reference path=\"nonexistent3.ts\"/>\n" + // Unqualified
                "/// <reference path=\"nonexistent4\"/>\n"   // No extension
        };

        const testCompilerHost = Harness.Compiler.createCompilerHost(
            /*inputFiles*/ [emptyFile, referenceFile],
            /*writeFile*/ undefined!, // TODO: GH#18217
            /*scriptTarget*/ undefined!,
            /*useCaseSensitiveFileNames*/ false,
            /*currentDirectory*/ "d:\\pretend\\",
            /*newLineKind*/ NewLineKind.LineFeed,
            /*libFiles*/ undefined
        );

        it("handles no missing root files", () => {
            const program = createProgram([emptyFileRelativePath], options, testCompilerHost);
            const missing = program.getMissingFilePaths();
            verifyMissingFilePaths(missing, []);
        });

        it("handles missing root file", () => {
            const program = createProgram(["./nonexistent.ts"], options, testCompilerHost);
            const missing = program.getMissingFilePaths();
            verifyMissingFilePaths(missing, ["d:/pretend/nonexistent.ts"]); // Absolute path
        });

        it("handles multiple missing root files", () => {
            const program = createProgram(["./nonexistent0.ts", "./nonexistent1.ts"], options, testCompilerHost);
            const missing = program.getMissingFilePaths();
            verifyMissingFilePaths(missing, ["d:/pretend/nonexistent0.ts", "d:/pretend/nonexistent1.ts"]);
        });

        it("handles a mix of present and missing root files", () => {
            const program = createProgram(["./nonexistent0.ts", emptyFileRelativePath, "./nonexistent1.ts"], options, testCompilerHost);
            const missing = program.getMissingFilePaths();
            verifyMissingFilePaths(missing, ["d:/pretend/nonexistent0.ts", "d:/pretend/nonexistent1.ts"]);
        });

        it("handles repeatedly specified root files", () => {
            const program = createProgram(["./nonexistent.ts", "./nonexistent.ts"], options, testCompilerHost);
            const missing = program.getMissingFilePaths();
            verifyMissingFilePaths(missing, ["d:/pretend/nonexistent.ts"]);
        });

        it("normalizes file paths", () => {
            const program0 = createProgram(["./nonexistent.ts", "./NONEXISTENT.ts"], options, testCompilerHost);
            const program1 = createProgram(["./NONEXISTENT.ts", "./nonexistent.ts"], options, testCompilerHost);
            const missing0 = program0.getMissingFilePaths();
            const missing1 = program1.getMissingFilePaths();
            assert.equal(missing0.length, 1);
            assert.deepEqual(missing0, missing1);
        });

        it("handles missing triple slash references", () => {
            const program = createProgram([referenceFileRelativePath], options, testCompilerHost);
            const missing = program.getMissingFilePaths();
            verifyMissingFilePaths(missing, [
                // From absolute reference
                "d:/imaginary/nonexistent1.ts",

                // From relative reference
                "d:/pretend/nonexistent2.ts",

                // From unqualified reference
                "d:/pretend/nonexistent3.ts",

                // From no-extension reference
                "d:/pretend/nonexistent4.d.ts",
                "d:/pretend/nonexistent4.ts",
                "d:/pretend/nonexistent4.tsx"
            ]);
        });
    });
}
<|MERGE_RESOLUTION|>--- conflicted
+++ resolved
@@ -1,115 +1,111 @@
-/// <reference path="..\harness.ts" />
-
-namespace ts {
-    function verifyMissingFilePaths(missingPaths: ReadonlyArray<Path>, expected: ReadonlyArray<string>) {
-        assert.isDefined(missingPaths);
-        const map = arrayToSet(expected) as Map<boolean>;
-        for (const missing of missingPaths) {
-            const value = map.get(missing);
-<<<<<<< HEAD
-            assert.equal(value, true, `${missing} to be ${value === undefined ? "not present" : "present only once"}, in actual: ${missingPaths} expected: ${expected}`);
-=======
-            assert.isTrue(value, `${missing} to be ${value === undefined ? "not present" : "present only once"}, in actual: ${missingPaths} expected: ${expected}`);
->>>>>>> dde7f039
-            map.set(missing, false);
-        }
-        const notFound = arrayFrom(mapDefinedIterator(map.keys(), k => map.get(k) === true ? k : undefined));
-        assert.equal(notFound.length, 0, `Not found ${notFound} in actual: ${missingPaths} expected: ${expected}`);
-    }
-
-    describe("Program.getMissingFilePaths", () => {
-
-        const options: CompilerOptions = {
-            noLib: true,
-        };
-
-        const emptyFileName = "empty.ts";
-        const emptyFileRelativePath = "./" + emptyFileName;
-
-        const emptyFile: Harness.Compiler.TestFile = {
-            unitName: emptyFileName,
-            content: ""
-        };
-
-        const referenceFileName = "reference.ts";
-        const referenceFileRelativePath = "./" + referenceFileName;
-
-        const referenceFile: Harness.Compiler.TestFile = {
-            unitName: referenceFileName,
-            content:
-                "/// <reference path=\"d:/imaginary/nonexistent1.ts\"/>\n" + // Absolute
-                "/// <reference path=\"./nonexistent2.ts\"/>\n" + // Relative
-                "/// <reference path=\"nonexistent3.ts\"/>\n" + // Unqualified
-                "/// <reference path=\"nonexistent4\"/>\n"   // No extension
-        };
-
-        const testCompilerHost = Harness.Compiler.createCompilerHost(
-            /*inputFiles*/ [emptyFile, referenceFile],
-            /*writeFile*/ undefined!, // TODO: GH#18217
-            /*scriptTarget*/ undefined!,
-            /*useCaseSensitiveFileNames*/ false,
-            /*currentDirectory*/ "d:\\pretend\\",
-            /*newLineKind*/ NewLineKind.LineFeed,
-            /*libFiles*/ undefined
-        );
-
-        it("handles no missing root files", () => {
-            const program = createProgram([emptyFileRelativePath], options, testCompilerHost);
-            const missing = program.getMissingFilePaths();
-            verifyMissingFilePaths(missing, []);
-        });
-
-        it("handles missing root file", () => {
-            const program = createProgram(["./nonexistent.ts"], options, testCompilerHost);
-            const missing = program.getMissingFilePaths();
-            verifyMissingFilePaths(missing, ["d:/pretend/nonexistent.ts"]); // Absolute path
-        });
-
-        it("handles multiple missing root files", () => {
-            const program = createProgram(["./nonexistent0.ts", "./nonexistent1.ts"], options, testCompilerHost);
-            const missing = program.getMissingFilePaths();
-            verifyMissingFilePaths(missing, ["d:/pretend/nonexistent0.ts", "d:/pretend/nonexistent1.ts"]);
-        });
-
-        it("handles a mix of present and missing root files", () => {
-            const program = createProgram(["./nonexistent0.ts", emptyFileRelativePath, "./nonexistent1.ts"], options, testCompilerHost);
-            const missing = program.getMissingFilePaths();
-            verifyMissingFilePaths(missing, ["d:/pretend/nonexistent0.ts", "d:/pretend/nonexistent1.ts"]);
-        });
-
-        it("handles repeatedly specified root files", () => {
-            const program = createProgram(["./nonexistent.ts", "./nonexistent.ts"], options, testCompilerHost);
-            const missing = program.getMissingFilePaths();
-            verifyMissingFilePaths(missing, ["d:/pretend/nonexistent.ts"]);
-        });
-
-        it("normalizes file paths", () => {
-            const program0 = createProgram(["./nonexistent.ts", "./NONEXISTENT.ts"], options, testCompilerHost);
-            const program1 = createProgram(["./NONEXISTENT.ts", "./nonexistent.ts"], options, testCompilerHost);
-            const missing0 = program0.getMissingFilePaths();
-            const missing1 = program1.getMissingFilePaths();
-            assert.equal(missing0.length, 1);
-            assert.deepEqual(missing0, missing1);
-        });
-
-        it("handles missing triple slash references", () => {
-            const program = createProgram([referenceFileRelativePath], options, testCompilerHost);
-            const missing = program.getMissingFilePaths();
-            verifyMissingFilePaths(missing, [
-                // From absolute reference
-                "d:/imaginary/nonexistent1.ts",
-
-                // From relative reference
-                "d:/pretend/nonexistent2.ts",
-
-                // From unqualified reference
-                "d:/pretend/nonexistent3.ts",
-
-                // From no-extension reference
-                "d:/pretend/nonexistent4.d.ts",
-                "d:/pretend/nonexistent4.ts",
-                "d:/pretend/nonexistent4.tsx"
-            ]);
-        });
-    });
-}
+/// <reference path="..\harness.ts" />
+
+namespace ts {
+    function verifyMissingFilePaths(missingPaths: ReadonlyArray<Path>, expected: ReadonlyArray<string>) {
+        assert.isDefined(missingPaths);
+        const map = arrayToSet(expected) as Map<boolean>;
+        for (const missing of missingPaths) {
+            const value = map.get(missing);
+            assert.isTrue(value, `${missing} to be ${value === undefined ? "not present" : "present only once"}, in actual: ${missingPaths} expected: ${expected}`);
+            map.set(missing, false);
+        }
+        const notFound = arrayFrom(mapDefinedIterator(map.keys(), k => map.get(k) === true ? k : undefined));
+        assert.equal(notFound.length, 0, `Not found ${notFound} in actual: ${missingPaths} expected: ${expected}`);
+    }
+
+    describe("Program.getMissingFilePaths", () => {
+
+        const options: CompilerOptions = {
+            noLib: true,
+        };
+
+        const emptyFileName = "empty.ts";
+        const emptyFileRelativePath = "./" + emptyFileName;
+
+        const emptyFile: Harness.Compiler.TestFile = {
+            unitName: emptyFileName,
+            content: ""
+        };
+
+        const referenceFileName = "reference.ts";
+        const referenceFileRelativePath = "./" + referenceFileName;
+
+        const referenceFile: Harness.Compiler.TestFile = {
+            unitName: referenceFileName,
+            content:
+                "/// <reference path=\"d:/imaginary/nonexistent1.ts\"/>\n" + // Absolute
+                "/// <reference path=\"./nonexistent2.ts\"/>\n" + // Relative
+                "/// <reference path=\"nonexistent3.ts\"/>\n" + // Unqualified
+                "/// <reference path=\"nonexistent4\"/>\n"   // No extension
+        };
+
+        const testCompilerHost = Harness.Compiler.createCompilerHost(
+            /*inputFiles*/ [emptyFile, referenceFile],
+            /*writeFile*/ undefined!, // TODO: GH#18217
+            /*scriptTarget*/ undefined!,
+            /*useCaseSensitiveFileNames*/ false,
+            /*currentDirectory*/ "d:\\pretend\\",
+            /*newLineKind*/ NewLineKind.LineFeed,
+            /*libFiles*/ undefined
+        );
+
+        it("handles no missing root files", () => {
+            const program = createProgram([emptyFileRelativePath], options, testCompilerHost);
+            const missing = program.getMissingFilePaths();
+            verifyMissingFilePaths(missing, []);
+        });
+
+        it("handles missing root file", () => {
+            const program = createProgram(["./nonexistent.ts"], options, testCompilerHost);
+            const missing = program.getMissingFilePaths();
+            verifyMissingFilePaths(missing, ["d:/pretend/nonexistent.ts"]); // Absolute path
+        });
+
+        it("handles multiple missing root files", () => {
+            const program = createProgram(["./nonexistent0.ts", "./nonexistent1.ts"], options, testCompilerHost);
+            const missing = program.getMissingFilePaths();
+            verifyMissingFilePaths(missing, ["d:/pretend/nonexistent0.ts", "d:/pretend/nonexistent1.ts"]);
+        });
+
+        it("handles a mix of present and missing root files", () => {
+            const program = createProgram(["./nonexistent0.ts", emptyFileRelativePath, "./nonexistent1.ts"], options, testCompilerHost);
+            const missing = program.getMissingFilePaths();
+            verifyMissingFilePaths(missing, ["d:/pretend/nonexistent0.ts", "d:/pretend/nonexistent1.ts"]);
+        });
+
+        it("handles repeatedly specified root files", () => {
+            const program = createProgram(["./nonexistent.ts", "./nonexistent.ts"], options, testCompilerHost);
+            const missing = program.getMissingFilePaths();
+            verifyMissingFilePaths(missing, ["d:/pretend/nonexistent.ts"]);
+        });
+
+        it("normalizes file paths", () => {
+            const program0 = createProgram(["./nonexistent.ts", "./NONEXISTENT.ts"], options, testCompilerHost);
+            const program1 = createProgram(["./NONEXISTENT.ts", "./nonexistent.ts"], options, testCompilerHost);
+            const missing0 = program0.getMissingFilePaths();
+            const missing1 = program1.getMissingFilePaths();
+            assert.equal(missing0.length, 1);
+            assert.deepEqual(missing0, missing1);
+        });
+
+        it("handles missing triple slash references", () => {
+            const program = createProgram([referenceFileRelativePath], options, testCompilerHost);
+            const missing = program.getMissingFilePaths();
+            verifyMissingFilePaths(missing, [
+                // From absolute reference
+                "d:/imaginary/nonexistent1.ts",
+
+                // From relative reference
+                "d:/pretend/nonexistent2.ts",
+
+                // From unqualified reference
+                "d:/pretend/nonexistent3.ts",
+
+                // From no-extension reference
+                "d:/pretend/nonexistent4.d.ts",
+                "d:/pretend/nonexistent4.ts",
+                "d:/pretend/nonexistent4.tsx"
+            ]);
+        });
+    });
+}