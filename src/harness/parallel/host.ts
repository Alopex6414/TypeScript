if (typeof describe === "undefined") {
    (global as any).describe = undefined; // If launched without mocha for parallel mode, we still need a global describe visible to satisfy the parsing of the unit tests
    (global as any).it = undefined;
}
namespace Harness.Parallel.Host {

    interface ChildProcessPartial {
        send(message: ParallelHostMessage, callback?: (error: Error) => void): boolean;
        on(event: "error", listener: (err: Error) => void): this;
        on(event: "exit", listener: (code: number, signal: string) => void): this;
        on(event: "message", listener: (message: ParallelClientMessage) => void): this;
        kill(signal?: string): void;
        currentTasks?: {file: string}[]; // Custom monkeypatch onto child process handle
    }

    interface ProgressBarsOptions {
        open: string;
        close: string;
        complete: string;
        incomplete: string;
        width: number;
        noColors: boolean;
    }
    interface ProgressBar {
        lastN?: number;
        title?: string;
        progressColor?: string;
        text?: string;
    }

    const perfdataFileNameFragment = ".parallelperf";
    function perfdataFileName(target?: string) {
        return `${perfdataFileNameFragment}${target ? `.${target}` : ""}.json`;
    }
<<<<<<< HEAD
    function readSavedPerfData(target?: string): {[testHash: string]: number} | undefined {
        const perfDataContents = Harness.IO.readFile(perfdataFileName(target));
=======
    function readSavedPerfData(target?: string): {[testHash: string]: number} {
        const perfDataContents = IO.readFile(perfdataFileName(target));
>>>>>>> b1515735
        if (perfDataContents) {
            return JSON.parse(perfDataContents);
        }
        return undefined;
    }

    function hashName(runner: TestRunnerKind | "unittest", test: string) {
        return `tsrunner-${runner}://${test}`;
    }

    let tasks: { runner: TestRunnerKind | "unittest", file: string, size: number }[] = [];
    const newTasks: { runner: TestRunnerKind | "unittest", file: string, size: number }[] = [];
    let unknownValue: string | undefined;
    export function start() {
        const perfData = readSavedPerfData(configOption);
        let totalCost = 0;
        if (runUnitTests) {
            (global as any).describe = (suiteName: string) => {
                // Note, sub-suites are not indexed (we assume such granularity is not required)
                let size = 0;
                if (perfData) {
                    size = perfData[hashName("unittest", suiteName)];
                    if (size === undefined) {
                        newTasks.push({ runner: "unittest", file: suiteName, size: 0 });
                        unknownValue = suiteName;
                        return;
                    }
                }
                tasks.push({ runner: "unittest", file: suiteName, size });
                totalCost += size;
            };
        }
        else {
            (global as any).describe = ts.noop;
        }

        setTimeout(() => startDelayed(perfData, totalCost), 0); // Do real startup on next tick, so all unit tests have been collected
    }

    function startDelayed(perfData: {[testHash: string]: number} | undefined, totalCost: number) {
        initializeProgressBarsDependencies();
        console.log(`Discovered ${tasks.length} unittest suites` + (newTasks.length ? ` and ${newTasks.length} new suites.` : "."));
        console.log("Discovering runner-based tests...");
        const discoverStart = +(new Date());
        const { statSync }: { statSync(path: string): { size: number }; } = require("fs");
        const path: { join: (...args: string[]) => string } = require("path");
        for (const runner of runners) {
            for (const file of runner.enumerateTestFiles()) {
                let size: number;
                if (!perfData) {
                    try {
                        size = statSync(path.join(runner.workingDirectory, file)).size;
                    }
                    catch {
                        // May be a directory
                        try {
                            size = IO.listFiles(path.join(runner.workingDirectory, file), /.*/g, { recursive: true }).reduce((acc, elem) => acc + statSync(elem).size, 0);
                        }
                        catch {
                            // Unknown test kind, just return 0 and let the historical analysis take over after one run
                            size = 0;
                        }
                    }
                }
                else {
                    const hashedName = hashName(runner.kind(), file);
                    size = perfData[hashedName];
                    if (size === undefined) {
                        size = 0;
                        unknownValue = hashedName;
                        newTasks.push({ runner: runner.kind(), file, size });
                        continue;
                    }
                }
                tasks.push({ runner: runner.kind(), file, size });
                totalCost += size;
            }
        }
        tasks.sort((a, b) => a.size - b.size);
        tasks = tasks.concat(newTasks);
        const batchCount = workerCount;
        const packfraction = 0.9;
        const chunkSize = 1000; // ~1KB or 1s for sending batches near the end of a test
        const batchSize = (totalCost / workerCount) * packfraction; // Keep spare tests for unittest thread in reserve
        console.log(`Discovered ${tasks.length} test files in ${+(new Date()) - discoverStart}ms.`);
        console.log(`Starting to run tests using ${workerCount} threads...`);
        const { fork }: { fork(modulePath: string, args?: string[], options?: {}): ChildProcessPartial; } = require("child_process");

        const totalFiles = tasks.length;
        let passingFiles = 0;
        let failingFiles = 0;
        let errorResults: ErrorInfo[] = [];
        let totalPassing = 0;
        const startTime = Date.now();

        const progressBars = new ProgressBars({ noColors });
        const progressUpdateInterval = 1 / progressBars._options.width;
        let nextProgress = progressUpdateInterval;

        const newPerfData: {[testHash: string]: number} = {};

        const workers: ChildProcessPartial[] = [];
        const defaultTimeout = globalTimeout !== undefined
            ? globalTimeout
            : mocha && mocha.suite && mocha.suite._timeout
                ? mocha.suite._timeout
                : 20000; // 20 seconds
        let closedWorkers = 0;
        for (let i = 0; i < workerCount; i++) {
            // TODO: Just send the config over the IPC channel or in the command line arguments
            const config: TestConfig = { light: lightMode, listenForWork: true, runUnitTests };
            const configPath = ts.combinePaths(taskConfigsFolder, `task-config${i}.json`);
            IO.writeFile(configPath, JSON.stringify(config));
            const child = fork(__filename, [`--config="${configPath}"`]);
            let currentTimeout = defaultTimeout;
            const killChild = () => {
                child.kill();
                console.error(`Worker exceeded ${currentTimeout}ms timeout ${child.currentTasks && child.currentTasks.length ? `while running test '${child.currentTasks[0].file}'.` : `during test setup.`}`);
                return process.exit(2);
            };
            let timer = setTimeout(killChild, currentTimeout);
            const timeoutStack: number[] = [];
            child.on("error", err => {
                console.error("Unexpected error in child process:");
                console.error(err);
                return process.exit(2);
            });
            child.on("exit", (code, _signal) => {
                if (code !== 0) {
                    console.error("Test worker process exited with nonzero exit code!");
                    return process.exit(2);
                }
            });
            child.on("message", (data: ParallelClientMessage) => {
                switch (data.type) {
                    case "error": {
                        console.error(`Test worker encounted unexpected error${data.payload.name ? ` during the execution of test ${data.payload.name}` : ""} and was forced to close:
        Message: ${data.payload.error}
        Stack: ${data.payload.stack}`);
                        return process.exit(2);
                    }
                    case "timeout": {
                        clearTimeout(timer);
                        if (data.payload.duration === "reset") {
                            currentTimeout = timeoutStack.pop() || defaultTimeout;
                        }
                        else {
                            timeoutStack.push(currentTimeout);
                            currentTimeout = data.payload.duration;
                        }
                        timer = setTimeout(killChild, currentTimeout); // Reset timeout on timeout update, for when a timeout changes while a suite is executing
                        break;
                    }
                    case "progress":
                    case "result": {
                        clearTimeout(timer);
                        timer = setTimeout(killChild, currentTimeout);
                        if (child.currentTasks) {
                            child.currentTasks.shift();
                        }
                        totalPassing += data.payload.passing;
                        if (data.payload.errors.length) {
                            errorResults = errorResults.concat(data.payload.errors);
                            failingFiles++;
                        }
                        else {
                            passingFiles++;
                        }
                        newPerfData[hashName(data.payload.runner, data.payload.file)] = data.payload.duration;

                        const progress = (failingFiles + passingFiles) / totalFiles;
                        if (progress >= nextProgress) {
                            while (nextProgress < progress) {
                                nextProgress += progressUpdateInterval;
                            }
                            updateProgress(progress, errorResults.length ? `${errorResults.length} failing` : `${totalPassing} passing`, errorResults.length ? "fail" : undefined);
                        }

                        if (data.type === "result") {
                            if (tasks.length === 0) {
                                // No more tasks to distribute
                                child.send({ type: "close" });
                                closedWorkers++;
                                if (closedWorkers === workerCount) {
                                    outputFinalResult();
                                }
                                return;
                            }
                            // Send tasks in blocks if the tasks are small
                            const taskList = [tasks.pop()!];
                            while (tasks.length && taskList.reduce((p, c) => p + c.size, 0) < chunkSize) {
                                taskList.push(tasks.pop()!);
                            }
                            child.currentTasks = taskList;
                            if (taskList.length === 1) {
                                child.send({ type: "test", payload: taskList[0] } as ParallelHostMessage); // TODO: GH#18217
                            }
                            else {
                                child.send({ type: "batch", payload: taskList } as ParallelHostMessage); // TODO: GH#18217
                            }
                        }
                    }
                }
            });
            workers.push(child);
        }

        // It's only really worth doing an initial batching if there are a ton of files to go through (and they have estimates)
        if (totalFiles > 1000 && batchSize > 0) {
            console.log("Batching initial test lists...");
            const batches: { runner: TestRunnerKind | "unittest", file: string, size: number }[][] = new Array(batchCount);
            const doneBatching = new Array(batchCount);
            let scheduledTotal = 0;
            batcher: while (true) {
                for (let i = 0; i < batchCount; i++) {
                    if (tasks.length <= workerCount) { // Keep a small reserve even in the suboptimally packed case
                        console.log(`Suboptimal packing detected: no tests remain to be stolen. Reduce packing fraction from ${packfraction} to fix.`);
                        break batcher;
                    }
                    if (doneBatching[i]) {
                        continue;
                    }
                    if (!batches[i]) {
                        batches[i] = [];
                    }
                    const total = batches[i].reduce((p, c) => p + c.size, 0);
                    if (total >= batchSize) {
                        doneBatching[i] = true;
                        continue;
                    }
                    const task = tasks.pop()!;
                    batches[i].push(task);
                    scheduledTotal += task.size;
                }
                for (let j = 0; j < batchCount; j++) {
                    if (!doneBatching[j]) {
                        continue batcher;
                    }
                }
                break;
            }
            const prefix = `Batched into ${batchCount} groups`;
            if (unknownValue) {
                console.log(`${prefix}. Unprofiled tests including ${unknownValue} will be run first.`);
            }
            else {
                console.log(`${prefix} with approximate total ${perfData ? "time" : "file sizes"} of ${perfData ? ms(batchSize) : `${Math.floor(batchSize)} bytes`} in each group. (${(scheduledTotal / totalCost * 100).toFixed(1)}% of total tests batched)`);
            }
            for (const worker of workers) {
                const payload = batches.pop();
                if (payload) {
                    worker.currentTasks = payload;
                    worker.send({ type: "batch", payload });
                }
                else { // Out of batches, send off just one test
                    const payload = tasks.pop()!;
                    ts.Debug.assert(!!payload); // The reserve kept above should ensure there is always an initial task available, even in suboptimal scenarios
                    worker.currentTasks = [payload];
                    worker.send({ type: "test", payload });
                }
            }
        }
        else {
            for (let i = 0; i < workerCount; i++) {
                const task = tasks.pop()!;
                workers[i].currentTasks = [task];
                workers[i].send({ type: "test", payload: task });
            }
        }

        progressBars.enable();
        updateProgress(0);
        let duration: number;

        function completeBar() {
            const isPartitionFail = failingFiles !== 0;
            const summaryColor = isPartitionFail ? "fail" : "green";
            const summarySymbol = isPartitionFail ? base.symbols.err : base.symbols.ok;

            const summaryTests = (isPartitionFail ? totalPassing + "/" + (errorResults.length + totalPassing) : totalPassing) + " passing";
            const summaryDuration = "(" + ms(duration) + ")";
            const savedUseColors = base.useColors;
            base.useColors = !noColors;

            const summary = color(summaryColor, summarySymbol + " " + summaryTests) + " " + color("light", summaryDuration);
            base.useColors = savedUseColors;

            updateProgress(1, summary);
        }

        function updateProgress(percentComplete: number, title?: string, titleColor?: string) {
            let progressColor = "pending";
            if (failingFiles) {
                progressColor = "fail";
            }

            progressBars.update(
                0,
                percentComplete,
                progressColor,
                title,
                titleColor
            );
        }

        function outputFinalResult() {
            duration = Date.now() - startTime;
            completeBar();
            progressBars.disable();

            const reporter = new base();
            const stats = reporter.stats;
            const failures = reporter.failures;
            stats.passes = totalPassing;
            stats.failures = errorResults.length;
            stats.tests = totalPassing + errorResults.length;
            stats.duration = duration;
            for (const failure of errorResults) {
                failures.push(makeMochaTest(failure));
            }
            if (noColors) {
                const savedUseColors = base.useColors;
                base.useColors = false;
                reporter.epilogue();
                base.useColors = savedUseColors;
            }
            else {
                reporter.epilogue();
            }

            IO.writeFile(perfdataFileName(configOption), JSON.stringify(newPerfData, null, 4)); // tslint:disable-line:no-null-keyword

            process.exit(errorResults.length);
        }

        function makeMochaTest(test: ErrorInfo) {
            return {
                fullTitle: () => {
                    return test.name.join(" ");
                },
                titlePath: () => {
                    return test.name;
                },
                err: {
                    message: test.error,
                    stack: test.stack
                }
            };
        }

        describe = ts.noop as any; // Disable unit tests

        return;
    }

    let mocha: any;
    let base: any;
    let color: any;
    let cursor: any;
    let readline: any;
    let os: any;
    let tty: { isatty(x: number): boolean };
    let isatty: boolean;

    const s = 1000;
    const m = s * 60;
    const h = m * 60;
    const d = h * 24;
    function ms(ms: number) {
        let result = "";
        if (ms >= d) {
            const count = Math.floor(ms / d);
            result += count + "d";
            ms -= count * d;
        }
        if (ms >= h) {
            const count = Math.floor(ms / h);
            result += count + "h";
            ms -= count * h;
        }
        if (ms >= m) {
            const count = Math.floor(ms / m);
            result += count + "m";
            ms -= count * m;
        }
        if (ms >= s) {
            const count = Math.round(ms / s);
            result += count + "s";
            return result;
        }
        if (ms > 0) {
            result += Math.round(ms) + "ms";
        }
        return result;
    }

    function initializeProgressBarsDependencies() {
        mocha = require("mocha");
        base = mocha.reporters.Base;
        color = base.color;
        cursor = base.cursor;
        readline = require("readline");
        os = require("os");
        tty = require("tty");
        isatty = tty.isatty(1) && tty.isatty(2);
    }

    class ProgressBars {
        public readonly _options: Readonly<ProgressBarsOptions>;
        private _enabled: boolean;
        private _lineCount: number;
        private _progressBars: ProgressBar[];
        constructor(options?: Partial<ProgressBarsOptions>) {
            if (!options) options = {};
            const open = options.open || "[";
            const close = options.close || "]";
            const complete = options.complete || "▬";
            const incomplete = options.incomplete || base.symbols.dot;
            const maxWidth = base.window.width - open.length - close.length - 34;
            const width = minMax(options.width || maxWidth, 10, maxWidth);
            this._options = {
                open,
                complete,
                incomplete,
                close,
                width,
                noColors: options.noColors || false
            };

            this._progressBars = [];
            this._lineCount = 0;
            this._enabled = false;
        }
        enable() {
            if (!this._enabled) {
                process.stdout.write(os.EOL);
                this._enabled = true;
            }
        }
        disable() {
            if (this._enabled) {
                process.stdout.write(os.EOL);
                this._enabled = false;
            }
        }
        update(index: number, percentComplete: number, color: string, title: string | undefined, titleColor?: string) {
            percentComplete = minMax(percentComplete, 0, 1);

            const progressBar = this._progressBars[index] || (this._progressBars[index] = { });
            const width = this._options.width;
            const n = Math.floor(width * percentComplete);
            const i = width - n;
            if (n === progressBar.lastN && title === progressBar.title && color === progressBar.progressColor) {
                return;
            }

            progressBar.lastN = n;
            progressBar.title = title;
            progressBar.progressColor = color;

            let progress = "  ";
            progress += this._color("progress", this._options.open);
            progress += this._color(color, fill(this._options.complete, n));
            progress += this._color("progress", fill(this._options.incomplete, i));
            progress += this._color("progress", this._options.close);

            if (title) {
                progress += this._color(titleColor || "progress", " " + title);
            }

            if (progressBar.text !== progress) {
                progressBar.text = progress;
                this._render(index);
            }
        }
        private _render(index: number) {
            if (!this._enabled || !isatty) {
                return;
            }

            cursor.hide();
            readline.moveCursor(process.stdout, -process.stdout.columns!, -this._lineCount);
            let lineCount = 0;
            const numProgressBars = this._progressBars.length;
            for (let i = 0; i < numProgressBars; i++) {
                if (i === index) {
                    readline.clearLine(process.stdout, 1);
                    process.stdout.write(this._progressBars[i].text + os.EOL);
                }
                else {
                    readline.moveCursor(process.stdout, -process.stdout.columns!, +1);
                }

                lineCount++;
            }

            this._lineCount = lineCount;
            cursor.show();
        }
        private _color(type: string, text: string) {
            return type && !this._options.noColors ? color(type, text) : text;
        }
    }

    function fill(ch: string, size: number) {
        let s = "";
        while (s.length < size) {
            s += ch;
        }

        return s.length > size ? s.substr(0, size) : s;
    }

    function minMax(value: number, min: number, max: number) {
        if (value < min) return min;
        if (value > max) return max;
        return value;
    }
}
<|MERGE_RESOLUTION|>--- conflicted
+++ resolved
@@ -1,560 +1,555 @@
-if (typeof describe === "undefined") {
-    (global as any).describe = undefined; // If launched without mocha for parallel mode, we still need a global describe visible to satisfy the parsing of the unit tests
-    (global as any).it = undefined;
-}
-namespace Harness.Parallel.Host {
-
-    interface ChildProcessPartial {
-        send(message: ParallelHostMessage, callback?: (error: Error) => void): boolean;
-        on(event: "error", listener: (err: Error) => void): this;
-        on(event: "exit", listener: (code: number, signal: string) => void): this;
-        on(event: "message", listener: (message: ParallelClientMessage) => void): this;
-        kill(signal?: string): void;
-        currentTasks?: {file: string}[]; // Custom monkeypatch onto child process handle
-    }
-
-    interface ProgressBarsOptions {
-        open: string;
-        close: string;
-        complete: string;
-        incomplete: string;
-        width: number;
-        noColors: boolean;
-    }
-    interface ProgressBar {
-        lastN?: number;
-        title?: string;
-        progressColor?: string;
-        text?: string;
-    }
-
-    const perfdataFileNameFragment = ".parallelperf";
-    function perfdataFileName(target?: string) {
-        return `${perfdataFileNameFragment}${target ? `.${target}` : ""}.json`;
-    }
-<<<<<<< HEAD
-    function readSavedPerfData(target?: string): {[testHash: string]: number} | undefined {
-        const perfDataContents = Harness.IO.readFile(perfdataFileName(target));
-=======
-    function readSavedPerfData(target?: string): {[testHash: string]: number} {
-        const perfDataContents = IO.readFile(perfdataFileName(target));
->>>>>>> b1515735
-        if (perfDataContents) {
-            return JSON.parse(perfDataContents);
-        }
-        return undefined;
-    }
-
-    function hashName(runner: TestRunnerKind | "unittest", test: string) {
-        return `tsrunner-${runner}://${test}`;
-    }
-
-    let tasks: { runner: TestRunnerKind | "unittest", file: string, size: number }[] = [];
-    const newTasks: { runner: TestRunnerKind | "unittest", file: string, size: number }[] = [];
-    let unknownValue: string | undefined;
-    export function start() {
-        const perfData = readSavedPerfData(configOption);
-        let totalCost = 0;
-        if (runUnitTests) {
-            (global as any).describe = (suiteName: string) => {
-                // Note, sub-suites are not indexed (we assume such granularity is not required)
-                let size = 0;
-                if (perfData) {
-                    size = perfData[hashName("unittest", suiteName)];
-                    if (size === undefined) {
-                        newTasks.push({ runner: "unittest", file: suiteName, size: 0 });
-                        unknownValue = suiteName;
-                        return;
-                    }
-                }
-                tasks.push({ runner: "unittest", file: suiteName, size });
-                totalCost += size;
-            };
-        }
-        else {
-            (global as any).describe = ts.noop;
-        }
-
-        setTimeout(() => startDelayed(perfData, totalCost), 0); // Do real startup on next tick, so all unit tests have been collected
-    }
-
-    function startDelayed(perfData: {[testHash: string]: number} | undefined, totalCost: number) {
-        initializeProgressBarsDependencies();
-        console.log(`Discovered ${tasks.length} unittest suites` + (newTasks.length ? ` and ${newTasks.length} new suites.` : "."));
-        console.log("Discovering runner-based tests...");
-        const discoverStart = +(new Date());
-        const { statSync }: { statSync(path: string): { size: number }; } = require("fs");
-        const path: { join: (...args: string[]) => string } = require("path");
-        for (const runner of runners) {
-            for (const file of runner.enumerateTestFiles()) {
-                let size: number;
-                if (!perfData) {
-                    try {
-                        size = statSync(path.join(runner.workingDirectory, file)).size;
-                    }
-                    catch {
-                        // May be a directory
-                        try {
-                            size = IO.listFiles(path.join(runner.workingDirectory, file), /.*/g, { recursive: true }).reduce((acc, elem) => acc + statSync(elem).size, 0);
-                        }
-                        catch {
-                            // Unknown test kind, just return 0 and let the historical analysis take over after one run
-                            size = 0;
-                        }
-                    }
-                }
-                else {
-                    const hashedName = hashName(runner.kind(), file);
-                    size = perfData[hashedName];
-                    if (size === undefined) {
-                        size = 0;
-                        unknownValue = hashedName;
-                        newTasks.push({ runner: runner.kind(), file, size });
-                        continue;
-                    }
-                }
-                tasks.push({ runner: runner.kind(), file, size });
-                totalCost += size;
-            }
-        }
-        tasks.sort((a, b) => a.size - b.size);
-        tasks = tasks.concat(newTasks);
-        const batchCount = workerCount;
-        const packfraction = 0.9;
-        const chunkSize = 1000; // ~1KB or 1s for sending batches near the end of a test
-        const batchSize = (totalCost / workerCount) * packfraction; // Keep spare tests for unittest thread in reserve
-        console.log(`Discovered ${tasks.length} test files in ${+(new Date()) - discoverStart}ms.`);
-        console.log(`Starting to run tests using ${workerCount} threads...`);
-        const { fork }: { fork(modulePath: string, args?: string[], options?: {}): ChildProcessPartial; } = require("child_process");
-
-        const totalFiles = tasks.length;
-        let passingFiles = 0;
-        let failingFiles = 0;
-        let errorResults: ErrorInfo[] = [];
-        let totalPassing = 0;
-        const startTime = Date.now();
-
-        const progressBars = new ProgressBars({ noColors });
-        const progressUpdateInterval = 1 / progressBars._options.width;
-        let nextProgress = progressUpdateInterval;
-
-        const newPerfData: {[testHash: string]: number} = {};
-
-        const workers: ChildProcessPartial[] = [];
-        const defaultTimeout = globalTimeout !== undefined
-            ? globalTimeout
-            : mocha && mocha.suite && mocha.suite._timeout
-                ? mocha.suite._timeout
-                : 20000; // 20 seconds
-        let closedWorkers = 0;
-        for (let i = 0; i < workerCount; i++) {
-            // TODO: Just send the config over the IPC channel or in the command line arguments
-            const config: TestConfig = { light: lightMode, listenForWork: true, runUnitTests };
-            const configPath = ts.combinePaths(taskConfigsFolder, `task-config${i}.json`);
-            IO.writeFile(configPath, JSON.stringify(config));
-            const child = fork(__filename, [`--config="${configPath}"`]);
-            let currentTimeout = defaultTimeout;
-            const killChild = () => {
-                child.kill();
-                console.error(`Worker exceeded ${currentTimeout}ms timeout ${child.currentTasks && child.currentTasks.length ? `while running test '${child.currentTasks[0].file}'.` : `during test setup.`}`);
-                return process.exit(2);
-            };
-            let timer = setTimeout(killChild, currentTimeout);
-            const timeoutStack: number[] = [];
-            child.on("error", err => {
-                console.error("Unexpected error in child process:");
-                console.error(err);
-                return process.exit(2);
-            });
-            child.on("exit", (code, _signal) => {
-                if (code !== 0) {
-                    console.error("Test worker process exited with nonzero exit code!");
-                    return process.exit(2);
-                }
-            });
-            child.on("message", (data: ParallelClientMessage) => {
-                switch (data.type) {
-                    case "error": {
-                        console.error(`Test worker encounted unexpected error${data.payload.name ? ` during the execution of test ${data.payload.name}` : ""} and was forced to close:
-        Message: ${data.payload.error}
-        Stack: ${data.payload.stack}`);
-                        return process.exit(2);
-                    }
-                    case "timeout": {
-                        clearTimeout(timer);
-                        if (data.payload.duration === "reset") {
-                            currentTimeout = timeoutStack.pop() || defaultTimeout;
-                        }
-                        else {
-                            timeoutStack.push(currentTimeout);
-                            currentTimeout = data.payload.duration;
-                        }
-                        timer = setTimeout(killChild, currentTimeout); // Reset timeout on timeout update, for when a timeout changes while a suite is executing
-                        break;
-                    }
-                    case "progress":
-                    case "result": {
-                        clearTimeout(timer);
-                        timer = setTimeout(killChild, currentTimeout);
-                        if (child.currentTasks) {
-                            child.currentTasks.shift();
-                        }
-                        totalPassing += data.payload.passing;
-                        if (data.payload.errors.length) {
-                            errorResults = errorResults.concat(data.payload.errors);
-                            failingFiles++;
-                        }
-                        else {
-                            passingFiles++;
-                        }
-                        newPerfData[hashName(data.payload.runner, data.payload.file)] = data.payload.duration;
-
-                        const progress = (failingFiles + passingFiles) / totalFiles;
-                        if (progress >= nextProgress) {
-                            while (nextProgress < progress) {
-                                nextProgress += progressUpdateInterval;
-                            }
-                            updateProgress(progress, errorResults.length ? `${errorResults.length} failing` : `${totalPassing} passing`, errorResults.length ? "fail" : undefined);
-                        }
-
-                        if (data.type === "result") {
-                            if (tasks.length === 0) {
-                                // No more tasks to distribute
-                                child.send({ type: "close" });
-                                closedWorkers++;
-                                if (closedWorkers === workerCount) {
-                                    outputFinalResult();
-                                }
-                                return;
-                            }
-                            // Send tasks in blocks if the tasks are small
-                            const taskList = [tasks.pop()!];
-                            while (tasks.length && taskList.reduce((p, c) => p + c.size, 0) < chunkSize) {
-                                taskList.push(tasks.pop()!);
-                            }
-                            child.currentTasks = taskList;
-                            if (taskList.length === 1) {
-                                child.send({ type: "test", payload: taskList[0] } as ParallelHostMessage); // TODO: GH#18217
-                            }
-                            else {
-                                child.send({ type: "batch", payload: taskList } as ParallelHostMessage); // TODO: GH#18217
-                            }
-                        }
-                    }
-                }
-            });
-            workers.push(child);
-        }
-
-        // It's only really worth doing an initial batching if there are a ton of files to go through (and they have estimates)
-        if (totalFiles > 1000 && batchSize > 0) {
-            console.log("Batching initial test lists...");
-            const batches: { runner: TestRunnerKind | "unittest", file: string, size: number }[][] = new Array(batchCount);
-            const doneBatching = new Array(batchCount);
-            let scheduledTotal = 0;
-            batcher: while (true) {
-                for (let i = 0; i < batchCount; i++) {
-                    if (tasks.length <= workerCount) { // Keep a small reserve even in the suboptimally packed case
-                        console.log(`Suboptimal packing detected: no tests remain to be stolen. Reduce packing fraction from ${packfraction} to fix.`);
-                        break batcher;
-                    }
-                    if (doneBatching[i]) {
-                        continue;
-                    }
-                    if (!batches[i]) {
-                        batches[i] = [];
-                    }
-                    const total = batches[i].reduce((p, c) => p + c.size, 0);
-                    if (total >= batchSize) {
-                        doneBatching[i] = true;
-                        continue;
-                    }
-                    const task = tasks.pop()!;
-                    batches[i].push(task);
-                    scheduledTotal += task.size;
-                }
-                for (let j = 0; j < batchCount; j++) {
-                    if (!doneBatching[j]) {
-                        continue batcher;
-                    }
-                }
-                break;
-            }
-            const prefix = `Batched into ${batchCount} groups`;
-            if (unknownValue) {
-                console.log(`${prefix}. Unprofiled tests including ${unknownValue} will be run first.`);
-            }
-            else {
-                console.log(`${prefix} with approximate total ${perfData ? "time" : "file sizes"} of ${perfData ? ms(batchSize) : `${Math.floor(batchSize)} bytes`} in each group. (${(scheduledTotal / totalCost * 100).toFixed(1)}% of total tests batched)`);
-            }
-            for (const worker of workers) {
-                const payload = batches.pop();
-                if (payload) {
-                    worker.currentTasks = payload;
-                    worker.send({ type: "batch", payload });
-                }
-                else { // Out of batches, send off just one test
-                    const payload = tasks.pop()!;
-                    ts.Debug.assert(!!payload); // The reserve kept above should ensure there is always an initial task available, even in suboptimal scenarios
-                    worker.currentTasks = [payload];
-                    worker.send({ type: "test", payload });
-                }
-            }
-        }
-        else {
-            for (let i = 0; i < workerCount; i++) {
-                const task = tasks.pop()!;
-                workers[i].currentTasks = [task];
-                workers[i].send({ type: "test", payload: task });
-            }
-        }
-
-        progressBars.enable();
-        updateProgress(0);
-        let duration: number;
-
-        function completeBar() {
-            const isPartitionFail = failingFiles !== 0;
-            const summaryColor = isPartitionFail ? "fail" : "green";
-            const summarySymbol = isPartitionFail ? base.symbols.err : base.symbols.ok;
-
-            const summaryTests = (isPartitionFail ? totalPassing + "/" + (errorResults.length + totalPassing) : totalPassing) + " passing";
-            const summaryDuration = "(" + ms(duration) + ")";
-            const savedUseColors = base.useColors;
-            base.useColors = !noColors;
-
-            const summary = color(summaryColor, summarySymbol + " " + summaryTests) + " " + color("light", summaryDuration);
-            base.useColors = savedUseColors;
-
-            updateProgress(1, summary);
-        }
-
-        function updateProgress(percentComplete: number, title?: string, titleColor?: string) {
-            let progressColor = "pending";
-            if (failingFiles) {
-                progressColor = "fail";
-            }
-
-            progressBars.update(
-                0,
-                percentComplete,
-                progressColor,
-                title,
-                titleColor
-            );
-        }
-
-        function outputFinalResult() {
-            duration = Date.now() - startTime;
-            completeBar();
-            progressBars.disable();
-
-            const reporter = new base();
-            const stats = reporter.stats;
-            const failures = reporter.failures;
-            stats.passes = totalPassing;
-            stats.failures = errorResults.length;
-            stats.tests = totalPassing + errorResults.length;
-            stats.duration = duration;
-            for (const failure of errorResults) {
-                failures.push(makeMochaTest(failure));
-            }
-            if (noColors) {
-                const savedUseColors = base.useColors;
-                base.useColors = false;
-                reporter.epilogue();
-                base.useColors = savedUseColors;
-            }
-            else {
-                reporter.epilogue();
-            }
-
-            IO.writeFile(perfdataFileName(configOption), JSON.stringify(newPerfData, null, 4)); // tslint:disable-line:no-null-keyword
-
-            process.exit(errorResults.length);
-        }
-
-        function makeMochaTest(test: ErrorInfo) {
-            return {
-                fullTitle: () => {
-                    return test.name.join(" ");
-                },
-                titlePath: () => {
-                    return test.name;
-                },
-                err: {
-                    message: test.error,
-                    stack: test.stack
-                }
-            };
-        }
-
-        describe = ts.noop as any; // Disable unit tests
-
-        return;
-    }
-
-    let mocha: any;
-    let base: any;
-    let color: any;
-    let cursor: any;
-    let readline: any;
-    let os: any;
-    let tty: { isatty(x: number): boolean };
-    let isatty: boolean;
-
-    const s = 1000;
-    const m = s * 60;
-    const h = m * 60;
-    const d = h * 24;
-    function ms(ms: number) {
-        let result = "";
-        if (ms >= d) {
-            const count = Math.floor(ms / d);
-            result += count + "d";
-            ms -= count * d;
-        }
-        if (ms >= h) {
-            const count = Math.floor(ms / h);
-            result += count + "h";
-            ms -= count * h;
-        }
-        if (ms >= m) {
-            const count = Math.floor(ms / m);
-            result += count + "m";
-            ms -= count * m;
-        }
-        if (ms >= s) {
-            const count = Math.round(ms / s);
-            result += count + "s";
-            return result;
-        }
-        if (ms > 0) {
-            result += Math.round(ms) + "ms";
-        }
-        return result;
-    }
-
-    function initializeProgressBarsDependencies() {
-        mocha = require("mocha");
-        base = mocha.reporters.Base;
-        color = base.color;
-        cursor = base.cursor;
-        readline = require("readline");
-        os = require("os");
-        tty = require("tty");
-        isatty = tty.isatty(1) && tty.isatty(2);
-    }
-
-    class ProgressBars {
-        public readonly _options: Readonly<ProgressBarsOptions>;
-        private _enabled: boolean;
-        private _lineCount: number;
-        private _progressBars: ProgressBar[];
-        constructor(options?: Partial<ProgressBarsOptions>) {
-            if (!options) options = {};
-            const open = options.open || "[";
-            const close = options.close || "]";
-            const complete = options.complete || "▬";
-            const incomplete = options.incomplete || base.symbols.dot;
-            const maxWidth = base.window.width - open.length - close.length - 34;
-            const width = minMax(options.width || maxWidth, 10, maxWidth);
-            this._options = {
-                open,
-                complete,
-                incomplete,
-                close,
-                width,
-                noColors: options.noColors || false
-            };
-
-            this._progressBars = [];
-            this._lineCount = 0;
-            this._enabled = false;
-        }
-        enable() {
-            if (!this._enabled) {
-                process.stdout.write(os.EOL);
-                this._enabled = true;
-            }
-        }
-        disable() {
-            if (this._enabled) {
-                process.stdout.write(os.EOL);
-                this._enabled = false;
-            }
-        }
-        update(index: number, percentComplete: number, color: string, title: string | undefined, titleColor?: string) {
-            percentComplete = minMax(percentComplete, 0, 1);
-
-            const progressBar = this._progressBars[index] || (this._progressBars[index] = { });
-            const width = this._options.width;
-            const n = Math.floor(width * percentComplete);
-            const i = width - n;
-            if (n === progressBar.lastN && title === progressBar.title && color === progressBar.progressColor) {
-                return;
-            }
-
-            progressBar.lastN = n;
-            progressBar.title = title;
-            progressBar.progressColor = color;
-
-            let progress = "  ";
-            progress += this._color("progress", this._options.open);
-            progress += this._color(color, fill(this._options.complete, n));
-            progress += this._color("progress", fill(this._options.incomplete, i));
-            progress += this._color("progress", this._options.close);
-
-            if (title) {
-                progress += this._color(titleColor || "progress", " " + title);
-            }
-
-            if (progressBar.text !== progress) {
-                progressBar.text = progress;
-                this._render(index);
-            }
-        }
-        private _render(index: number) {
-            if (!this._enabled || !isatty) {
-                return;
-            }
-
-            cursor.hide();
-            readline.moveCursor(process.stdout, -process.stdout.columns!, -this._lineCount);
-            let lineCount = 0;
-            const numProgressBars = this._progressBars.length;
-            for (let i = 0; i < numProgressBars; i++) {
-                if (i === index) {
-                    readline.clearLine(process.stdout, 1);
-                    process.stdout.write(this._progressBars[i].text + os.EOL);
-                }
-                else {
-                    readline.moveCursor(process.stdout, -process.stdout.columns!, +1);
-                }
-
-                lineCount++;
-            }
-
-            this._lineCount = lineCount;
-            cursor.show();
-        }
-        private _color(type: string, text: string) {
-            return type && !this._options.noColors ? color(type, text) : text;
-        }
-    }
-
-    function fill(ch: string, size: number) {
-        let s = "";
-        while (s.length < size) {
-            s += ch;
-        }
-
-        return s.length > size ? s.substr(0, size) : s;
-    }
-
-    function minMax(value: number, min: number, max: number) {
-        if (value < min) return min;
-        if (value > max) return max;
-        return value;
-    }
-}
+if (typeof describe === "undefined") {
+    (global as any).describe = undefined; // If launched without mocha for parallel mode, we still need a global describe visible to satisfy the parsing of the unit tests
+    (global as any).it = undefined;
+}
+namespace Harness.Parallel.Host {
+
+    interface ChildProcessPartial {
+        send(message: ParallelHostMessage, callback?: (error: Error) => void): boolean;
+        on(event: "error", listener: (err: Error) => void): this;
+        on(event: "exit", listener: (code: number, signal: string) => void): this;
+        on(event: "message", listener: (message: ParallelClientMessage) => void): this;
+        kill(signal?: string): void;
+        currentTasks?: {file: string}[]; // Custom monkeypatch onto child process handle
+    }
+
+    interface ProgressBarsOptions {
+        open: string;
+        close: string;
+        complete: string;
+        incomplete: string;
+        width: number;
+        noColors: boolean;
+    }
+    interface ProgressBar {
+        lastN?: number;
+        title?: string;
+        progressColor?: string;
+        text?: string;
+    }
+
+    const perfdataFileNameFragment = ".parallelperf";
+    function perfdataFileName(target?: string) {
+        return `${perfdataFileNameFragment}${target ? `.${target}` : ""}.json`;
+    }
+    function readSavedPerfData(target?: string): {[testHash: string]: number} | undefined {
+        const perfDataContents = IO.readFile(perfdataFileName(target));
+        if (perfDataContents) {
+            return JSON.parse(perfDataContents);
+        }
+        return undefined;
+    }
+
+    function hashName(runner: TestRunnerKind | "unittest", test: string) {
+        return `tsrunner-${runner}://${test}`;
+    }
+
+    let tasks: { runner: TestRunnerKind | "unittest", file: string, size: number }[] = [];
+    const newTasks: { runner: TestRunnerKind | "unittest", file: string, size: number }[] = [];
+    let unknownValue: string | undefined;
+    export function start() {
+        const perfData = readSavedPerfData(configOption);
+        let totalCost = 0;
+        if (runUnitTests) {
+            (global as any).describe = (suiteName: string) => {
+                // Note, sub-suites are not indexed (we assume such granularity is not required)
+                let size = 0;
+                if (perfData) {
+                    size = perfData[hashName("unittest", suiteName)];
+                    if (size === undefined) {
+                        newTasks.push({ runner: "unittest", file: suiteName, size: 0 });
+                        unknownValue = suiteName;
+                        return;
+                    }
+                }
+                tasks.push({ runner: "unittest", file: suiteName, size });
+                totalCost += size;
+            };
+        }
+        else {
+            (global as any).describe = ts.noop;
+        }
+
+        setTimeout(() => startDelayed(perfData, totalCost), 0); // Do real startup on next tick, so all unit tests have been collected
+    }
+
+    function startDelayed(perfData: {[testHash: string]: number} | undefined, totalCost: number) {
+        initializeProgressBarsDependencies();
+        console.log(`Discovered ${tasks.length} unittest suites` + (newTasks.length ? ` and ${newTasks.length} new suites.` : "."));
+        console.log("Discovering runner-based tests...");
+        const discoverStart = +(new Date());
+        const { statSync }: { statSync(path: string): { size: number }; } = require("fs");
+        const path: { join: (...args: string[]) => string } = require("path");
+        for (const runner of runners) {
+            for (const file of runner.enumerateTestFiles()) {
+                let size: number;
+                if (!perfData) {
+                    try {
+                        size = statSync(path.join(runner.workingDirectory, file)).size;
+                    }
+                    catch {
+                        // May be a directory
+                        try {
+                            size = IO.listFiles(path.join(runner.workingDirectory, file), /.*/g, { recursive: true }).reduce((acc, elem) => acc + statSync(elem).size, 0);
+                        }
+                        catch {
+                            // Unknown test kind, just return 0 and let the historical analysis take over after one run
+                            size = 0;
+                        }
+                    }
+                }
+                else {
+                    const hashedName = hashName(runner.kind(), file);
+                    size = perfData[hashedName];
+                    if (size === undefined) {
+                        size = 0;
+                        unknownValue = hashedName;
+                        newTasks.push({ runner: runner.kind(), file, size });
+                        continue;
+                    }
+                }
+                tasks.push({ runner: runner.kind(), file, size });
+                totalCost += size;
+            }
+        }
+        tasks.sort((a, b) => a.size - b.size);
+        tasks = tasks.concat(newTasks);
+        const batchCount = workerCount;
+        const packfraction = 0.9;
+        const chunkSize = 1000; // ~1KB or 1s for sending batches near the end of a test
+        const batchSize = (totalCost / workerCount) * packfraction; // Keep spare tests for unittest thread in reserve
+        console.log(`Discovered ${tasks.length} test files in ${+(new Date()) - discoverStart}ms.`);
+        console.log(`Starting to run tests using ${workerCount} threads...`);
+        const { fork }: { fork(modulePath: string, args?: string[], options?: {}): ChildProcessPartial; } = require("child_process");
+
+        const totalFiles = tasks.length;
+        let passingFiles = 0;
+        let failingFiles = 0;
+        let errorResults: ErrorInfo[] = [];
+        let totalPassing = 0;
+        const startTime = Date.now();
+
+        const progressBars = new ProgressBars({ noColors });
+        const progressUpdateInterval = 1 / progressBars._options.width;
+        let nextProgress = progressUpdateInterval;
+
+        const newPerfData: {[testHash: string]: number} = {};
+
+        const workers: ChildProcessPartial[] = [];
+        const defaultTimeout = globalTimeout !== undefined
+            ? globalTimeout
+            : mocha && mocha.suite && mocha.suite._timeout
+                ? mocha.suite._timeout
+                : 20000; // 20 seconds
+        let closedWorkers = 0;
+        for (let i = 0; i < workerCount; i++) {
+            // TODO: Just send the config over the IPC channel or in the command line arguments
+            const config: TestConfig = { light: lightMode, listenForWork: true, runUnitTests };
+            const configPath = ts.combinePaths(taskConfigsFolder, `task-config${i}.json`);
+            IO.writeFile(configPath, JSON.stringify(config));
+            const child = fork(__filename, [`--config="${configPath}"`]);
+            let currentTimeout = defaultTimeout;
+            const killChild = () => {
+                child.kill();
+                console.error(`Worker exceeded ${currentTimeout}ms timeout ${child.currentTasks && child.currentTasks.length ? `while running test '${child.currentTasks[0].file}'.` : `during test setup.`}`);
+                return process.exit(2);
+            };
+            let timer = setTimeout(killChild, currentTimeout);
+            const timeoutStack: number[] = [];
+            child.on("error", err => {
+                console.error("Unexpected error in child process:");
+                console.error(err);
+                return process.exit(2);
+            });
+            child.on("exit", (code, _signal) => {
+                if (code !== 0) {
+                    console.error("Test worker process exited with nonzero exit code!");
+                    return process.exit(2);
+                }
+            });
+            child.on("message", (data: ParallelClientMessage) => {
+                switch (data.type) {
+                    case "error": {
+                        console.error(`Test worker encounted unexpected error${data.payload.name ? ` during the execution of test ${data.payload.name}` : ""} and was forced to close:
+        Message: ${data.payload.error}
+        Stack: ${data.payload.stack}`);
+                        return process.exit(2);
+                    }
+                    case "timeout": {
+                        clearTimeout(timer);
+                        if (data.payload.duration === "reset") {
+                            currentTimeout = timeoutStack.pop() || defaultTimeout;
+                        }
+                        else {
+                            timeoutStack.push(currentTimeout);
+                            currentTimeout = data.payload.duration;
+                        }
+                        timer = setTimeout(killChild, currentTimeout); // Reset timeout on timeout update, for when a timeout changes while a suite is executing
+                        break;
+                    }
+                    case "progress":
+                    case "result": {
+                        clearTimeout(timer);
+                        timer = setTimeout(killChild, currentTimeout);
+                        if (child.currentTasks) {
+                            child.currentTasks.shift();
+                        }
+                        totalPassing += data.payload.passing;
+                        if (data.payload.errors.length) {
+                            errorResults = errorResults.concat(data.payload.errors);
+                            failingFiles++;
+                        }
+                        else {
+                            passingFiles++;
+                        }
+                        newPerfData[hashName(data.payload.runner, data.payload.file)] = data.payload.duration;
+
+                        const progress = (failingFiles + passingFiles) / totalFiles;
+                        if (progress >= nextProgress) {
+                            while (nextProgress < progress) {
+                                nextProgress += progressUpdateInterval;
+                            }
+                            updateProgress(progress, errorResults.length ? `${errorResults.length} failing` : `${totalPassing} passing`, errorResults.length ? "fail" : undefined);
+                        }
+
+                        if (data.type === "result") {
+                            if (tasks.length === 0) {
+                                // No more tasks to distribute
+                                child.send({ type: "close" });
+                                closedWorkers++;
+                                if (closedWorkers === workerCount) {
+                                    outputFinalResult();
+                                }
+                                return;
+                            }
+                            // Send tasks in blocks if the tasks are small
+                            const taskList = [tasks.pop()!];
+                            while (tasks.length && taskList.reduce((p, c) => p + c.size, 0) < chunkSize) {
+                                taskList.push(tasks.pop()!);
+                            }
+                            child.currentTasks = taskList;
+                            if (taskList.length === 1) {
+                                child.send({ type: "test", payload: taskList[0] } as ParallelHostMessage); // TODO: GH#18217
+                            }
+                            else {
+                                child.send({ type: "batch", payload: taskList } as ParallelHostMessage); // TODO: GH#18217
+                            }
+                        }
+                    }
+                }
+            });
+            workers.push(child);
+        }
+
+        // It's only really worth doing an initial batching if there are a ton of files to go through (and they have estimates)
+        if (totalFiles > 1000 && batchSize > 0) {
+            console.log("Batching initial test lists...");
+            const batches: { runner: TestRunnerKind | "unittest", file: string, size: number }[][] = new Array(batchCount);
+            const doneBatching = new Array(batchCount);
+            let scheduledTotal = 0;
+            batcher: while (true) {
+                for (let i = 0; i < batchCount; i++) {
+                    if (tasks.length <= workerCount) { // Keep a small reserve even in the suboptimally packed case
+                        console.log(`Suboptimal packing detected: no tests remain to be stolen. Reduce packing fraction from ${packfraction} to fix.`);
+                        break batcher;
+                    }
+                    if (doneBatching[i]) {
+                        continue;
+                    }
+                    if (!batches[i]) {
+                        batches[i] = [];
+                    }
+                    const total = batches[i].reduce((p, c) => p + c.size, 0);
+                    if (total >= batchSize) {
+                        doneBatching[i] = true;
+                        continue;
+                    }
+                    const task = tasks.pop()!;
+                    batches[i].push(task);
+                    scheduledTotal += task.size;
+                }
+                for (let j = 0; j < batchCount; j++) {
+                    if (!doneBatching[j]) {
+                        continue batcher;
+                    }
+                }
+                break;
+            }
+            const prefix = `Batched into ${batchCount} groups`;
+            if (unknownValue) {
+                console.log(`${prefix}. Unprofiled tests including ${unknownValue} will be run first.`);
+            }
+            else {
+                console.log(`${prefix} with approximate total ${perfData ? "time" : "file sizes"} of ${perfData ? ms(batchSize) : `${Math.floor(batchSize)} bytes`} in each group. (${(scheduledTotal / totalCost * 100).toFixed(1)}% of total tests batched)`);
+            }
+            for (const worker of workers) {
+                const payload = batches.pop();
+                if (payload) {
+                    worker.currentTasks = payload;
+                    worker.send({ type: "batch", payload });
+                }
+                else { // Out of batches, send off just one test
+                    const payload = tasks.pop()!;
+                    ts.Debug.assert(!!payload); // The reserve kept above should ensure there is always an initial task available, even in suboptimal scenarios
+                    worker.currentTasks = [payload];
+                    worker.send({ type: "test", payload });
+                }
+            }
+        }
+        else {
+            for (let i = 0; i < workerCount; i++) {
+                const task = tasks.pop()!;
+                workers[i].currentTasks = [task];
+                workers[i].send({ type: "test", payload: task });
+            }
+        }
+
+        progressBars.enable();
+        updateProgress(0);
+        let duration: number;
+
+        function completeBar() {
+            const isPartitionFail = failingFiles !== 0;
+            const summaryColor = isPartitionFail ? "fail" : "green";
+            const summarySymbol = isPartitionFail ? base.symbols.err : base.symbols.ok;
+
+            const summaryTests = (isPartitionFail ? totalPassing + "/" + (errorResults.length + totalPassing) : totalPassing) + " passing";
+            const summaryDuration = "(" + ms(duration) + ")";
+            const savedUseColors = base.useColors;
+            base.useColors = !noColors;
+
+            const summary = color(summaryColor, summarySymbol + " " + summaryTests) + " " + color("light", summaryDuration);
+            base.useColors = savedUseColors;
+
+            updateProgress(1, summary);
+        }
+
+        function updateProgress(percentComplete: number, title?: string, titleColor?: string) {
+            let progressColor = "pending";
+            if (failingFiles) {
+                progressColor = "fail";
+            }
+
+            progressBars.update(
+                0,
+                percentComplete,
+                progressColor,
+                title,
+                titleColor
+            );
+        }
+
+        function outputFinalResult() {
+            duration = Date.now() - startTime;
+            completeBar();
+            progressBars.disable();
+
+            const reporter = new base();
+            const stats = reporter.stats;
+            const failures = reporter.failures;
+            stats.passes = totalPassing;
+            stats.failures = errorResults.length;
+            stats.tests = totalPassing + errorResults.length;
+            stats.duration = duration;
+            for (const failure of errorResults) {
+                failures.push(makeMochaTest(failure));
+            }
+            if (noColors) {
+                const savedUseColors = base.useColors;
+                base.useColors = false;
+                reporter.epilogue();
+                base.useColors = savedUseColors;
+            }
+            else {
+                reporter.epilogue();
+            }
+
+            IO.writeFile(perfdataFileName(configOption), JSON.stringify(newPerfData, null, 4)); // tslint:disable-line:no-null-keyword
+
+            process.exit(errorResults.length);
+        }
+
+        function makeMochaTest(test: ErrorInfo) {
+            return {
+                fullTitle: () => {
+                    return test.name.join(" ");
+                },
+                titlePath: () => {
+                    return test.name;
+                },
+                err: {
+                    message: test.error,
+                    stack: test.stack
+                }
+            };
+        }
+
+        describe = ts.noop as any; // Disable unit tests
+
+        return;
+    }
+
+    let mocha: any;
+    let base: any;
+    let color: any;
+    let cursor: any;
+    let readline: any;
+    let os: any;
+    let tty: { isatty(x: number): boolean };
+    let isatty: boolean;
+
+    const s = 1000;
+    const m = s * 60;
+    const h = m * 60;
+    const d = h * 24;
+    function ms(ms: number) {
+        let result = "";
+        if (ms >= d) {
+            const count = Math.floor(ms / d);
+            result += count + "d";
+            ms -= count * d;
+        }
+        if (ms >= h) {
+            const count = Math.floor(ms / h);
+            result += count + "h";
+            ms -= count * h;
+        }
+        if (ms >= m) {
+            const count = Math.floor(ms / m);
+            result += count + "m";
+            ms -= count * m;
+        }
+        if (ms >= s) {
+            const count = Math.round(ms / s);
+            result += count + "s";
+            return result;
+        }
+        if (ms > 0) {
+            result += Math.round(ms) + "ms";
+        }
+        return result;
+    }
+
+    function initializeProgressBarsDependencies() {
+        mocha = require("mocha");
+        base = mocha.reporters.Base;
+        color = base.color;
+        cursor = base.cursor;
+        readline = require("readline");
+        os = require("os");
+        tty = require("tty");
+        isatty = tty.isatty(1) && tty.isatty(2);
+    }
+
+    class ProgressBars {
+        public readonly _options: Readonly<ProgressBarsOptions>;
+        private _enabled: boolean;
+        private _lineCount: number;
+        private _progressBars: ProgressBar[];
+        constructor(options?: Partial<ProgressBarsOptions>) {
+            if (!options) options = {};
+            const open = options.open || "[";
+            const close = options.close || "]";
+            const complete = options.complete || "▬";
+            const incomplete = options.incomplete || base.symbols.dot;
+            const maxWidth = base.window.width - open.length - close.length - 34;
+            const width = minMax(options.width || maxWidth, 10, maxWidth);
+            this._options = {
+                open,
+                complete,
+                incomplete,
+                close,
+                width,
+                noColors: options.noColors || false
+            };
+
+            this._progressBars = [];
+            this._lineCount = 0;
+            this._enabled = false;
+        }
+        enable() {
+            if (!this._enabled) {
+                process.stdout.write(os.EOL);
+                this._enabled = true;
+            }
+        }
+        disable() {
+            if (this._enabled) {
+                process.stdout.write(os.EOL);
+                this._enabled = false;
+            }
+        }
+        update(index: number, percentComplete: number, color: string, title: string | undefined, titleColor?: string) {
+            percentComplete = minMax(percentComplete, 0, 1);
+
+            const progressBar = this._progressBars[index] || (this._progressBars[index] = { });
+            const width = this._options.width;
+            const n = Math.floor(width * percentComplete);
+            const i = width - n;
+            if (n === progressBar.lastN && title === progressBar.title && color === progressBar.progressColor) {
+                return;
+            }
+
+            progressBar.lastN = n;
+            progressBar.title = title;
+            progressBar.progressColor = color;
+
+            let progress = "  ";
+            progress += this._color("progress", this._options.open);
+            progress += this._color(color, fill(this._options.complete, n));
+            progress += this._color("progress", fill(this._options.incomplete, i));
+            progress += this._color("progress", this._options.close);
+
+            if (title) {
+                progress += this._color(titleColor || "progress", " " + title);
+            }
+
+            if (progressBar.text !== progress) {
+                progressBar.text = progress;
+                this._render(index);
+            }
+        }
+        private _render(index: number) {
+            if (!this._enabled || !isatty) {
+                return;
+            }
+
+            cursor.hide();
+            readline.moveCursor(process.stdout, -process.stdout.columns!, -this._lineCount);
+            let lineCount = 0;
+            const numProgressBars = this._progressBars.length;
+            for (let i = 0; i < numProgressBars; i++) {
+                if (i === index) {
+                    readline.clearLine(process.stdout, 1);
+                    process.stdout.write(this._progressBars[i].text + os.EOL);
+                }
+                else {
+                    readline.moveCursor(process.stdout, -process.stdout.columns!, +1);
+                }
+
+                lineCount++;
+            }
+
+            this._lineCount = lineCount;
+            cursor.show();
+        }
+        private _color(type: string, text: string) {
+            return type && !this._options.noColors ? color(type, text) : text;
+        }
+    }
+
+    function fill(ch: string, size: number) {
+        let s = "";
+        while (s.length < size) {
+            s += ch;
+        }
+
+        return s.length > size ? s.substr(0, size) : s;
+    }
+
+    function minMax(value: number, min: number, max: number) {
+        if (value < min) return min;
+        if (value > max) return max;
+        return value;
+    }
+}